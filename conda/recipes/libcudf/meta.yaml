# Copyright (c) 2018, NVIDIA CORPORATION.

{% set version = environ.get('GIT_DESCRIBE_TAG', '0.0.0.dev').lstrip('v') + environ.get('VERSION_SUFFIX', '') %}
{% set minor_version =  version.split('.')[0] + '.' + version.split('.')[1] %}
{% set cuda_version='.'.join(environ.get('CUDA_VERSION', '10.1').split('.')[:2]) %}

package:
  name: libcudf
  version: {{ version }}

source:
  git_url: ../../..

build:
  number: {{ GIT_DESCRIBE_NUMBER }}
  string: cuda{{ cuda_version }}_{{ GIT_DESCRIBE_HASH }}_{{ GIT_DESCRIBE_NUMBER }}
  script_env:
    - CC
    - CXX
    - CUDAHOSTCXX
    - PARALLEL_LEVEL
    - VERSION_SUFFIX
  run_exports:
    - {{ pin_subpackage("libcudf", max_pin="x.x") }}

requirements:
  build:
    - cmake >=3.14.0
  host:
    - librmm {{ minor_version }}.*
    - cudatoolkit {{ cuda_version }}.*
    - arrow-cpp 0.17.1.*
    - arrow-cpp-proc * cuda
    - double-conversion
    - rapidjson
    - flatbuffers
    - boost-cpp >=1.72.0
    - dlpack
  run:
    - {{ pin_compatible('cudatoolkit', max_pin='x.x') }}
    - dlpack
    - arrow-cpp-proc * cuda

test:
  commands:
    - test -f $PREFIX/lib/libcudf.so
    - test -f $PREFIX/lib/libcudftestutil.a
    - test -f $PREFIX/include/cudf/aggregation.hpp
    - test -f $PREFIX/include/cudf/binaryop.hpp
    - test -f $PREFIX/include/cudf/column/column_factories.hpp
    - test -f $PREFIX/include/cudf/column/column.hpp
    - test -f $PREFIX/include/cudf/column/column_view.hpp
    - test -f $PREFIX/include/cudf/concatenate.hpp
    - test -f $PREFIX/include/cudf/copying.hpp
    - test -f $PREFIX/include/cudf/datetime.hpp
    - test -f $PREFIX/include/cudf/detail/aggregation/aggregation.hpp
    - test -f $PREFIX/include/cudf/detail/aggregation/result_cache.hpp
    - test -f $PREFIX/include/cudf/detail/binaryop.hpp
    - test -f $PREFIX/include/cudf/detail/copy.hpp
    - test -f $PREFIX/include/cudf/detail/fill.hpp
    - test -f $PREFIX/include/cudf/detail/gather.hpp
    - test -f $PREFIX/include/cudf/detail/groupby.hpp
    - test -f $PREFIX/include/cudf/detail/groupby/sort_helper.hpp
    - test -f $PREFIX/include/cudf/detail/hashing.hpp
    - test -f $PREFIX/include/cudf/detail/interop.hpp
    - test -f $PREFIX/include/cudf/detail/null_mask.hpp
    - test -f $PREFIX/include/cudf/detail/nvtx/nvtx3.hpp
    - test -f $PREFIX/include/cudf/detail/nvtx/ranges.hpp
    - test -f $PREFIX/include/cudf/detail/reduction_functions.hpp
    - test -f $PREFIX/include/cudf/detail/repeat.hpp
    - test -f $PREFIX/include/cudf/detail/replace.hpp
    - test -f $PREFIX/include/cudf/detail/reshape.hpp
    - test -f $PREFIX/include/cudf/detail/scatter.hpp
    - test -f $PREFIX/include/cudf/detail/search.hpp
    - test -f $PREFIX/include/cudf/detail/sequence.hpp
    - test -f $PREFIX/include/cudf/detail/sorting.hpp
    - test -f $PREFIX/include/cudf/detail/stream_compaction.hpp
    - test -f $PREFIX/include/cudf/detail/transform.hpp
    - test -f $PREFIX/include/cudf/detail/transpose.hpp
    - test -f $PREFIX/include/cudf/detail/unary.hpp
    - test -f $PREFIX/include/cudf/detail/utilities/integer_utils.hpp
    - test -f $PREFIX/include/cudf/detail/utilities/int_fastdiv.h
    - test -f $PREFIX/include/cudf/dictionary/detail/concatenate.hpp
    - test -f $PREFIX/include/cudf/dictionary/detail/encode.hpp
    - test -f $PREFIX/include/cudf/dictionary/detail/search.hpp
    - test -f $PREFIX/include/cudf/dictionary/detail/update_keys.hpp
    - test -f $PREFIX/include/cudf/dictionary/dictionary_column_view.hpp
    - test -f $PREFIX/include/cudf/dictionary/dictionary_factories.hpp
    - test -f $PREFIX/include/cudf/dictionary/encode.hpp
    - test -f $PREFIX/include/cudf/dictionary/search.hpp
    - test -f $PREFIX/include/cudf/dictionary/update_keys.hpp
    - test -f $PREFIX/include/cudf/filling.hpp
    - test -f $PREFIX/include/cudf/fixed_point/fixed_point.hpp
    - test -f $PREFIX/include/cudf/groupby.hpp
    - test -f $PREFIX/include/cudf/hashing.hpp
    - test -f $PREFIX/include/cudf/interop.hpp
    - test -f $PREFIX/include/cudf/io/data_sink.hpp
    - test -f $PREFIX/include/cudf/io/datasource.hpp
    - test -f $PREFIX/include/cudf/io/functions.hpp
    - test -f $PREFIX/include/cudf/io/readers.hpp
    - test -f $PREFIX/include/cudf/io/types.hpp
    - test -f $PREFIX/include/cudf/io/writers.hpp
    - test -f $PREFIX/include/cudf/ipc.hpp
    - test -f $PREFIX/include/cudf/join.hpp
    - test -f $PREFIX/include/cudf/lists/detail/concatenate.hpp
<<<<<<< HEAD
    - test -f $PREFIX/include/cudf/lists/detail/slice.hpp
=======
    - test -f $PREFIX/include/cudf/lists/detail/copying.hpp
>>>>>>> 52f8776c
    - test -f $PREFIX/include/cudf/lists/extract.hpp
    - test -f $PREFIX/include/cudf/lists/lists_column_view.hpp
    - test -f $PREFIX/include/cudf/merge.hpp
    - test -f $PREFIX/include/cudf/null_mask.hpp
    - test -f $PREFIX/include/cudf/partitioning.hpp
    - test -f $PREFIX/include/cudf/quantiles.hpp
    - test -f $PREFIX/include/cudf/reduction.hpp
    - test -f $PREFIX/include/cudf/replace.hpp
    - test -f $PREFIX/include/cudf/reshape.hpp
    - test -f $PREFIX/include/cudf/rolling.hpp
    - test -f $PREFIX/include/cudf/scalar/scalar_factories.hpp
    - test -f $PREFIX/include/cudf/scalar/scalar.hpp
    - test -f $PREFIX/include/cudf/search.hpp
    - test -f $PREFIX/include/cudf/sorting.hpp
    - test -f $PREFIX/include/cudf/stream_compaction.hpp
    - test -f $PREFIX/include/cudf/strings/attributes.hpp
    - test -f $PREFIX/include/cudf/strings/capitalize.hpp
    - test -f $PREFIX/include/cudf/strings/case.hpp
    - test -f $PREFIX/include/cudf/strings/char_types/char_cases.hpp
    - test -f $PREFIX/include/cudf/strings/char_types/char_types.hpp
    - test -f $PREFIX/include/cudf/strings/combine.hpp
    - test -f $PREFIX/include/cudf/strings/contains.hpp
    - test -f $PREFIX/include/cudf/strings/convert/convert_booleans.hpp
    - test -f $PREFIX/include/cudf/strings/convert/convert_datetime.hpp
    - test -f $PREFIX/include/cudf/strings/convert/convert_durations.hpp
    - test -f $PREFIX/include/cudf/strings/convert/convert_floats.hpp
    - test -f $PREFIX/include/cudf/strings/convert/convert_integers.hpp
    - test -f $PREFIX/include/cudf/strings/convert/convert_ipv4.hpp
    - test -f $PREFIX/include/cudf/strings/convert/convert_urls.hpp
    - test -f $PREFIX/include/cudf/strings/copying.hpp
    - test -f $PREFIX/include/cudf/strings/detail/combine.hpp
    - test -f $PREFIX/include/cudf/strings/detail/concatenate.hpp
    - test -f $PREFIX/include/cudf/strings/detail/converters.hpp
    - test -f $PREFIX/include/cudf/strings/detail/fill.hpp
    - test -f $PREFIX/include/cudf/strings/detail/utilities.hpp
    - test -f $PREFIX/include/cudf/strings/extract.hpp
    - test -f $PREFIX/include/cudf/strings/findall.hpp
    - test -f $PREFIX/include/cudf/strings/find.hpp
    - test -f $PREFIX/include/cudf/strings/find_multiple.hpp
    - test -f $PREFIX/include/cudf/strings/padding.hpp
    - test -f $PREFIX/include/cudf/strings/replace.hpp
    - test -f $PREFIX/include/cudf/strings/replace_re.hpp
    - test -f $PREFIX/include/cudf/strings/sorting.hpp
    - test -f $PREFIX/include/cudf/strings/split/partition.hpp
    - test -f $PREFIX/include/cudf/strings/split/split.hpp
    - test -f $PREFIX/include/cudf/strings/strings_column_view.hpp
    - test -f $PREFIX/include/cudf/strings/strip.hpp
    - test -f $PREFIX/include/cudf/strings/substring.hpp
    - test -f $PREFIX/include/cudf/strings/translate.hpp
    - test -f $PREFIX/include/cudf/strings/wrap.hpp
    - test -f $PREFIX/include/cudf/structs/structs_column_view.hpp
    - test -f $PREFIX/include/cudf/structs/struct_view.hpp
    - test -f $PREFIX/include/cudf/table/table.hpp
    - test -f $PREFIX/include/cudf/table/table_view.hpp
    - test -f $PREFIX/include/cudf/transform.hpp
    - test -f $PREFIX/include/cudf/transpose.hpp
    - test -f $PREFIX/include/cudf/types.hpp
    - test -f $PREFIX/include/cudf/unary.hpp
    - test -f $PREFIX/include/cudf/utilities/bit.hpp
    - test -f $PREFIX/include/cudf/utilities/error.hpp
    - test -f $PREFIX/include/cudf/utilities/traits.hpp
    - test -f $PREFIX/include/cudf/utilities/type_dispatcher.hpp
    - test -f $PREFIX/include/cudf/wrappers/dictionary.hpp
    - test -f $PREFIX/include/cudf/wrappers/durations.hpp
    - test -f $PREFIX/include/cudf/wrappers/timestamps.hpp

about:
  home: http://rapids.ai/
  license: Apache-2.0
  license_family: Apache
  license_file: LICENSE
  summary: libcudf library<|MERGE_RESOLUTION|>--- conflicted
+++ resolved
@@ -103,11 +103,7 @@
     - test -f $PREFIX/include/cudf/ipc.hpp
     - test -f $PREFIX/include/cudf/join.hpp
     - test -f $PREFIX/include/cudf/lists/detail/concatenate.hpp
-<<<<<<< HEAD
-    - test -f $PREFIX/include/cudf/lists/detail/slice.hpp
-=======
     - test -f $PREFIX/include/cudf/lists/detail/copying.hpp
->>>>>>> 52f8776c
     - test -f $PREFIX/include/cudf/lists/extract.hpp
     - test -f $PREFIX/include/cudf/lists/lists_column_view.hpp
     - test -f $PREFIX/include/cudf/merge.hpp
