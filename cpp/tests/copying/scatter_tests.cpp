/*
 * Copyright (c) 2019, NVIDIA CORPORATION.
 *
 * Licensed under the Apache License, Version 2.0 (the "License");
 * you may not use this file except in compliance with the License.
 * You may obtain a copy of the License at
 *
 *     http://www.apache.org/licenses/LICENSE-2.0
 *
 * Unless required by applicable law or agreed to in writing, software
 * distributed under the License is distributed on an "AS IS" BASIS,
 * WITHOUT WARRANTIES OR CONDITIONS OF ANY KIND, either express or implied.
 * See the License for the specific language governing permissions and
 * limitations under the License.
 */
#include <cudf/copying.hpp>
#include <cudf/scalar/scalar_factories.hpp>
#include <cudf/stream_compaction.hpp>
#include <tests/utilities/base_fixture.hpp>
#include <tests/utilities/column_utilities.hpp>
#include <tests/utilities/column_wrapper.hpp>
#include <tests/utilities/table_utilities.hpp>
#include <tests/utilities/type_lists.hpp>

class ScatterUntypedTests : public cudf::test::BaseFixture {
};

// Throw logic error if scatter map is longer than source
TEST_F(ScatterUntypedTests, ScatterMapTooLong)
{
  using cudf::test::expect_tables_equal;
  using cudf::test::fixed_width_column_wrapper;

  fixed_width_column_wrapper<int32_t> source({1, 2, 3, 4, 5, 6});
  fixed_width_column_wrapper<int32_t> target({10, 20, 30, 40, 50, 60, 70, 80});
  fixed_width_column_wrapper<int32_t> scatter_map({-3, 3, 1, -1, 0, 2, 4, 6});

  auto const source_table = cudf::table_view({source, source});
  auto const target_table = cudf::table_view({target, target});

  EXPECT_THROW(cudf::scatter(source_table, scatter_map, target_table, true), cudf::logic_error);
}

// Throw logic error if scatter map has nulls
TEST_F(ScatterUntypedTests, ScatterMapNulls)
{
  using cudf::test::expect_tables_equal;
  using cudf::test::fixed_width_column_wrapper;

  fixed_width_column_wrapper<int32_t> source({1, 2, 3, 4, 5, 6});
  fixed_width_column_wrapper<int32_t> target({10, 20, 30, 40, 50, 60, 70, 80});
  fixed_width_column_wrapper<int32_t> scatter_map({-3, 3, 1, -1}, {0, 1, 1, 1});

  auto const source_table = cudf::table_view({source, source});
  auto const target_table = cudf::table_view({target, target});

  EXPECT_THROW(cudf::scatter(source_table, scatter_map, target_table, true), cudf::logic_error);
}

// Throw logic error if scatter map has nulls
TEST_F(ScatterUntypedTests, ScatterScalarMapNulls)
{
  using cudf::scalar_type_t;
  using cudf::test::expect_tables_equal;
  using cudf::test::fixed_width_column_wrapper;
  using scalar_ptr    = std::unique_ptr<cudf::scalar>;
  using scalar_vector = std::vector<scalar_ptr>;

  // Initializers lists can't take move-only types
  scalar_vector source_vector;
  auto source = scalar_ptr(new scalar_type_t<int32_t>(100));
  source_vector.push_back(std::move(source));

  fixed_width_column_wrapper<int32_t> target({10, 20, 30, 40, 50, 60, 70, 80});
  fixed_width_column_wrapper<int32_t> scatter_map({-3, 3, 1, -1}, {0, 1, 1, 1});

  auto const target_table = cudf::table_view({target});

  EXPECT_THROW(cudf::scatter(source_vector, scatter_map, target_table, true), cudf::logic_error);
}

// Throw logic error if source and target have different number of columns
TEST_F(ScatterUntypedTests, ScatterColumnNumberMismatch)
{
  using cudf::test::expect_tables_equal;
  using cudf::test::fixed_width_column_wrapper;

  fixed_width_column_wrapper<int32_t> source({1, 2, 3, 4, 5, 6});
  fixed_width_column_wrapper<int32_t> target({10, 20, 30, 40, 50, 60, 70, 80});
  fixed_width_column_wrapper<int32_t> scatter_map({-3, 3, 1, -1});

  auto const source_table = cudf::table_view({source});
  auto const target_table = cudf::table_view({target, target});

  EXPECT_THROW(cudf::scatter(source_table, scatter_map, target_table, true), cudf::logic_error);
}

// Throw logic error if number of scalars doesn't match number of columns
TEST_F(ScatterUntypedTests, ScatterScalarColumnNumberMismatch)
{
  using cudf::scalar_type_t;
  using cudf::test::expect_tables_equal;
  using cudf::test::fixed_width_column_wrapper;
  using scalar_ptr    = std::unique_ptr<cudf::scalar>;
  using scalar_vector = std::vector<scalar_ptr>;

  // Initializers lists can't take move-only types
  scalar_vector source_vector;
  auto source = scalar_ptr(new scalar_type_t<int32_t>(100));
  source_vector.push_back(std::move(source));

  fixed_width_column_wrapper<int32_t> target({10, 20, 30, 40, 50, 60, 70, 80});
  fixed_width_column_wrapper<int32_t> scatter_map({-3, 3, 1, -1});

  auto const target_table = cudf::table_view({target, target});

  EXPECT_THROW(cudf::scatter(source_vector, scatter_map, target_table, true), cudf::logic_error);
}

// Throw logic error if source and target have different data types
TEST_F(ScatterUntypedTests, ScatterDataTypeMismatch)
{
  using cudf::test::expect_tables_equal;
  using cudf::test::fixed_width_column_wrapper;

  fixed_width_column_wrapper<int32_t> source({1, 2, 3, 4, 5, 6});
  fixed_width_column_wrapper<float> target({10, 20, 30, 40, 50, 60, 70, 80});
  fixed_width_column_wrapper<int32_t> scatter_map({-3, 3, 1, -1});

  auto const source_table = cudf::table_view({source});
  auto const target_table = cudf::table_view({target});

  EXPECT_THROW(cudf::scatter(source_table, scatter_map, target_table, true), cudf::logic_error);
}

// Throw logic error if source and target have different data types
TEST_F(ScatterUntypedTests, ScatterScalarDataTypeMismatch)
{
  using cudf::scalar_type_t;
  using cudf::test::expect_tables_equal;
  using cudf::test::fixed_width_column_wrapper;
  using scalar_ptr    = std::unique_ptr<cudf::scalar>;
  using scalar_vector = std::vector<scalar_ptr>;

  // Initializers lists can't take move-only types
  scalar_vector source_vector;
  auto source = scalar_ptr(new scalar_type_t<int32_t>(100));
  source_vector.push_back(std::move(source));

  fixed_width_column_wrapper<float> target({10, 20, 30, 40, 50, 60, 70, 80});
  fixed_width_column_wrapper<int32_t> scatter_map({-3, 3, 1, -1});

  auto const target_table = cudf::table_view({target});

  EXPECT_THROW(cudf::scatter(source_vector, scatter_map, target_table, true), cudf::logic_error);
}

template <typename T>
class ScatterIndexTypeTests : public cudf::test::BaseFixture {
};

using IndexTypes = cudf::test::Types<int8_t, int16_t, int32_t, int64_t>;
TYPED_TEST_CASE(ScatterIndexTypeTests, IndexTypes);

// Throw logic error if check_bounds is set and index is out of bounds
TYPED_TEST(ScatterIndexTypeTests, ScatterOutOfBounds)
{
  using cudf::test::expect_tables_equal;
  using cudf::test::fixed_width_column_wrapper;

  fixed_width_column_wrapper<TypeParam, int64_t> source({1, 2, 3, 4, 5, 6});
  fixed_width_column_wrapper<TypeParam, int64_t> target({10, 20, 30, 40, 50, 60, 70, 80});
  fixed_width_column_wrapper<TypeParam, int64_t> upper_bound({-3, 3, 1, 8});
  fixed_width_column_wrapper<TypeParam, int64_t> lower_bound({-3, 3, 1, -9});

  auto const source_table = cudf::table_view({source, source});
  auto const target_table = cudf::table_view({target, target});

  EXPECT_THROW(cudf::scatter(source_table, upper_bound, target_table, true), cudf::logic_error);
  EXPECT_THROW(cudf::scatter(source_table, lower_bound, target_table, true), cudf::logic_error);
}

// Throw logic error if check_bounds is set and index is out of bounds
TYPED_TEST(ScatterIndexTypeTests, ScatterScalarOutOfBounds)
{
  using cudf::scalar_type_t;
  using cudf::test::expect_tables_equal;
  using cudf::test::fixed_width_column_wrapper;
  using scalar_ptr    = std::unique_ptr<cudf::scalar>;
  using scalar_vector = std::vector<scalar_ptr>;

  // Initializers lists can't take move-only types
  scalar_vector source_vector;
  auto source = scalar_ptr(new scalar_type_t<TypeParam>(100, true));
  source_vector.push_back(std::move(source));

  fixed_width_column_wrapper<TypeParam, int64_t> target({10, 20, 30, 40, 50, 60, 70, 80});
  fixed_width_column_wrapper<TypeParam, int64_t> upper_bound({-3, 3, 1, 8});
  fixed_width_column_wrapper<TypeParam, int64_t> lower_bound({-3, 3, 1, -9});

  auto const target_table = cudf::table_view({target});

  EXPECT_THROW(cudf::scatter(source_vector, upper_bound, target_table, true), cudf::logic_error);
  EXPECT_THROW(cudf::scatter(source_vector, lower_bound, target_table, true), cudf::logic_error);
}

// Validate that each of the index types work
TYPED_TEST(ScatterIndexTypeTests, ScatterIndexType)
{
  using cudf::test::expect_tables_equal;
  using cudf::test::fixed_width_column_wrapper;

  fixed_width_column_wrapper<TypeParam, int64_t> source({1, 2, 3, 4, 5, 6});
  fixed_width_column_wrapper<TypeParam, int64_t> target({10, 20, 30, 40, 50, 60, 70, 80});
  fixed_width_column_wrapper<TypeParam, int64_t> scatter_map({-3, 3, 1, -1});
  fixed_width_column_wrapper<TypeParam, int64_t> expected({10, 3, 30, 2, 50, 1, 70, 4});

  auto const source_table   = cudf::table_view({source, source});
  auto const target_table   = cudf::table_view({target, target});
  auto const expected_table = cudf::table_view({expected, expected});

  auto const result = cudf::scatter(source_table, scatter_map, target_table, true);

  expect_tables_equal(result->view(), expected_table);
}

// Validate that each of the index types work
TYPED_TEST(ScatterIndexTypeTests, ScatterScalarIndexType)
{
  using cudf::scalar_type_t;
  using cudf::test::expect_tables_equal;
  using cudf::test::fixed_width_column_wrapper;
  using scalar_ptr    = std::unique_ptr<cudf::scalar>;
  using scalar_vector = std::vector<scalar_ptr>;

  // Initializers lists can't take move-only types
  scalar_vector source_vector;
  auto source = scalar_ptr(new scalar_type_t<TypeParam>(100, true));
  source_vector.push_back(std::move(source));

  fixed_width_column_wrapper<TypeParam, int64_t> target({10, 20, 30, 40, 50, 60, 70, 80});
  fixed_width_column_wrapper<TypeParam, int64_t> scatter_map({-3, 3, 1, -1});
  fixed_width_column_wrapper<TypeParam, int64_t> expected({10, 100, 30, 100, 50, 100, 70, 100});

  auto const target_table   = cudf::table_view({target});
  auto const expected_table = cudf::table_view({expected});

  auto const result = cudf::scatter(source_vector, scatter_map, target_table, true);

  expect_tables_equal(result->view(), expected_table);
}

template <typename T>
class ScatterInvalidIndexTypeTests : public cudf::test::BaseFixture {
};

// NOTE string types hit static assert in fixed_width_column_wrapper
using InvalidIndexTypes =
  cudf::test::Concat<cudf::test::Types<float, double, bool>, cudf::test::ChronoTypes>;
TYPED_TEST_CASE(ScatterInvalidIndexTypeTests, InvalidIndexTypes);

// Throw logic error if scatter map column has invalid data type
TYPED_TEST(ScatterInvalidIndexTypeTests, ScatterInvalidIndexType)
{
  using cudf::test::expect_tables_equal;
  using cudf::test::fixed_width_column_wrapper;

  fixed_width_column_wrapper<int32_t> source({1, 2, 3, 4, 5, 6});
  fixed_width_column_wrapper<int32_t> target({10, 20, 30, 40, 50, 60, 70, 80});
<<<<<<< HEAD
  fixed_width_column_wrapper<TypeParam, int64_t> scatter_map({-3, 3, 1, -1});
=======
  fixed_width_column_wrapper<TypeParam, int32_t> scatter_map({-3, 3, 1, -1});
>>>>>>> 049f93c4

  auto const source_table = cudf::table_view({source, source});
  auto const target_table = cudf::table_view({target, target});

  EXPECT_THROW(cudf::scatter(source_table, scatter_map, target_table, true), cudf::logic_error);
}

// Throw logic error if scatter map column has invalid data type
TYPED_TEST(ScatterInvalidIndexTypeTests, ScatterScalarInvalidIndexType)
{
  using cudf::scalar_type_t;
  using cudf::test::expect_tables_equal;
  using cudf::test::fixed_width_column_wrapper;
  using scalar_ptr    = std::unique_ptr<cudf::scalar>;
  using scalar_vector = std::vector<scalar_ptr>;

  // Initializers lists can't take move-only types
  scalar_vector source_vector;
  auto source = scalar_ptr(new scalar_type_t<int32_t>(100));
  source_vector.push_back(std::move(source));

  fixed_width_column_wrapper<int32_t> target({10, 20, 30, 40, 50, 60, 70, 80});
<<<<<<< HEAD
  fixed_width_column_wrapper<TypeParam, int64_t> scatter_map({-3, 3, 1, -1});
=======
  fixed_width_column_wrapper<TypeParam, int32_t> scatter_map({-3, 3, 1, -1});
>>>>>>> 049f93c4

  auto const target_table = cudf::table_view({target});

  EXPECT_THROW(cudf::scatter(source_vector, scatter_map, target_table, true), cudf::logic_error);
}

template <typename T>
class ScatterDataTypeTests : public cudf::test::BaseFixture {
};

TYPED_TEST_CASE(ScatterDataTypeTests, cudf::test::FixedWidthTypes);

// Empty scatter map returns copy of input
TYPED_TEST(ScatterDataTypeTests, EmptyScatterMap)
{
  using cudf::test::expect_tables_equal;
  using cudf::test::fixed_width_column_wrapper;

<<<<<<< HEAD
  fixed_width_column_wrapper<TypeParam, int64_t> source({1, 2, 3, 4, 5, 6});
  fixed_width_column_wrapper<TypeParam, int64_t> target({10, 20, 30, 40, 50, 60, 70, 80});
=======
  fixed_width_column_wrapper<TypeParam, int32_t> source({1, 2, 3, 4, 5, 6});
  fixed_width_column_wrapper<TypeParam, int32_t> target({10, 20, 30, 40, 50, 60, 70, 80});
>>>>>>> 049f93c4
  fixed_width_column_wrapper<int32_t> scatter_map({});

  auto const source_table = cudf::table_view({source, source});
  auto const target_table = cudf::table_view({target, target});

  auto const result = cudf::scatter(source_table, scatter_map, target_table, true);

  // Expect a copy of the input table
  expect_tables_equal(result->view(), target_table);
}

// Empty scatter map returns copy of input
TYPED_TEST(ScatterDataTypeTests, EmptyScalarScatterMap)
{
  using cudf::scalar_type_t;
  using cudf::test::expect_tables_equal;
  using cudf::test::fixed_width_column_wrapper;
  using scalar_ptr    = std::unique_ptr<cudf::scalar>;
  using scalar_vector = std::vector<scalar_ptr>;

  // Initializers lists can't take move-only types
  scalar_vector source_vector;
  auto source = scalar_ptr(new scalar_type_t<TypeParam>(100, true));
  source_vector.push_back(std::move(source));

<<<<<<< HEAD
  fixed_width_column_wrapper<TypeParam, int64_t> target({10, 20, 30, 40, 50, 60, 70, 80});
=======
  fixed_width_column_wrapper<TypeParam, int32_t> target({10, 20, 30, 40, 50, 60, 70, 80});
>>>>>>> 049f93c4
  fixed_width_column_wrapper<int32_t> scatter_map({});

  auto const target_table = cudf::table_view({target});

  auto const result = cudf::scatter(source_vector, scatter_map, target_table, true);

  // Expect a copy of the input table
  expect_tables_equal(result->view(), target_table);
}

TYPED_TEST(ScatterDataTypeTests, ScatterNoNulls)
{
  using cudf::test::expect_tables_equal;
  using cudf::test::fixed_width_column_wrapper;

<<<<<<< HEAD
  fixed_width_column_wrapper<TypeParam, int64_t> source({1, 2, 3, 4, 5, 6});
  fixed_width_column_wrapper<TypeParam, int64_t> target({10, 20, 30, 40, 50, 60, 70, 80});
  fixed_width_column_wrapper<int32_t> scatter_map({-3, 3, 1, -1});
  fixed_width_column_wrapper<TypeParam, int64_t> expected({10, 3, 30, 2, 50, 1, 70, 4});
=======
  fixed_width_column_wrapper<TypeParam, int32_t> source({1, 2, 3, 4, 5, 6});
  fixed_width_column_wrapper<TypeParam, int32_t> target({10, 20, 30, 40, 50, 60, 70, 80});
  fixed_width_column_wrapper<int32_t> scatter_map({-3, 3, 1, -1});
  fixed_width_column_wrapper<TypeParam, int32_t> expected({10, 3, 30, 2, 50, 1, 70, 4});
>>>>>>> 049f93c4

  auto const source_table   = cudf::table_view({source, source});
  auto const target_table   = cudf::table_view({target, target});
  auto const expected_table = cudf::table_view({expected, expected});

  auto const result = cudf::scatter(source_table, scatter_map, target_table, true);

  expect_tables_equal(result->view(), expected_table);
}

TYPED_TEST(ScatterDataTypeTests, ScatterBothNulls)
{
  using cudf::test::expect_tables_equal;
  using cudf::test::fixed_width_column_wrapper;

<<<<<<< HEAD
  fixed_width_column_wrapper<TypeParam, int64_t> source({2, 4, 6, 8}, {1, 1, 0, 0});
  fixed_width_column_wrapper<TypeParam, int64_t> target({10, 20, 30, 40, 50, 60, 70, 80},
                                                        {0, 0, 0, 0, 1, 1, 1, 1});
  fixed_width_column_wrapper<int32_t> scatter_map({1, 3, -3, -1});
  fixed_width_column_wrapper<TypeParam, int64_t> expected({10, 2, 30, 4, 50, 6, 70, 8},
=======
  fixed_width_column_wrapper<TypeParam, int32_t> source({2, 4, 6, 8}, {1, 1, 0, 0});
  fixed_width_column_wrapper<TypeParam, int32_t> target({10, 20, 30, 40, 50, 60, 70, 80},
                                                        {0, 0, 0, 0, 1, 1, 1, 1});
  fixed_width_column_wrapper<int32_t> scatter_map({1, 3, -3, -1});
  fixed_width_column_wrapper<TypeParam, int32_t> expected({10, 2, 30, 4, 50, 6, 70, 8},
>>>>>>> 049f93c4
                                                          {0, 1, 0, 1, 1, 0, 1, 0});

  auto const source_table   = cudf::table_view({source, source});
  auto const target_table   = cudf::table_view({target, target});
  auto const expected_table = cudf::table_view({expected, expected});

  auto const result = cudf::scatter(source_table, scatter_map, target_table, true);

  expect_tables_equal(result->view(), expected_table);
}

TYPED_TEST(ScatterDataTypeTests, ScatterSourceNulls)
{
  using cudf::test::expect_tables_equal;
  using cudf::test::fixed_width_column_wrapper;

<<<<<<< HEAD
  fixed_width_column_wrapper<TypeParam, int64_t> source({2, 4, 6, 8}, {1, 1, 0, 0});
  fixed_width_column_wrapper<TypeParam, int64_t> target({10, 20, 30, 40, 50, 60, 70, 80});
  fixed_width_column_wrapper<int32_t> scatter_map({1, 3, -3, -1});
  fixed_width_column_wrapper<TypeParam, int64_t> expected({10, 2, 30, 4, 50, 6, 70, 8},
=======
  fixed_width_column_wrapper<TypeParam, int32_t> source({2, 4, 6, 8}, {1, 1, 0, 0});
  fixed_width_column_wrapper<TypeParam, int32_t> target({10, 20, 30, 40, 50, 60, 70, 80});
  fixed_width_column_wrapper<int32_t> scatter_map({1, 3, -3, -1});
  fixed_width_column_wrapper<TypeParam, int32_t> expected({10, 2, 30, 4, 50, 6, 70, 8},
>>>>>>> 049f93c4
                                                          {1, 1, 1, 1, 1, 0, 1, 0});

  auto const source_table   = cudf::table_view({source, source});
  auto const target_table   = cudf::table_view({target, target});
  auto const expected_table = cudf::table_view({expected, expected});

  auto const result = cudf::scatter(source_table, scatter_map, target_table, true);

  expect_tables_equal(result->view(), expected_table);
}

TYPED_TEST(ScatterDataTypeTests, ScatterTargetNulls)
{
  using cudf::test::expect_tables_equal;
  using cudf::test::fixed_width_column_wrapper;

<<<<<<< HEAD
  fixed_width_column_wrapper<TypeParam, int64_t> source({2, 4, 6, 8});
  fixed_width_column_wrapper<TypeParam, int64_t> target({10, 20, 30, 40, 50, 60, 70, 80},
                                                        {0, 0, 0, 0, 1, 1, 1, 1});
  fixed_width_column_wrapper<int32_t> scatter_map({1, 3, -3, -1});
  fixed_width_column_wrapper<TypeParam, int64_t> expected({10, 2, 30, 4, 50, 6, 70, 8},
=======
  fixed_width_column_wrapper<TypeParam, int32_t> source({2, 4, 6, 8});
  fixed_width_column_wrapper<TypeParam, int32_t> target({10, 20, 30, 40, 50, 60, 70, 80},
                                                        {0, 0, 0, 0, 1, 1, 1, 1});
  fixed_width_column_wrapper<int32_t> scatter_map({1, 3, -3, -1});
  fixed_width_column_wrapper<TypeParam, int32_t> expected({10, 2, 30, 4, 50, 6, 70, 8},
>>>>>>> 049f93c4
                                                          {0, 1, 0, 1, 1, 1, 1, 1});

  auto const source_table   = cudf::table_view({source, source});
  auto const target_table   = cudf::table_view({target, target});
  auto const expected_table = cudf::table_view({expected, expected});

  auto const result = cudf::scatter(source_table, scatter_map, target_table, true);

  expect_tables_equal(result->view(), expected_table);
}

TYPED_TEST(ScatterDataTypeTests, ScatterScalarNoNulls)
{
  using cudf::scalar_type_t;
  using cudf::test::expect_tables_equal;
  using cudf::test::fixed_width_column_wrapper;
  using scalar_ptr    = std::unique_ptr<cudf::scalar>;
  using scalar_vector = std::vector<scalar_ptr>;

  // Initializers lists can't take move-only types
  scalar_vector source_vector;
  auto source = scalar_ptr(new scalar_type_t<TypeParam>(100, true));
  source_vector.push_back(std::move(source));

<<<<<<< HEAD
  fixed_width_column_wrapper<TypeParam, int64_t> target({10, 20, 30, 40, 50, 60, 70, 80});
  fixed_width_column_wrapper<int32_t> scatter_map({-3, 3, 1, -1});
  fixed_width_column_wrapper<TypeParam, int64_t> expected({10, 100, 30, 100, 50, 100, 70, 100});
=======
  fixed_width_column_wrapper<TypeParam, int32_t> target({10, 20, 30, 40, 50, 60, 70, 80});
  fixed_width_column_wrapper<int32_t> scatter_map({-3, 3, 1, -1});
  fixed_width_column_wrapper<TypeParam, int32_t> expected({10, 100, 30, 100, 50, 100, 70, 100});
>>>>>>> 049f93c4

  auto const target_table   = cudf::table_view({target});
  auto const expected_table = cudf::table_view({expected});

  auto const result = cudf::scatter(source_vector, scatter_map, target_table, true);

  expect_tables_equal(result->view(), expected_table);
}

TYPED_TEST(ScatterDataTypeTests, ScatterScalarTargetNulls)
{
  using cudf::scalar_type_t;
  using cudf::test::expect_tables_equal;
  using cudf::test::fixed_width_column_wrapper;
  using scalar_ptr    = std::unique_ptr<cudf::scalar>;
  using scalar_vector = std::vector<scalar_ptr>;

  // Initializers lists can't take move-only types
  scalar_vector source_vector;
  auto source = scalar_ptr(new scalar_type_t<TypeParam>(100, true));
  source_vector.push_back(std::move(source));

<<<<<<< HEAD
  fixed_width_column_wrapper<TypeParam, int64_t> target({10, 20, 30, 40, 50, 60, 70, 80},
                                                        {0, 0, 0, 0, 1, 1, 1, 1});
  fixed_width_column_wrapper<int32_t> scatter_map({-3, 3, 1, -1});
  fixed_width_column_wrapper<TypeParam, int64_t> expected({10, 100, 30, 100, 50, 100, 70, 100},
=======
  fixed_width_column_wrapper<TypeParam, int32_t> target({10, 20, 30, 40, 50, 60, 70, 80},
                                                        {0, 0, 0, 0, 1, 1, 1, 1});
  fixed_width_column_wrapper<int32_t> scatter_map({-3, 3, 1, -1});
  fixed_width_column_wrapper<TypeParam, int32_t> expected({10, 100, 30, 100, 50, 100, 70, 100},
>>>>>>> 049f93c4
                                                          {0, 1, 0, 1, 1, 1, 1, 1});

  auto const target_table   = cudf::table_view({target});
  auto const expected_table = cudf::table_view({expected});

  auto const result = cudf::scatter(source_vector, scatter_map, target_table, true);

  expect_tables_equal(result->view(), expected_table);
}

TYPED_TEST(ScatterDataTypeTests, ScatterScalarSourceNulls)
{
  using cudf::scalar_type_t;
  using cudf::test::expect_tables_equal;
  using cudf::test::fixed_width_column_wrapper;
  using scalar_ptr    = std::unique_ptr<cudf::scalar>;
  using scalar_vector = std::vector<scalar_ptr>;

  // Initializers lists can't take move-only types
  scalar_vector source_vector;
  auto source = scalar_ptr(new scalar_type_t<TypeParam>(100, false));
  source_vector.push_back(std::move(source));

<<<<<<< HEAD
  fixed_width_column_wrapper<TypeParam, int64_t> target({10, 20, 30, 40, 50, 60, 70, 80});
  fixed_width_column_wrapper<int32_t> scatter_map({-3, 3, 1, -1});
  fixed_width_column_wrapper<TypeParam, int64_t> expected({10, 100, 30, 100, 50, 100, 70, 100},
=======
  fixed_width_column_wrapper<TypeParam, int32_t> target({10, 20, 30, 40, 50, 60, 70, 80});
  fixed_width_column_wrapper<int32_t> scatter_map({-3, 3, 1, -1});
  fixed_width_column_wrapper<TypeParam, int32_t> expected({10, 100, 30, 100, 50, 100, 70, 100},
>>>>>>> 049f93c4
                                                          {1, 0, 1, 0, 1, 0, 1, 0});

  auto const target_table   = cudf::table_view({target});
  auto const expected_table = cudf::table_view({expected});

  auto const result = cudf::scatter(source_vector, scatter_map, target_table, true);

  expect_tables_equal(result->view(), expected_table);
}

TYPED_TEST(ScatterDataTypeTests, ScatterScalarBothNulls)
{
  using cudf::scalar_type_t;
  using cudf::test::expect_tables_equal;
  using cudf::test::fixed_width_column_wrapper;
  using scalar_ptr    = std::unique_ptr<cudf::scalar>;
  using scalar_vector = std::vector<scalar_ptr>;

  // Initializers lists can't take move-only types
  scalar_vector source_vector;
  auto source = scalar_ptr(new scalar_type_t<TypeParam>(100, false));
  source_vector.push_back(std::move(source));

<<<<<<< HEAD
  fixed_width_column_wrapper<TypeParam, int64_t> target({10, 20, 30, 40, 50, 60, 70, 80},
                                                        {0, 0, 0, 0, 1, 1, 1, 1});
  fixed_width_column_wrapper<int32_t> scatter_map({-3, 3, 1, -1});
  fixed_width_column_wrapper<TypeParam, int64_t> expected({10, 100, 30, 100, 50, 100, 70, 100},
=======
  fixed_width_column_wrapper<TypeParam, int32_t> target({10, 20, 30, 40, 50, 60, 70, 80},
                                                        {0, 0, 0, 0, 1, 1, 1, 1});
  fixed_width_column_wrapper<int32_t> scatter_map({-3, 3, 1, -1});
  fixed_width_column_wrapper<TypeParam, int32_t> expected({10, 100, 30, 100, 50, 100, 70, 100},
>>>>>>> 049f93c4
                                                          {0, 0, 0, 0, 1, 0, 1, 0});

  auto const target_table   = cudf::table_view({target});
  auto const expected_table = cudf::table_view({expected});

  auto const result = cudf::scatter(source_vector, scatter_map, target_table, true);

  expect_tables_equal(result->view(), expected_table);
}

TYPED_TEST(ScatterDataTypeTests, ScatterSourceNullsLarge)
{
  using cudf::test::expect_tables_equal;
  using cudf::test::fixed_width_column_wrapper;
  using cudf::test::make_counting_transform_iterator;

  constexpr cudf::size_type N{513};

<<<<<<< HEAD
  fixed_width_column_wrapper<TypeParam, int64_t> source({0, 0, 0, 0}, {0, 0, 0, 0});
  fixed_width_column_wrapper<int32_t> scatter_map({0, 1, 2, 3});
  auto target_data = make_counting_transform_iterator(0, [](auto i) { return i; });
  fixed_width_column_wrapper<TypeParam, int64_t> target(target_data, target_data + N);

  auto expect_data  = make_counting_transform_iterator(0, [](auto i) { return i; });
  auto expect_valid = make_counting_transform_iterator(0, [](auto i) { return i > 3; });
  fixed_width_column_wrapper<TypeParam, int64_t> expected(
=======
  fixed_width_column_wrapper<TypeParam, int32_t> source({0, 0, 0, 0}, {0, 0, 0, 0});
  fixed_width_column_wrapper<int32_t> scatter_map({0, 1, 2, 3});
  auto target_data = make_counting_transform_iterator(0, [](auto i) { return i; });
  cudf::test::fixed_width_column_wrapper<TypeParam, typename decltype(target_data)::value_type>
    target(target_data, target_data + N);

  auto expect_data  = make_counting_transform_iterator(0, [](auto i) { return i; });
  auto expect_valid = make_counting_transform_iterator(0, [](auto i) { return i > 3; });
  fixed_width_column_wrapper<TypeParam, typename decltype(expect_data)::value_type> expected(
>>>>>>> 049f93c4
    expect_data, expect_data + N, expect_valid);

  auto const source_table   = cudf::table_view({source, source});
  auto const target_table   = cudf::table_view({target, target});
  auto const expected_table = cudf::table_view({expected, expected});

  auto const result = cudf::scatter(source_table, scatter_map, target_table, true);

  expect_tables_equal(result->view(), expected_table);
}

class ScatterStringsTests : public cudf::test::BaseFixture {
};

TEST_F(ScatterStringsTests, ScatterNoNulls)
{
  using cudf::test::expect_tables_equal;
  using cudf::test::fixed_width_column_wrapper;
  using cudf::test::strings_column_wrapper;

  std::vector<const char*> h_source{"dog", "the", "jumps", "brown", "the"};
  strings_column_wrapper source(h_source.begin(), h_source.end());

  std::vector<const char*> h_target{
    "a", "quick", "fire", "fox", "browses", "over", "a", "lazy", "web"};
  strings_column_wrapper target(h_target.begin(), h_target.end());

  fixed_width_column_wrapper<int32_t> scatter_map({-1, -3, -5, 2, 0});

  std::vector<const char*> h_expected{
    "the", "quick", "brown", "fox", "jumps", "over", "the", "lazy", "dog"};
  strings_column_wrapper expected(h_expected.begin(), h_expected.end());

  auto const source_table   = cudf::table_view({source, source});
  auto const target_table   = cudf::table_view({target, target});
  auto const expected_table = cudf::table_view({expected, expected});

  auto const result = cudf::scatter(source_table, scatter_map, target_table, true);

  expect_tables_equal(result->view(), expected_table);
}

TEST_F(ScatterStringsTests, ScatterScalarNoNulls)
{
  using cudf::string_scalar;
  using cudf::test::expect_tables_equal;
  using cudf::test::fixed_width_column_wrapper;
  using cudf::test::strings_column_wrapper;
  using scalar_ptr    = std::unique_ptr<cudf::scalar>;
  using scalar_vector = std::vector<scalar_ptr>;

  // Initializers lists can't take move-only types
  scalar_vector source_vector;
  auto source = scalar_ptr(new string_scalar{"buffalo"});
  source_vector.push_back(std::move(source));

  std::vector<const char*> h_target{
    "Buffalo", "bison", "Buffalo", "bison", "bully", "bully", "Buffalo", "bison"};
  strings_column_wrapper target(h_target.begin(), h_target.end());

  fixed_width_column_wrapper<int32_t> scatter_map({1, 3, -4, -3, -1});

  std::vector<const char*> h_expected{
    "Buffalo", "buffalo", "Buffalo", "buffalo", "buffalo", "buffalo", "Buffalo", "buffalo"};
  strings_column_wrapper expected(h_expected.begin(), h_expected.end());

  auto const target_table   = cudf::table_view({target});
  auto const expected_table = cudf::table_view({expected});

  auto const result = cudf::scatter(source_vector, scatter_map, target_table, true);

  expect_tables_equal(result->view(), expected_table);
}

template <typename T>
class BooleanMaskScatter : public cudf::test::BaseFixture {
};

TYPED_TEST_CASE(BooleanMaskScatter, cudf::test::FixedWidthTypes);

TYPED_TEST(BooleanMaskScatter, WithNoNullElementsInTarget)
{
  using T = TypeParam;
<<<<<<< HEAD
  cudf::test::fixed_width_column_wrapper<T, int64_t> source({1, 5, 6, 8, 9});
  cudf::test::fixed_width_column_wrapper<T, int64_t> target({2, 2, 3, 4, 11, 12, 7, 7, 10, 10});
  cudf::test::fixed_width_column_wrapper<bool> mask(
    {true, false, false, false, true, true, false, true, true, false});

  cudf::test::fixed_width_column_wrapper<T, int64_t> expected({1, 2, 3, 4, 5, 6, 7, 8, 9, 10});
=======
  cudf::test::fixed_width_column_wrapper<T, int32_t> source({1, 5, 6, 8, 9});
  cudf::test::fixed_width_column_wrapper<T, int32_t> target({2, 2, 3, 4, 11, 12, 7, 7, 10, 10});
  cudf::test::fixed_width_column_wrapper<bool> mask(
    {true, false, false, false, true, true, false, true, true, false});

  cudf::test::fixed_width_column_wrapper<T, int32_t> expected({1, 2, 3, 4, 5, 6, 7, 8, 9, 10});
>>>>>>> 049f93c4
  auto source_table   = cudf::table_view({source});
  auto target_table   = cudf::table_view({target});
  auto expected_table = cudf::table_view({expected});

  auto got = cudf::boolean_mask_scatter(source_table, target_table, mask);

  cudf::test::expect_tables_equal(expected_table, got->view());
}

TYPED_TEST(BooleanMaskScatter, WithNull)
{
  using T = TypeParam;
<<<<<<< HEAD
  cudf::test::fixed_width_column_wrapper<T, int64_t> source_col1({1, 5, 6, 8, 9}, {1, 0, 1, 0, 1});
  cudf::test::strings_column_wrapper source_col2({"This", "is", "cudf", "test", "column"},
                                                 {1, 0, 0, 1, 0});
  cudf::test::fixed_width_column_wrapper<T, int64_t> target_col1({2, 2, 3, 4, 11, 12, 7, 7, 10, 10},
=======
  cudf::test::fixed_width_column_wrapper<T, int32_t> source_col1({1, 5, 6, 8, 9}, {1, 0, 1, 0, 1});
  cudf::test::strings_column_wrapper source_col2({"This", "is", "cudf", "test", "column"},
                                                 {1, 0, 0, 1, 0});
  cudf::test::fixed_width_column_wrapper<T, int32_t> target_col1({2, 2, 3, 4, 11, 12, 7, 7, 10, 10},
>>>>>>> 049f93c4
                                                                 {1, 1, 0, 1, 1, 1, 1, 1, 1, 0});
  cudf::test::strings_column_wrapper target_col2(
    {"a", "bc", "cd", "ef", "gh", "ij", "jk", "lm", "no", "pq"}, {1, 1, 0, 1, 1, 1, 1, 1, 1, 0});
  cudf::test::fixed_width_column_wrapper<bool> mask(
    {true, false, false, false, true, true, false, true, true, false});

<<<<<<< HEAD
  cudf::test::fixed_width_column_wrapper<T, int64_t> expected_col1({1, 2, 3, 4, 5, 6, 7, 8, 9, 10},
=======
  cudf::test::fixed_width_column_wrapper<T, int32_t> expected_col1({1, 2, 3, 4, 5, 6, 7, 8, 9, 10},
>>>>>>> 049f93c4
                                                                   {1, 1, 0, 1, 0, 1, 1, 0, 1, 0});
  cudf::test::strings_column_wrapper expected_col2(
    {"This", "bc", "cd", "ef", "is", "cudf", "jk", "test", "column", "pq"},
    {1, 1, 0, 1, 0, 0, 1, 1, 0, 0});
  auto source_table   = cudf::table_view({source_col1, source_col2});
  auto target_table   = cudf::table_view({target_col1, target_col2});
  auto expected_table = cudf::table_view({expected_col1, expected_col2});

  auto got = cudf::boolean_mask_scatter(source_table, target_table, mask);

  cudf::test::expect_tables_equal(expected_table, got->view());
}

class BooleanMaskScatterString : public cudf::test::BaseFixture {
};

TEST_F(BooleanMaskScatterString, NoNUll)
{
  cudf::test::strings_column_wrapper source({"This", "cudf"});
  cudf::test::strings_column_wrapper target({"is", "is", "a", "udf", "api"});
  cudf::test::fixed_width_column_wrapper<bool> mask({true, false, false, true, false});

  cudf::test::strings_column_wrapper expected({"This", "is", "a", "cudf", "api"});
  auto source_table   = cudf::table_view({source});
  auto target_table   = cudf::table_view({target});
  auto expected_table = cudf::table_view({expected});

  auto got = cudf::boolean_mask_scatter(source_table, target_table, mask);

  cudf::test::expect_tables_equal(expected_table, got->view());
}

TEST_F(BooleanMaskScatterString, WithNUll)
{
  cudf::test::strings_column_wrapper source({"This", "cudf"}, {0, 1});
  cudf::test::strings_column_wrapper target({"is", "is", "a", "udf", "api"}, {1, 0, 0, 1, 1});
  cudf::test::fixed_width_column_wrapper<bool> mask({true, false, false, true, false});

  cudf::test::strings_column_wrapper expected({"This", "is", "a", "cudf", "api"}, {0, 0, 0, 1, 1});
  auto source_table   = cudf::table_view({source});
  auto target_table   = cudf::table_view({target});
  auto expected_table = cudf::table_view({expected});

  auto got = cudf::boolean_mask_scatter(source_table, target_table, mask);

  cudf::test::expect_tables_equal(expected_table, got->view());
}

class BooleanMaskScatterFails : public cudf::test::BaseFixture {
};

TEST_F(BooleanMaskScatterFails, SourceAndTargetTypeMismatch)
{
  cudf::test::fixed_width_column_wrapper<int32_t> source({1, 5, 6, 8, 9});
  cudf::test::fixed_width_column_wrapper<int64_t> target({2, 2, 3, 4, 11, 12, 7, 7, 10, 10});
  cudf::test::fixed_width_column_wrapper<bool> mask(
    {true, false, false, false, true, true, false, true, true, false});
  auto source_table = cudf::table_view({source});
  auto target_table = cudf::table_view({target});

  EXPECT_THROW(cudf::boolean_mask_scatter(source_table, target_table, mask), cudf::logic_error);
}

TEST_F(BooleanMaskScatterFails, BooleanMaskTypeMismatch)
{
  cudf::test::fixed_width_column_wrapper<int32_t> source({1, 5, 6, 8, 9});
  cudf::test::fixed_width_column_wrapper<int32_t> target({2, 2, 3, 4, 11, 12, 7, 7, 10, 10});
  cudf::test::fixed_width_column_wrapper<int8_t> mask(
    {true, false, false, false, true, true, false, true, true, false});
  auto source_table = cudf::table_view({source});
  auto target_table = cudf::table_view({target});

  EXPECT_THROW(cudf::boolean_mask_scatter(source_table, target_table, mask), cudf::logic_error);
}

TEST_F(BooleanMaskScatterFails, BooleanMaskTargetSizeMismatch)
{
  cudf::test::fixed_width_column_wrapper<int32_t> source({1, 5, 6, 8, 9});
  cudf::test::fixed_width_column_wrapper<int32_t> target({2, 2, 3, 4, 11, 12, 7, 7, 10, 10});
  cudf::test::fixed_width_column_wrapper<bool> mask(
    {true, false, false, false, true, true, false, true, true});
  auto source_table = cudf::table_view({source});
  auto target_table = cudf::table_view({target});

  EXPECT_THROW(cudf::boolean_mask_scatter(source_table, target_table, mask), cudf::logic_error);
}

TEST_F(BooleanMaskScatterFails, NumberOfColumnMismatch)
{
  cudf::test::fixed_width_column_wrapper<int32_t> source({1, 5, 6, 8, 9});
  cudf::test::fixed_width_column_wrapper<int32_t> target({2, 2, 3, 4, 11, 12, 7, 7, 10, 10});
  cudf::test::fixed_width_column_wrapper<bool> mask(
    {true, false, false, false, true, true, false, true, true});
  auto source_table = cudf::table_view({source, source});
  auto target_table = cudf::table_view({target});

  EXPECT_THROW(cudf::boolean_mask_scatter(source_table, target_table, mask), cudf::logic_error);
}

TEST_F(BooleanMaskScatterFails, MoreTruesInMaskThanSourceSize)
{
  cudf::test::fixed_width_column_wrapper<int32_t> source({1, 5, 6, 8, 9});
  cudf::test::fixed_width_column_wrapper<int32_t> target({2, 2, 3, 4, 11, 12, 7, 7, 10, 10});
  cudf::test::fixed_width_column_wrapper<bool> mask(
    {true, false, true, false, true, true, false, true, true});
  auto source_table = cudf::table_view({source, source});
  auto target_table = cudf::table_view({target});

  EXPECT_THROW(cudf::boolean_mask_scatter(source_table, target_table, mask), cudf::logic_error);
}

template <typename T>
struct BooleanMaskScalarScatter : public cudf::test::BaseFixture {
  std::unique_ptr<cudf::scalar> form_scalar(T value, bool validity = true)
  {
    using ScalarType = cudf::scalar_type_t<T>;
    std::unique_ptr<cudf::scalar> scalar{nullptr};

    if (cudf::is_numeric<T>()) {
      scalar = cudf::make_numeric_scalar(cudf::data_type(cudf::data_type{cudf::type_to_id<T>()}));
    } else if (cudf::is_timestamp<T>()) {
      scalar = cudf::make_timestamp_scalar(cudf::data_type(cudf::data_type{cudf::type_to_id<T>()}));
    } else if (cudf::is_duration<T>()) {
      scalar = cudf::make_duration_scalar(cudf::data_type(cudf::data_type{cudf::type_to_id<T>()}));
<<<<<<< HEAD
    } else {
      EXPECT_TRUE(false) << "test compiled for unknown type";
=======
>>>>>>> 049f93c4
    }

    static_cast<ScalarType*>(scalar.get())->set_value(value);
    static_cast<ScalarType*>(scalar.get())->set_valid(validity);

    return std::move(scalar);
  }
};

TYPED_TEST_CASE(BooleanMaskScalarScatter, cudf::test::FixedWidthTypes);

TYPED_TEST(BooleanMaskScalarScatter, WithNoNullElementsInTarget)
{
  using T = TypeParam;
  T source(11);
  bool validity = true;
  auto scalar   = this->form_scalar(source, validity);
  std::vector<std::reference_wrapper<cudf::scalar>> scalar_vect;
  scalar_vect.push_back(*scalar);
<<<<<<< HEAD
  cudf::test::fixed_width_column_wrapper<T, int64_t> target({2, 2, 3, 4, 11, 12, 7, 7, 10, 10});
  cudf::test::fixed_width_column_wrapper<bool> mask(
    {true, false, false, false, true, true, false, true, true, false});

  cudf::test::fixed_width_column_wrapper<T, int64_t> expected({11, 2, 3, 4, 11, 11, 7, 11, 11, 10});
=======
  cudf::test::fixed_width_column_wrapper<T, int32_t> target({2, 2, 3, 4, 11, 12, 7, 7, 10, 10});
  cudf::test::fixed_width_column_wrapper<bool> mask(
    {true, false, false, false, true, true, false, true, true, false});

  cudf::test::fixed_width_column_wrapper<T, int32_t> expected({11, 2, 3, 4, 11, 11, 7, 11, 11, 10});
>>>>>>> 049f93c4
  auto target_table   = cudf::table_view({target});
  auto expected_table = cudf::table_view({expected});

  auto got = cudf::boolean_mask_scatter(scalar_vect, target_table, mask);

  cudf::test::expect_tables_equal(expected_table, got->view());
}

TYPED_TEST(BooleanMaskScalarScatter, WithNull)
{
  using T = TypeParam;
  T source(11);
  bool validity = false;
  auto scalar_1 = this->form_scalar(source, validity);
  auto scalar_2 = cudf::make_string_scalar("cudf");
  scalar_2->set_valid(true);
  std::vector<std::reference_wrapper<cudf::scalar>> scalar_vect;
  scalar_vect.push_back(*scalar_1);
  scalar_vect.push_back(*scalar_2);
<<<<<<< HEAD
  cudf::test::fixed_width_column_wrapper<T, int64_t> target_col1({2, 2, 3, 4, 11, 12, 7, 7, 10, 10},
=======
  cudf::test::fixed_width_column_wrapper<T, int32_t> target_col1({2, 2, 3, 4, 11, 12, 7, 7, 10, 10},
>>>>>>> 049f93c4
                                                                 {1, 1, 0, 1, 1, 1, 1, 1, 1, 0});
  cudf::test::strings_column_wrapper target_col2(
    {"a", "bc", "cd", "ef", "gh", "ij", "jk", "lm", "no", "pq"}, {1, 1, 0, 1, 1, 1, 1, 1, 1, 0});
  cudf::test::fixed_width_column_wrapper<bool> mask(
    {true, false, false, false, true, true, false, true, true, false});

<<<<<<< HEAD
  cudf::test::fixed_width_column_wrapper<T, int64_t> expected_col1(
=======
  cudf::test::fixed_width_column_wrapper<T, int32_t> expected_col1(
>>>>>>> 049f93c4
    {11, 2, 3, 4, 11, 11, 7, 11, 11, 10}, {0, 1, 0, 1, 0, 0, 1, 0, 0, 0});
  cudf::test::strings_column_wrapper expected_col2(
    {"cudf", "bc", "cd", "ef", "cudf", "cudf", "jk", "cudf", "cudf", "pq"},
    {1, 1, 0, 1, 1, 1, 1, 1, 1, 0});
  auto target_table   = cudf::table_view({target_col1, target_col2});
  auto expected_table = cudf::table_view({expected_col1, expected_col2});

  auto got = cudf::boolean_mask_scatter(scalar_vect, target_table, mask);

  cudf::test::expect_tables_equal(expected_table, got->view());
}

class BooleanMaskScatterScalarString : public cudf::test::BaseFixture {
};

TEST_F(BooleanMaskScatterScalarString, NoNUll)
{
  auto scalar = cudf::make_string_scalar("cudf");
  scalar->set_valid(true);
  std::vector<std::reference_wrapper<cudf::scalar>> scalar_vect;
  scalar_vect.push_back(*scalar);

  cudf::test::strings_column_wrapper target({"is", "is", "a", "udf", "api"});
  cudf::test::fixed_width_column_wrapper<bool> mask({true, false, false, true, false});

  cudf::test::strings_column_wrapper expected({"cudf", "is", "a", "cudf", "api"});
  auto target_table   = cudf::table_view({target});
  auto expected_table = cudf::table_view({expected});

  auto got = cudf::boolean_mask_scatter(scalar_vect, target_table, mask);

  cudf::test::expect_tables_equal(expected_table, got->view());
}

TEST_F(BooleanMaskScatterScalarString, WithNUll)
{
  auto scalar = cudf::make_string_scalar("cudf");
  scalar->set_valid(true);
  std::vector<std::reference_wrapper<cudf::scalar>> scalar_vect;
  scalar_vect.push_back(*scalar);
  cudf::test::strings_column_wrapper target({"is", "is", "a", "udf", "api"}, {1, 0, 0, 1, 1});
  cudf::test::fixed_width_column_wrapper<bool> mask({true, false, true, true, false});

  cudf::test::strings_column_wrapper expected({"cudf", "is", "cudf", "cudf", "api"},
                                              {1, 0, 1, 1, 1});
  auto target_table   = cudf::table_view({target});
  auto expected_table = cudf::table_view({expected});
  auto got            = cudf::boolean_mask_scatter(scalar_vect, target_table, mask);

  cudf::test::expect_tables_equal(expected_table, got->view());
}

class BooleanMaskScatterScalarFails : public cudf::test::BaseFixture {
};

TEST_F(BooleanMaskScatterScalarFails, SourceAndTargetTypeMismatch)
{
  auto scalar =
    cudf::make_numeric_scalar(cudf::data_type(cudf::data_type{cudf::type_to_id<int32_t>()}));
  std::vector<std::reference_wrapper<cudf::scalar>> scalar_vect;
  scalar_vect.push_back(*scalar);
  cudf::test::fixed_width_column_wrapper<int64_t> target({2, 2, 3, 4, 11, 12, 7, 7, 10, 10});
  cudf::test::fixed_width_column_wrapper<bool> mask(
    {true, false, false, false, true, true, false, true, true, false});
  auto target_table = cudf::table_view({target});

  EXPECT_THROW(cudf::boolean_mask_scatter(scalar_vect, target_table, mask), cudf::logic_error);
}

TEST_F(BooleanMaskScatterScalarFails, BooleanMaskTypeMismatch)
{
  auto scalar =
    cudf::make_numeric_scalar(cudf::data_type(cudf::data_type{cudf::type_to_id<int32_t>()}));
  std::vector<std::reference_wrapper<cudf::scalar>> scalar_vect;
  scalar_vect.push_back(*scalar);
  cudf::test::fixed_width_column_wrapper<int32_t> target({2, 2, 3, 4, 11, 12, 7, 7, 10, 10});
  cudf::test::fixed_width_column_wrapper<int8_t> mask(
    {true, false, false, false, true, true, false, true, true, false});
  auto target_table = cudf::table_view({target});

  EXPECT_THROW(cudf::boolean_mask_scatter(scalar_vect, target_table, mask), cudf::logic_error);
}

TEST_F(BooleanMaskScatterScalarFails, BooleanMaskTargetSizeMismatch)
{
  auto scalar =
    cudf::make_numeric_scalar(cudf::data_type(cudf::data_type{cudf::type_to_id<int32_t>()}));
  std::vector<std::reference_wrapper<cudf::scalar>> scalar_vect;
  scalar_vect.push_back(*scalar);
  cudf::test::fixed_width_column_wrapper<int32_t> target({2, 2, 3, 4, 11, 12, 7, 7, 10, 10});
  cudf::test::fixed_width_column_wrapper<bool> mask(
    {true, false, false, false, true, true, false, true, true});
  auto target_table = cudf::table_view({target});

  EXPECT_THROW(cudf::boolean_mask_scatter(scalar_vect, target_table, mask), cudf::logic_error);
}

TEST_F(BooleanMaskScatterScalarFails, NumberOfColumnAndScalarMismatch)
{
  auto scalar =
    cudf::make_numeric_scalar(cudf::data_type(cudf::data_type{cudf::type_to_id<int32_t>()}));
  std::vector<std::reference_wrapper<cudf::scalar>> scalar_vect;
  scalar_vect.push_back(*scalar);
  scalar_vect.push_back(*scalar);
  cudf::test::fixed_width_column_wrapper<int32_t> target({2, 2, 3, 4, 11, 12, 7, 7, 10, 10});
  cudf::test::fixed_width_column_wrapper<bool> mask(
    {true, false, false, false, true, true, false, true, true});
  auto target_table = cudf::table_view({target});

  EXPECT_THROW(cudf::boolean_mask_scatter(scalar_vect, target_table, mask), cudf::logic_error);
}<|MERGE_RESOLUTION|>--- conflicted
+++ resolved
@@ -168,10 +168,10 @@
   using cudf::test::expect_tables_equal;
   using cudf::test::fixed_width_column_wrapper;
 
-  fixed_width_column_wrapper<TypeParam, int64_t> source({1, 2, 3, 4, 5, 6});
-  fixed_width_column_wrapper<TypeParam, int64_t> target({10, 20, 30, 40, 50, 60, 70, 80});
-  fixed_width_column_wrapper<TypeParam, int64_t> upper_bound({-3, 3, 1, 8});
-  fixed_width_column_wrapper<TypeParam, int64_t> lower_bound({-3, 3, 1, -9});
+  fixed_width_column_wrapper<TypeParam> source({1, 2, 3, 4, 5, 6});
+  fixed_width_column_wrapper<TypeParam> target({10, 20, 30, 40, 50, 60, 70, 80});
+  fixed_width_column_wrapper<TypeParam> upper_bound({-3, 3, 1, 8});
+  fixed_width_column_wrapper<TypeParam> lower_bound({-3, 3, 1, -9});
 
   auto const source_table = cudf::table_view({source, source});
   auto const target_table = cudf::table_view({target, target});
@@ -194,9 +194,9 @@
   auto source = scalar_ptr(new scalar_type_t<TypeParam>(100, true));
   source_vector.push_back(std::move(source));
 
-  fixed_width_column_wrapper<TypeParam, int64_t> target({10, 20, 30, 40, 50, 60, 70, 80});
-  fixed_width_column_wrapper<TypeParam, int64_t> upper_bound({-3, 3, 1, 8});
-  fixed_width_column_wrapper<TypeParam, int64_t> lower_bound({-3, 3, 1, -9});
+  fixed_width_column_wrapper<TypeParam> target({10, 20, 30, 40, 50, 60, 70, 80});
+  fixed_width_column_wrapper<TypeParam> upper_bound({-3, 3, 1, 8});
+  fixed_width_column_wrapper<TypeParam> lower_bound({-3, 3, 1, -9});
 
   auto const target_table = cudf::table_view({target});
 
@@ -210,10 +210,10 @@
   using cudf::test::expect_tables_equal;
   using cudf::test::fixed_width_column_wrapper;
 
-  fixed_width_column_wrapper<TypeParam, int64_t> source({1, 2, 3, 4, 5, 6});
-  fixed_width_column_wrapper<TypeParam, int64_t> target({10, 20, 30, 40, 50, 60, 70, 80});
-  fixed_width_column_wrapper<TypeParam, int64_t> scatter_map({-3, 3, 1, -1});
-  fixed_width_column_wrapper<TypeParam, int64_t> expected({10, 3, 30, 2, 50, 1, 70, 4});
+  fixed_width_column_wrapper<TypeParam> source({1, 2, 3, 4, 5, 6});
+  fixed_width_column_wrapper<TypeParam> target({10, 20, 30, 40, 50, 60, 70, 80});
+  fixed_width_column_wrapper<TypeParam> scatter_map({-3, 3, 1, -1});
+  fixed_width_column_wrapper<TypeParam> expected({10, 3, 30, 2, 50, 1, 70, 4});
 
   auto const source_table   = cudf::table_view({source, source});
   auto const target_table   = cudf::table_view({target, target});
@@ -238,9 +238,9 @@
   auto source = scalar_ptr(new scalar_type_t<TypeParam>(100, true));
   source_vector.push_back(std::move(source));
 
-  fixed_width_column_wrapper<TypeParam, int64_t> target({10, 20, 30, 40, 50, 60, 70, 80});
-  fixed_width_column_wrapper<TypeParam, int64_t> scatter_map({-3, 3, 1, -1});
-  fixed_width_column_wrapper<TypeParam, int64_t> expected({10, 100, 30, 100, 50, 100, 70, 100});
+  fixed_width_column_wrapper<TypeParam> target({10, 20, 30, 40, 50, 60, 70, 80});
+  fixed_width_column_wrapper<TypeParam> scatter_map({-3, 3, 1, -1});
+  fixed_width_column_wrapper<TypeParam> expected({10, 100, 30, 100, 50, 100, 70, 100});
 
   auto const target_table   = cudf::table_view({target});
   auto const expected_table = cudf::table_view({expected});
@@ -267,11 +267,7 @@
 
   fixed_width_column_wrapper<int32_t> source({1, 2, 3, 4, 5, 6});
   fixed_width_column_wrapper<int32_t> target({10, 20, 30, 40, 50, 60, 70, 80});
-<<<<<<< HEAD
-  fixed_width_column_wrapper<TypeParam, int64_t> scatter_map({-3, 3, 1, -1});
-=======
   fixed_width_column_wrapper<TypeParam, int32_t> scatter_map({-3, 3, 1, -1});
->>>>>>> 049f93c4
 
   auto const source_table = cudf::table_view({source, source});
   auto const target_table = cudf::table_view({target, target});
@@ -294,11 +290,7 @@
   source_vector.push_back(std::move(source));
 
   fixed_width_column_wrapper<int32_t> target({10, 20, 30, 40, 50, 60, 70, 80});
-<<<<<<< HEAD
-  fixed_width_column_wrapper<TypeParam, int64_t> scatter_map({-3, 3, 1, -1});
-=======
   fixed_width_column_wrapper<TypeParam, int32_t> scatter_map({-3, 3, 1, -1});
->>>>>>> 049f93c4
 
   auto const target_table = cudf::table_view({target});
 
@@ -317,13 +309,8 @@
   using cudf::test::expect_tables_equal;
   using cudf::test::fixed_width_column_wrapper;
 
-<<<<<<< HEAD
-  fixed_width_column_wrapper<TypeParam, int64_t> source({1, 2, 3, 4, 5, 6});
-  fixed_width_column_wrapper<TypeParam, int64_t> target({10, 20, 30, 40, 50, 60, 70, 80});
-=======
   fixed_width_column_wrapper<TypeParam, int32_t> source({1, 2, 3, 4, 5, 6});
   fixed_width_column_wrapper<TypeParam, int32_t> target({10, 20, 30, 40, 50, 60, 70, 80});
->>>>>>> 049f93c4
   fixed_width_column_wrapper<int32_t> scatter_map({});
 
   auto const source_table = cudf::table_view({source, source});
@@ -349,11 +336,7 @@
   auto source = scalar_ptr(new scalar_type_t<TypeParam>(100, true));
   source_vector.push_back(std::move(source));
 
-<<<<<<< HEAD
-  fixed_width_column_wrapper<TypeParam, int64_t> target({10, 20, 30, 40, 50, 60, 70, 80});
-=======
   fixed_width_column_wrapper<TypeParam, int32_t> target({10, 20, 30, 40, 50, 60, 70, 80});
->>>>>>> 049f93c4
   fixed_width_column_wrapper<int32_t> scatter_map({});
 
   auto const target_table = cudf::table_view({target});
@@ -369,17 +352,10 @@
   using cudf::test::expect_tables_equal;
   using cudf::test::fixed_width_column_wrapper;
 
-<<<<<<< HEAD
-  fixed_width_column_wrapper<TypeParam, int64_t> source({1, 2, 3, 4, 5, 6});
-  fixed_width_column_wrapper<TypeParam, int64_t> target({10, 20, 30, 40, 50, 60, 70, 80});
-  fixed_width_column_wrapper<int32_t> scatter_map({-3, 3, 1, -1});
-  fixed_width_column_wrapper<TypeParam, int64_t> expected({10, 3, 30, 2, 50, 1, 70, 4});
-=======
   fixed_width_column_wrapper<TypeParam, int32_t> source({1, 2, 3, 4, 5, 6});
   fixed_width_column_wrapper<TypeParam, int32_t> target({10, 20, 30, 40, 50, 60, 70, 80});
   fixed_width_column_wrapper<int32_t> scatter_map({-3, 3, 1, -1});
   fixed_width_column_wrapper<TypeParam, int32_t> expected({10, 3, 30, 2, 50, 1, 70, 4});
->>>>>>> 049f93c4
 
   auto const source_table   = cudf::table_view({source, source});
   auto const target_table   = cudf::table_view({target, target});
@@ -395,19 +371,11 @@
   using cudf::test::expect_tables_equal;
   using cudf::test::fixed_width_column_wrapper;
 
-<<<<<<< HEAD
-  fixed_width_column_wrapper<TypeParam, int64_t> source({2, 4, 6, 8}, {1, 1, 0, 0});
-  fixed_width_column_wrapper<TypeParam, int64_t> target({10, 20, 30, 40, 50, 60, 70, 80},
-                                                        {0, 0, 0, 0, 1, 1, 1, 1});
-  fixed_width_column_wrapper<int32_t> scatter_map({1, 3, -3, -1});
-  fixed_width_column_wrapper<TypeParam, int64_t> expected({10, 2, 30, 4, 50, 6, 70, 8},
-=======
   fixed_width_column_wrapper<TypeParam, int32_t> source({2, 4, 6, 8}, {1, 1, 0, 0});
   fixed_width_column_wrapper<TypeParam, int32_t> target({10, 20, 30, 40, 50, 60, 70, 80},
                                                         {0, 0, 0, 0, 1, 1, 1, 1});
   fixed_width_column_wrapper<int32_t> scatter_map({1, 3, -3, -1});
   fixed_width_column_wrapper<TypeParam, int32_t> expected({10, 2, 30, 4, 50, 6, 70, 8},
->>>>>>> 049f93c4
                                                           {0, 1, 0, 1, 1, 0, 1, 0});
 
   auto const source_table   = cudf::table_view({source, source});
@@ -424,17 +392,10 @@
   using cudf::test::expect_tables_equal;
   using cudf::test::fixed_width_column_wrapper;
 
-<<<<<<< HEAD
-  fixed_width_column_wrapper<TypeParam, int64_t> source({2, 4, 6, 8}, {1, 1, 0, 0});
-  fixed_width_column_wrapper<TypeParam, int64_t> target({10, 20, 30, 40, 50, 60, 70, 80});
-  fixed_width_column_wrapper<int32_t> scatter_map({1, 3, -3, -1});
-  fixed_width_column_wrapper<TypeParam, int64_t> expected({10, 2, 30, 4, 50, 6, 70, 8},
-=======
   fixed_width_column_wrapper<TypeParam, int32_t> source({2, 4, 6, 8}, {1, 1, 0, 0});
   fixed_width_column_wrapper<TypeParam, int32_t> target({10, 20, 30, 40, 50, 60, 70, 80});
   fixed_width_column_wrapper<int32_t> scatter_map({1, 3, -3, -1});
   fixed_width_column_wrapper<TypeParam, int32_t> expected({10, 2, 30, 4, 50, 6, 70, 8},
->>>>>>> 049f93c4
                                                           {1, 1, 1, 1, 1, 0, 1, 0});
 
   auto const source_table   = cudf::table_view({source, source});
@@ -451,19 +412,11 @@
   using cudf::test::expect_tables_equal;
   using cudf::test::fixed_width_column_wrapper;
 
-<<<<<<< HEAD
-  fixed_width_column_wrapper<TypeParam, int64_t> source({2, 4, 6, 8});
-  fixed_width_column_wrapper<TypeParam, int64_t> target({10, 20, 30, 40, 50, 60, 70, 80},
-                                                        {0, 0, 0, 0, 1, 1, 1, 1});
-  fixed_width_column_wrapper<int32_t> scatter_map({1, 3, -3, -1});
-  fixed_width_column_wrapper<TypeParam, int64_t> expected({10, 2, 30, 4, 50, 6, 70, 8},
-=======
   fixed_width_column_wrapper<TypeParam, int32_t> source({2, 4, 6, 8});
   fixed_width_column_wrapper<TypeParam, int32_t> target({10, 20, 30, 40, 50, 60, 70, 80},
                                                         {0, 0, 0, 0, 1, 1, 1, 1});
   fixed_width_column_wrapper<int32_t> scatter_map({1, 3, -3, -1});
   fixed_width_column_wrapper<TypeParam, int32_t> expected({10, 2, 30, 4, 50, 6, 70, 8},
->>>>>>> 049f93c4
                                                           {0, 1, 0, 1, 1, 1, 1, 1});
 
   auto const source_table   = cudf::table_view({source, source});
@@ -488,15 +441,9 @@
   auto source = scalar_ptr(new scalar_type_t<TypeParam>(100, true));
   source_vector.push_back(std::move(source));
 
-<<<<<<< HEAD
-  fixed_width_column_wrapper<TypeParam, int64_t> target({10, 20, 30, 40, 50, 60, 70, 80});
-  fixed_width_column_wrapper<int32_t> scatter_map({-3, 3, 1, -1});
-  fixed_width_column_wrapper<TypeParam, int64_t> expected({10, 100, 30, 100, 50, 100, 70, 100});
-=======
   fixed_width_column_wrapper<TypeParam, int32_t> target({10, 20, 30, 40, 50, 60, 70, 80});
   fixed_width_column_wrapper<int32_t> scatter_map({-3, 3, 1, -1});
   fixed_width_column_wrapper<TypeParam, int32_t> expected({10, 100, 30, 100, 50, 100, 70, 100});
->>>>>>> 049f93c4
 
   auto const target_table   = cudf::table_view({target});
   auto const expected_table = cudf::table_view({expected});
@@ -519,17 +466,10 @@
   auto source = scalar_ptr(new scalar_type_t<TypeParam>(100, true));
   source_vector.push_back(std::move(source));
 
-<<<<<<< HEAD
-  fixed_width_column_wrapper<TypeParam, int64_t> target({10, 20, 30, 40, 50, 60, 70, 80},
-                                                        {0, 0, 0, 0, 1, 1, 1, 1});
-  fixed_width_column_wrapper<int32_t> scatter_map({-3, 3, 1, -1});
-  fixed_width_column_wrapper<TypeParam, int64_t> expected({10, 100, 30, 100, 50, 100, 70, 100},
-=======
   fixed_width_column_wrapper<TypeParam, int32_t> target({10, 20, 30, 40, 50, 60, 70, 80},
                                                         {0, 0, 0, 0, 1, 1, 1, 1});
   fixed_width_column_wrapper<int32_t> scatter_map({-3, 3, 1, -1});
   fixed_width_column_wrapper<TypeParam, int32_t> expected({10, 100, 30, 100, 50, 100, 70, 100},
->>>>>>> 049f93c4
                                                           {0, 1, 0, 1, 1, 1, 1, 1});
 
   auto const target_table   = cudf::table_view({target});
@@ -553,15 +493,9 @@
   auto source = scalar_ptr(new scalar_type_t<TypeParam>(100, false));
   source_vector.push_back(std::move(source));
 
-<<<<<<< HEAD
-  fixed_width_column_wrapper<TypeParam, int64_t> target({10, 20, 30, 40, 50, 60, 70, 80});
-  fixed_width_column_wrapper<int32_t> scatter_map({-3, 3, 1, -1});
-  fixed_width_column_wrapper<TypeParam, int64_t> expected({10, 100, 30, 100, 50, 100, 70, 100},
-=======
   fixed_width_column_wrapper<TypeParam, int32_t> target({10, 20, 30, 40, 50, 60, 70, 80});
   fixed_width_column_wrapper<int32_t> scatter_map({-3, 3, 1, -1});
   fixed_width_column_wrapper<TypeParam, int32_t> expected({10, 100, 30, 100, 50, 100, 70, 100},
->>>>>>> 049f93c4
                                                           {1, 0, 1, 0, 1, 0, 1, 0});
 
   auto const target_table   = cudf::table_view({target});
@@ -585,17 +519,10 @@
   auto source = scalar_ptr(new scalar_type_t<TypeParam>(100, false));
   source_vector.push_back(std::move(source));
 
-<<<<<<< HEAD
-  fixed_width_column_wrapper<TypeParam, int64_t> target({10, 20, 30, 40, 50, 60, 70, 80},
-                                                        {0, 0, 0, 0, 1, 1, 1, 1});
-  fixed_width_column_wrapper<int32_t> scatter_map({-3, 3, 1, -1});
-  fixed_width_column_wrapper<TypeParam, int64_t> expected({10, 100, 30, 100, 50, 100, 70, 100},
-=======
   fixed_width_column_wrapper<TypeParam, int32_t> target({10, 20, 30, 40, 50, 60, 70, 80},
                                                         {0, 0, 0, 0, 1, 1, 1, 1});
   fixed_width_column_wrapper<int32_t> scatter_map({-3, 3, 1, -1});
   fixed_width_column_wrapper<TypeParam, int32_t> expected({10, 100, 30, 100, 50, 100, 70, 100},
->>>>>>> 049f93c4
                                                           {0, 0, 0, 0, 1, 0, 1, 0});
 
   auto const target_table   = cudf::table_view({target});
@@ -614,16 +541,6 @@
 
   constexpr cudf::size_type N{513};
 
-<<<<<<< HEAD
-  fixed_width_column_wrapper<TypeParam, int64_t> source({0, 0, 0, 0}, {0, 0, 0, 0});
-  fixed_width_column_wrapper<int32_t> scatter_map({0, 1, 2, 3});
-  auto target_data = make_counting_transform_iterator(0, [](auto i) { return i; });
-  fixed_width_column_wrapper<TypeParam, int64_t> target(target_data, target_data + N);
-
-  auto expect_data  = make_counting_transform_iterator(0, [](auto i) { return i; });
-  auto expect_valid = make_counting_transform_iterator(0, [](auto i) { return i > 3; });
-  fixed_width_column_wrapper<TypeParam, int64_t> expected(
-=======
   fixed_width_column_wrapper<TypeParam, int32_t> source({0, 0, 0, 0}, {0, 0, 0, 0});
   fixed_width_column_wrapper<int32_t> scatter_map({0, 1, 2, 3});
   auto target_data = make_counting_transform_iterator(0, [](auto i) { return i; });
@@ -633,7 +550,6 @@
   auto expect_data  = make_counting_transform_iterator(0, [](auto i) { return i; });
   auto expect_valid = make_counting_transform_iterator(0, [](auto i) { return i > 3; });
   fixed_width_column_wrapper<TypeParam, typename decltype(expect_data)::value_type> expected(
->>>>>>> 049f93c4
     expect_data, expect_data + N, expect_valid);
 
   auto const source_table   = cudf::table_view({source, source});
@@ -717,21 +633,12 @@
 TYPED_TEST(BooleanMaskScatter, WithNoNullElementsInTarget)
 {
   using T = TypeParam;
-<<<<<<< HEAD
-  cudf::test::fixed_width_column_wrapper<T, int64_t> source({1, 5, 6, 8, 9});
-  cudf::test::fixed_width_column_wrapper<T, int64_t> target({2, 2, 3, 4, 11, 12, 7, 7, 10, 10});
-  cudf::test::fixed_width_column_wrapper<bool> mask(
-    {true, false, false, false, true, true, false, true, true, false});
-
-  cudf::test::fixed_width_column_wrapper<T, int64_t> expected({1, 2, 3, 4, 5, 6, 7, 8, 9, 10});
-=======
   cudf::test::fixed_width_column_wrapper<T, int32_t> source({1, 5, 6, 8, 9});
   cudf::test::fixed_width_column_wrapper<T, int32_t> target({2, 2, 3, 4, 11, 12, 7, 7, 10, 10});
   cudf::test::fixed_width_column_wrapper<bool> mask(
     {true, false, false, false, true, true, false, true, true, false});
 
   cudf::test::fixed_width_column_wrapper<T, int32_t> expected({1, 2, 3, 4, 5, 6, 7, 8, 9, 10});
->>>>>>> 049f93c4
   auto source_table   = cudf::table_view({source});
   auto target_table   = cudf::table_view({target});
   auto expected_table = cudf::table_view({expected});
@@ -744,28 +651,17 @@
 TYPED_TEST(BooleanMaskScatter, WithNull)
 {
   using T = TypeParam;
-<<<<<<< HEAD
-  cudf::test::fixed_width_column_wrapper<T, int64_t> source_col1({1, 5, 6, 8, 9}, {1, 0, 1, 0, 1});
-  cudf::test::strings_column_wrapper source_col2({"This", "is", "cudf", "test", "column"},
-                                                 {1, 0, 0, 1, 0});
-  cudf::test::fixed_width_column_wrapper<T, int64_t> target_col1({2, 2, 3, 4, 11, 12, 7, 7, 10, 10},
-=======
   cudf::test::fixed_width_column_wrapper<T, int32_t> source_col1({1, 5, 6, 8, 9}, {1, 0, 1, 0, 1});
   cudf::test::strings_column_wrapper source_col2({"This", "is", "cudf", "test", "column"},
                                                  {1, 0, 0, 1, 0});
   cudf::test::fixed_width_column_wrapper<T, int32_t> target_col1({2, 2, 3, 4, 11, 12, 7, 7, 10, 10},
->>>>>>> 049f93c4
                                                                  {1, 1, 0, 1, 1, 1, 1, 1, 1, 0});
   cudf::test::strings_column_wrapper target_col2(
     {"a", "bc", "cd", "ef", "gh", "ij", "jk", "lm", "no", "pq"}, {1, 1, 0, 1, 1, 1, 1, 1, 1, 0});
   cudf::test::fixed_width_column_wrapper<bool> mask(
     {true, false, false, false, true, true, false, true, true, false});
 
-<<<<<<< HEAD
-  cudf::test::fixed_width_column_wrapper<T, int64_t> expected_col1({1, 2, 3, 4, 5, 6, 7, 8, 9, 10},
-=======
   cudf::test::fixed_width_column_wrapper<T, int32_t> expected_col1({1, 2, 3, 4, 5, 6, 7, 8, 9, 10},
->>>>>>> 049f93c4
                                                                    {1, 1, 0, 1, 0, 1, 1, 0, 1, 0});
   cudf::test::strings_column_wrapper expected_col2(
     {"This", "bc", "cd", "ef", "is", "cudf", "jk", "test", "column", "pq"},
@@ -890,11 +786,6 @@
       scalar = cudf::make_timestamp_scalar(cudf::data_type(cudf::data_type{cudf::type_to_id<T>()}));
     } else if (cudf::is_duration<T>()) {
       scalar = cudf::make_duration_scalar(cudf::data_type(cudf::data_type{cudf::type_to_id<T>()}));
-<<<<<<< HEAD
-    } else {
-      EXPECT_TRUE(false) << "test compiled for unknown type";
-=======
->>>>>>> 049f93c4
     }
 
     static_cast<ScalarType*>(scalar.get())->set_value(value);
@@ -914,19 +805,11 @@
   auto scalar   = this->form_scalar(source, validity);
   std::vector<std::reference_wrapper<cudf::scalar>> scalar_vect;
   scalar_vect.push_back(*scalar);
-<<<<<<< HEAD
-  cudf::test::fixed_width_column_wrapper<T, int64_t> target({2, 2, 3, 4, 11, 12, 7, 7, 10, 10});
+  cudf::test::fixed_width_column_wrapper<T, int32_t> target({2, 2, 3, 4, 11, 12, 7, 7, 10, 10});
   cudf::test::fixed_width_column_wrapper<bool> mask(
     {true, false, false, false, true, true, false, true, true, false});
 
-  cudf::test::fixed_width_column_wrapper<T, int64_t> expected({11, 2, 3, 4, 11, 11, 7, 11, 11, 10});
-=======
-  cudf::test::fixed_width_column_wrapper<T, int32_t> target({2, 2, 3, 4, 11, 12, 7, 7, 10, 10});
-  cudf::test::fixed_width_column_wrapper<bool> mask(
-    {true, false, false, false, true, true, false, true, true, false});
-
   cudf::test::fixed_width_column_wrapper<T, int32_t> expected({11, 2, 3, 4, 11, 11, 7, 11, 11, 10});
->>>>>>> 049f93c4
   auto target_table   = cudf::table_view({target});
   auto expected_table = cudf::table_view({expected});
 
@@ -946,22 +829,14 @@
   std::vector<std::reference_wrapper<cudf::scalar>> scalar_vect;
   scalar_vect.push_back(*scalar_1);
   scalar_vect.push_back(*scalar_2);
-<<<<<<< HEAD
-  cudf::test::fixed_width_column_wrapper<T, int64_t> target_col1({2, 2, 3, 4, 11, 12, 7, 7, 10, 10},
-=======
   cudf::test::fixed_width_column_wrapper<T, int32_t> target_col1({2, 2, 3, 4, 11, 12, 7, 7, 10, 10},
->>>>>>> 049f93c4
                                                                  {1, 1, 0, 1, 1, 1, 1, 1, 1, 0});
   cudf::test::strings_column_wrapper target_col2(
     {"a", "bc", "cd", "ef", "gh", "ij", "jk", "lm", "no", "pq"}, {1, 1, 0, 1, 1, 1, 1, 1, 1, 0});
   cudf::test::fixed_width_column_wrapper<bool> mask(
     {true, false, false, false, true, true, false, true, true, false});
 
-<<<<<<< HEAD
-  cudf::test::fixed_width_column_wrapper<T, int64_t> expected_col1(
-=======
   cudf::test::fixed_width_column_wrapper<T, int32_t> expected_col1(
->>>>>>> 049f93c4
     {11, 2, 3, 4, 11, 11, 7, 11, 11, 10}, {0, 1, 0, 1, 0, 0, 1, 0, 0, 0});
   cudf::test::strings_column_wrapper expected_col2(
     {"cudf", "bc", "cd", "ef", "cudf", "cudf", "jk", "cudf", "cudf", "pq"},
