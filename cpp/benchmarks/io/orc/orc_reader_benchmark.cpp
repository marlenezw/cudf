/*
 * Copyright (c) 2020, NVIDIA CORPORATION.
 *
 * Licensed under the Apache License, Version 2.0 (the "License");
 * you may not use this file except in compliance with the License.
 * You may obtain a copy of the License at
 *
 *     http://www.apache.org/licenses/LICENSE-2.0
 *
 * Unless required by applicable law or agreed to in writing, software
 * distributed under the License is distributed on an "AS IS" BASIS,
 * WITHOUT WARRANTIES OR CONDITIONS OF ANY KIND, either express or implied.
 * See the License for the specific language governing permissions and
 * limitations under the License.
 */

#include <benchmark/benchmark.h>

#include <benchmarks/common/generate_benchmark_input.hpp>
#include <benchmarks/fixture/benchmark_fixture.hpp>
#include <benchmarks/io/cuio_benchmark_common.hpp>
#include <benchmarks/synchronization/synchronization.hpp>

#include <cudf/io/orc.hpp>

// to enable, run cmake with -DBUILD_BENCHMARKS=ON

constexpr int64_t data_size        = 512 << 20;
constexpr cudf::size_type num_cols = 64;

namespace cudf_io = cudf::io;

class OrcRead : public cudf::benchmark {
};

void BM_orc_read_varying_input(benchmark::State& state)
{
  auto const data_types             = get_type_or_group(state.range(0));
  cudf::size_type const cardinality = state.range(1);
  cudf::size_type const run_length  = state.range(2);
  cudf_io::compression_type const compression =
    state.range(3) ? cudf_io::compression_type::SNAPPY : cudf_io::compression_type::NONE;
  io_type const source_type = static_cast<io_type>(state.range(4));

  data_profile table_data_profile;
  table_data_profile.set_cardinality(cardinality);
  table_data_profile.set_avg_run_length(run_length);
  auto const tbl =
    create_random_table(data_types, num_cols, table_size_bytes{data_size}, table_data_profile);
  auto const view = tbl->view();

  cuio_source_sink_pair source_sink(source_type);
  cudf_io::orc_writer_options opts =
    cudf_io::orc_writer_options::builder(source_sink.make_sink_info(), view)
      .compression(compression);
  cudf_io::write_orc(opts);

  cudf_io::orc_reader_options read_opts =
    cudf_io::orc_reader_options::builder(source_sink.make_source_info());

  for (auto _ : state) {
    cuda_event_timer raii(state, true);  // flush_l2_cache = true, stream = 0
    cudf_io::read_orc(read_opts);
  }

  state.SetBytesProcessed(data_size * state.iterations());
}

std::vector<std::string> get_col_names(std::vector<char> const& orc_data)
{
  cudf_io::orc_reader_options const read_options =
    cudf_io::orc_reader_options::builder(cudf_io::source_info{orc_data.data(), orc_data.size()})
      .num_rows(1);
  return cudf_io::read_orc(read_options).metadata.column_names;
}

void BM_orc_read_varying_options(benchmark::State& state)
{
  auto state_idx        = 0;
  auto const col_sel    = static_cast<column_selection>(state.range(state_idx++));
  auto const row_sel    = static_cast<row_selection>(state.range(state_idx++));
  auto const num_chunks = state.range(state_idx++);

  auto const flags         = state.range(state_idx++);
  auto const use_index     = (flags & 1) != 0;
  auto const use_np_dtypes = (flags & 2) != 0;
<<<<<<< HEAD

=======
>>>>>>> fc61648e
  auto const ts_type       = cudf::data_type{static_cast<cudf::type_id>(state.range(state_idx++))};

  auto const data_types =
    dtypes_for_column_selection(get_type_or_group({int32_t(type_group_id::INTEGRAL_SIGNED),
                                                   int32_t(type_group_id::FLOATING_POINT),
                                                   int32_t(type_group_id::TIMESTAMP),
                                                   int32_t(cudf::type_id::STRING)}),
                                col_sel);
  auto const tbl  = create_random_table(data_types, data_types.size(), table_size_bytes{data_size});
  auto const view = tbl->view();

  std::vector<char> orc_data;
  cudf_io::orc_writer_options options =
    cudf_io::orc_writer_options::builder(cudf_io::sink_info{&orc_data}, view);
  cudf_io::write_orc(options);

  auto const cols_to_read = select_column_names(get_col_names(orc_data), col_sel);
  cudf_io::orc_reader_options read_options =
    cudf_io::orc_reader_options::builder(cudf_io::source_info{orc_data.data(), orc_data.size()})
      .columns(cols_to_read)
      .use_index(use_index)
      .use_np_dtypes(use_np_dtypes)
      .timestamp_type(ts_type);

  auto const num_stripes              = data_size / (64 << 20);
  cudf::size_type const chunk_row_cnt = view.num_rows() / num_chunks;
  for (auto _ : state) {
    cuda_event_timer raii(state, true);  // flush_l2_cache = true, stream = 0

    cudf::size_type rows_read = 0;
    for (int32_t chunk = 0; chunk < num_chunks; ++chunk) {
      auto const is_last_chunk = chunk == (num_chunks - 1);
      switch (row_sel) {
        case row_selection::ALL: break;
        case row_selection::STRIPES: {
          auto stripes_to_read = segments_in_chunk(num_stripes, num_chunks, chunk);
          if (is_last_chunk) {
            // Need to assume that an additional "overflow" stripe is present
            stripes_to_read.push_back(num_stripes);
          }
          read_options.set_stripes(stripes_to_read);
        } break;
        case row_selection::NROWS:
          read_options.set_skip_rows(chunk * chunk_row_cnt);
          read_options.set_num_rows(chunk_row_cnt);
          if (is_last_chunk) read_options.set_num_rows(-1);
          break;
        default: CUDF_FAIL("Unsupported row selection method");
      }

      rows_read += cudf_io::read_orc(read_options).tbl->num_rows();
    }

    CUDF_EXPECTS(rows_read == view.num_rows(), "Benchmark did not read the entire table");
  }
  auto const data_processed = data_size * cols_to_read.size() / view.num_columns();
  state.SetBytesProcessed(data_processed * state.iterations());
}

#define ORC_RD_BM_INPUTS_DEFINE(name, type_or_group, src_type)                               \
  BENCHMARK_DEFINE_F(OrcRead, name)                                                          \
  (::benchmark::State & state) { BM_orc_read_varying_input(state); }                         \
  BENCHMARK_REGISTER_F(OrcRead, name)                                                        \
    ->ArgsProduct({{int32_t(type_or_group)}, {0, 1000}, {1, 32}, {true, false}, {src_type}}) \
    ->Unit(benchmark::kMillisecond)                                                          \
    ->UseManualTime();

RD_BENCHMARK_DEFINE_ALL_SOURCES(ORC_RD_BM_INPUTS_DEFINE, integral, type_group_id::INTEGRAL_SIGNED);
RD_BENCHMARK_DEFINE_ALL_SOURCES(ORC_RD_BM_INPUTS_DEFINE, floats, type_group_id::FLOATING_POINT);
RD_BENCHMARK_DEFINE_ALL_SOURCES(ORC_RD_BM_INPUTS_DEFINE, timestamps, type_group_id::TIMESTAMP);
RD_BENCHMARK_DEFINE_ALL_SOURCES(ORC_RD_BM_INPUTS_DEFINE, string, cudf::type_id::STRING);

BENCHMARK_DEFINE_F(OrcRead, column_selection)
(::benchmark::State& state) { BM_orc_read_varying_options(state); }
BENCHMARK_REGISTER_F(OrcRead, column_selection)
  ->ArgsProduct({{int32_t(column_selection::ALL),
                  int32_t(column_selection::ALTERNATE),
                  int32_t(column_selection::FIRST_HALF),
                  int32_t(column_selection::SECOND_HALF)},
                 {int32_t(row_selection::ALL)},
                 {1},
                 {0b11},  // defaults
                 {int32_t(cudf::type_id::EMPTY)}})
  ->Unit(benchmark::kMillisecond)
  ->UseManualTime();

BENCHMARK_DEFINE_F(OrcRead, row_selection)
(::benchmark::State& state) { BM_orc_read_varying_options(state); }
BENCHMARK_REGISTER_F(OrcRead, row_selection)
  ->ArgsProduct({{int32_t(column_selection::ALL)},
                 {int32_t(row_selection::STRIPES), int32_t(row_selection::NROWS)},
                 {1, 8},
                 {0b11},  // defaults
                 {int32_t(cudf::type_id::EMPTY)}})
  ->Unit(benchmark::kMillisecond)
  ->UseManualTime();

BENCHMARK_DEFINE_F(OrcRead, misc_options)
(::benchmark::State& state) { BM_orc_read_varying_options(state); }
BENCHMARK_REGISTER_F(OrcRead, misc_options)
  ->ArgsProduct({{int32_t(column_selection::ALL)},
                 {int32_t(row_selection::NROWS)},
                 {1},
                 {0b11, 0b10, 0b01},  // `true` is default for each boolean parameter here
                 {int32_t(cudf::type_id::EMPTY), int32_t(cudf::type_id::TIMESTAMP_NANOSECONDS)}})
  ->Unit(benchmark::kMillisecond)
  ->UseManualTime();<|MERGE_RESOLUTION|>--- conflicted
+++ resolved
@@ -84,10 +84,6 @@
   auto const flags         = state.range(state_idx++);
   auto const use_index     = (flags & 1) != 0;
   auto const use_np_dtypes = (flags & 2) != 0;
-<<<<<<< HEAD
-
-=======
->>>>>>> fc61648e
   auto const ts_type       = cudf::data_type{static_cast<cudf::type_id>(state.range(state_idx++))};
 
   auto const data_types =
