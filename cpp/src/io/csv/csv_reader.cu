--- conflicted
+++ resolved
@@ -1172,14 +1172,9 @@
 
 		const int gridSize = (chunk_bits + blockSize - 1) / blockSize;
 		storeRecordStart <<< gridSize, blockSize >>> (
-<<<<<<< HEAD
-			d_chunk, chunk_offset, csvData->terminator, csvData->quotechar, cu_include_first_row,
+			d_chunk, chunk_offset, csvData->opts.terminator, csvData->opts.quotechar, cu_include_first_row,
 			chunk_bytes, chunk_bits, d_num_records,
 			csvData->recStart
-=======
-			d_chunk, chunk_offset, csvData->opts.terminator, csvData->opts.quotechar,
-			chunk_bytes, chunk_bits, d_num_records, csvData->recStart
->>>>>>> 7b1dc8bb
 		);
 	}
 
