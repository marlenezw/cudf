--- conflicted
+++ resolved
@@ -15,48 +15,12 @@
  */
 
 #include "cudf.h"
-<<<<<<< HEAD
-#include <cassert>
-=======
->>>>>>> b4ca3679
 
 /**---------------------------------------------------------------------------*
  * @file types.hpp
  * @brief Type declarations for libcudf.
  *
-<<<<<<< HEAD
- */
-struct table {
-  /**---------------------------------------------------------------------------*
-   * @brief Constructs a table object from an array of `gdf_column`s
-   *
-   * @param cols The array of columns wrapped by the table
-   * @param num_cols  The number of columns in the array
-   *---------------------------------------------------------------------------**/
-  table(gdf_column* cols[], gdf_size_type num_cols);
-
-  /**---------------------------------------------------------------------------*
-   * @brief Returns const pointer to const of the first `gdf_column` in the
-   * table.
-   *
-   *---------------------------------------------------------------------------**/
-  gdf_column const* const* begin() const { return columns; }
-
-  /**---------------------------------------------------------------------------*
-   * @brief Returns pointer to the first `gdf_column` in the table.
-   *
-   *---------------------------------------------------------------------------**/
-  gdf_column** begin() { return columns; }
-
-  /**---------------------------------------------------------------------------*
-   * @brief Returns const pointer to const of one past the last `gdf_column` in
-   * the table
-   *
-   *---------------------------------------------------------------------------**/
-  gdf_column const* const* end() const { return columns + _num_columns; }
-=======
  *---------------------------------------------------------------------------**/
->>>>>>> b4ca3679
 
 namespace bit_mask {
 using bit_mask_t = uint32_t;
