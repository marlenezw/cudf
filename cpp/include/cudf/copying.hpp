--- conflicted
+++ resolved
@@ -157,10 +157,6 @@
  * @return GDF_SUCCESS upon successful completion
  */
 
-<<<<<<< HEAD
-void scatter(table const* source_table, gdf_index_type const scatter_map[],
-                  table* destination_table);
-=======
 // TODO: to be removed
 // void scatter(table const* source_table, gdf_index_type const scatter_map[],
 //                   table* destination_table);
@@ -229,35 +225,6 @@
 table scatter(std::vector<gdf_scalar> const& source,
               gdf_index_type const scatter_map[],
               gdf_size_type num_scatter_rows, table const& target);
->>>>>>> f1ba6b12
-
-/**
- * @brief Scatters one row (including null values) of gdf_scalar 
- * into a set of destination columns.
- * 
- * The row of the source scalars will be scattered to rows "scatter_map[i]" 
- * in the destination columns.
- *
- * `data` and `valid` of a specific row of the destination_column is kept 
- * unchanged if the `scatter_map` does not map to that row.
- * 
- * The datatypes between coresponding columns in the source and destination
- * columns must be the same.
- *
- * If any index in scatter_map is outside the range of [0, num rows in
- * destination_columns), the result is undefined.
- *
- * If the same index appears more than once in scatter_map, the result is
- * undefined.
- *
- * @Param[in] source_row The row to be scattered
- * @Param[in] scatter_map An array that maps to rows in the output columns.
- * @Param[out] destination_table A preallocated set of columns with a number
- * of rows equal in size to the maximum index contained in scatter_map
- *
- */
-void scatter(const std::vector<gdf_scalar*>& source_row, gdf_index_type const scatter_map[],
-                  gdf_size_type num_scatter_rows, table* destination_table);
 
 /**
  * @brief Gathers the rows (including null values) of a set of source columns
