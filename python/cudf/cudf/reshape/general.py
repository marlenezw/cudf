# Copyright (c) 2018, NVIDIA CORPORATION.

import numpy as np
import pandas as pd

from cudf.dataframe import Buffer, DataFrame, Series
from cudf.dataframe.categorical import CategoricalColumn
from cudf.utils import cudautils, utils


def melt(
    frame,
    id_vars=None,
    value_vars=None,
    var_name=None,
    value_name="value",
    col_level=None,
):
    """Unpivots a DataFrame from wide format to long format,
    optionally leaving identifier variables set.

    Parameters
    ----------
    frame : DataFrame
    id_vars : tuple, list, or ndarray, optional
        Column(s) to use as identifier variables.
        default: None
    value_vars : tuple, list, or ndarray, optional
        Column(s) to unpivot.
        default: all columns that are not set as `id_vars`.
    var_name : scalar
        Name to use for the `variable` column.
        default: frame.columns.name or 'variable'
    value_name : str
        Name to use for the `value` column.
        default: 'value'

    Returns
    -------
    out : DataFrame
        Melted result

    Difference from pandas:
     * Does not support 'col_level' because cuDF does not have multi-index

    Examples
    --------
    >>> import cudf
    >>> import numpy as np
    >>> df = cudf.DataFrame({'A': {0: 1, 1: 1, 2: 5},
    ...                      'B': {0: 1, 1: 3, 2: 6},
    ...                      'C': {0: 1.0, 1: np.nan, 2: 4.0},
    ...                      'D': {0: 2.0, 1: 5.0, 2: 6.0}})
    >>> cudf.melt(frame=df, id_vars=['A', 'B'], value_vars=['C', 'D'])
         A    B variable value
    0    1    1        C   1.0
    1    1    3        C
    2    5    6        C   4.0
    3    1    1        D   2.0
    4    1    3        D   5.0
    5    5    6        D   6.0
    """
    assert col_level in (None,)

    # Arg cleaning
    import collections

    # id_vars
    if id_vars is not None:
        if not isinstance(id_vars, collections.abc.Sequence):
            id_vars = [id_vars]
        id_vars = list(id_vars)
        missing = set(id_vars) - set(frame.columns)
        if not len(missing) == 0:
            raise KeyError(
                "The following 'id_vars' are not present"
                " in the DataFrame: {missing}"
                "".format(missing=list(missing))
            )
    else:
        id_vars = []

    # value_vars
    if value_vars is not None:
        if not isinstance(value_vars, collections.abc.Sequence):
            value_vars = [value_vars]
        value_vars = list(value_vars)
        missing = set(value_vars) - set(frame.columns)
        if not len(missing) == 0:
            raise KeyError(
                "The following 'value_vars' are not present"
                " in the DataFrame: {missing}"
                "".format(missing=list(missing))
            )
    else:
        # then all remaining columns in frame
        value_vars = frame.columns.drop(id_vars)
        value_vars = list(value_vars)

    # Error for unimplemented support for datatype
    dtypes = [frame[col].dtype for col in id_vars + value_vars]
    if any(pd.api.types.is_categorical_dtype(t) for t in dtypes):
        raise NotImplementedError(
            "Categorical columns are not yet " "supported for function"
        )

    # Check dtype homogeneity in value_var
    # Because heterogeneous concat is unimplemented
    dtypes = [frame[col].dtype for col in value_vars]
    if len(dtypes) > 0:
        dtype = dtypes[0]
        if any(t != dtype for t in dtypes):
            raise ValueError("all cols in value_vars must have the same dtype")

    # overlap
    overlap = set(id_vars).intersection(set(value_vars))
    if not len(overlap) == 0:
        raise KeyError(
            "'value_vars' and 'id_vars' cannot have overlap."
            " The following 'value_vars' are ALSO present"
            " in 'id_vars': {overlap}"
            "".format(overlap=list(overlap))
        )

    N = len(frame)
    K = len(value_vars)

    def _tile(A, reps):
        series_list = [A] * reps
        if reps > 0:
            return Series._concat(objs=series_list, index=None)
        else:
            return Series(Buffer.null(dtype=A.dtype))

    # Step 1: tile id_vars
    mdata = collections.OrderedDict()
    for col in id_vars:
        mdata[col] = _tile(frame[col], K)

    # Step 2: add variable
    var_cols = []
    for i, var in enumerate(value_vars):
        var_cols.append(
            Series(Buffer(cudautils.full(size=N, value=i, dtype=np.int8)))
        )
    temp = Series._concat(objs=var_cols, index=None)

    if not var_name:
        var_name = "variable"

    mdata[var_name] = Series(
        CategoricalColumn(
            categories=value_vars, data=temp._column.data, ordered=False
        )
    )

    # Step 3: add values
    mdata[value_name] = Series._concat(
        objs=[frame[val] for val in value_vars], index=None
    )

    return DataFrame(mdata)


def get_dummies(
    df,
    prefix=None,
    prefix_sep="_",
    dummy_na=False,
    columns=None,
    cats={},
    sparse=False,
    drop_first=False,
    dtype="int8",
):
    """ Returns a dataframe whose columns are the one hot encodings of all
    columns in `df`

    Parameters
    ----------
    df : cudf.DataFrame
        dataframe to encode
    prefix : str, dict, or sequence, optional
        prefix to append. Either a str (to apply a constant prefix), dict
        mapping column names to prefixes, or sequence of prefixes to apply with
        the same length as the number of columns. If not supplied, defaults
        to the empty string
    prefix_sep : str, dict, or sequence, optional, default '_'
        separator to use when appending prefixes
    dummy_na : boolean, optional
        Right now this is NON-FUNCTIONAL argument in rapids.
    cats : dict, optional
        dictionary mapping column names to sequences of integers representing
        that column's category. See `cudf.DataFrame.one_hot_encoding` for more
        information. if not supplied, it will be computed
    sparse : boolean, optional
        Right now this is NON-FUNCTIONAL argument in rapids.
    drop_first : boolean, optional
        Right now this is NON-FUNCTIONAL argument in rapids.
    columns : sequence of str, optional
        Names of columns to encode. If not provided, will attempt to encode all
        columns. Note this is different from pandas default behavior, which
        encodes all columns with dtype object or categorical
    dtype : str, optional
        output dtype, default 'int8'
    """
    if dummy_na:
        raise NotImplementedError("dummy_na is not supported yet")

    if sparse:
        raise NotImplementedError("sparse is not supported yet")

    if drop_first:
        raise NotImplementedError("drop_first is not supported yet")

    from cudf.multi import concat

<<<<<<< HEAD
    encode_fallback_dtypes = ["object", "category"]
=======
    # TODO: This has to go away once we start supporting uint8.
    if dtype == np.uint8:
        dtype = "int8"

    encode_fallback_dtypes = ['object', 'category']
>>>>>>> 1d34da7d

    if columns is None or len(columns) == 0:
        columns = df.select_dtypes(include=encode_fallback_dtypes).columns

    def length_check(obj, name):
        err_msg = (
            "Length of '{name}' ({len_obj}) did not match the "
            "length of the columns being encoded ({len_required})."
        )

        if utils.is_list_like(obj):
            if len(obj) != len(columns):
                err_msg = err_msg.format(
                    name=name, len_obj=len(obj), len_required=len(columns)
                )
                raise ValueError(err_msg)

    length_check(prefix, "prefix")
    length_check(prefix_sep, "prefix_sep")

    if prefix is None:
        prefix = columns

    if isinstance(prefix, str):
        prefix_map = {}
    elif isinstance(prefix, dict):
        prefix_map = prefix
    else:
        prefix_map = dict(zip(columns, prefix))

    if isinstance(prefix_sep, str):
        prefix_sep_map = {}
    elif isinstance(prefix_sep, dict):
        prefix_sep_map = prefix_sep
    else:
        prefix_sep_map = dict(zip(columns, prefix_sep))

    # If we have no columns to encode, we need to drop fallback columns(if any)
    if len(columns) == 0:
        return df.select_dtypes(exclude=encode_fallback_dtypes)
    else:
        df_list = []

        for name in columns:
            if hasattr(df[name]._column, "categories"):
                unique = df[name]._column.categories
            else:
                unique = df[name].unique()

            col_enc_df = df.one_hot_encoding(
                name,
                prefix=prefix_map.get(name, prefix),
                cats=cats.get(name, unique),
                prefix_sep=prefix_sep_map.get(name, prefix_sep),
                dtype=dtype,
            )
            df_list.append(col_enc_df)

        return concat(df_list, axis=1).drop(labels=columns)<|MERGE_RESOLUTION|>--- conflicted
+++ resolved
@@ -215,15 +215,11 @@
 
     from cudf.multi import concat
 
-<<<<<<< HEAD
-    encode_fallback_dtypes = ["object", "category"]
-=======
     # TODO: This has to go away once we start supporting uint8.
     if dtype == np.uint8:
         dtype = "int8"
 
-    encode_fallback_dtypes = ['object', 'category']
->>>>>>> 1d34da7d
+    encode_fallback_dtypes = ["object", "category"]
 
     if columns is None or len(columns) == 0:
         columns = df.select_dtypes(include=encode_fallback_dtypes).columns
