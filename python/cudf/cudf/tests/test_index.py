# Copyright (c) 2018-2021, NVIDIA CORPORATION.

"""
Test related to Index
"""
import re

import numpy as np
import pandas as pd
import pyarrow as pa
import pytest

import cudf
from cudf.core._compat import PANDAS_GE_110
from cudf.core.index import (
    CategoricalIndex,
    DatetimeIndex,
    GenericIndex,
    Int64Index,
    IntervalIndex,
    RangeIndex,
    as_index,
)
from cudf.tests.utils import (
    FLOAT_TYPES,
    NUMERIC_TYPES,
    OTHER_TYPES,
    SIGNED_INTEGER_TYPES,
    SIGNED_TYPES,
    UNSIGNED_TYPES,
    assert_eq,
    assert_exceptions_equal,
)
from cudf.utils.utils import search_range


def test_df_set_index_from_series():
    df = cudf.DataFrame()
    df["a"] = list(range(10))
    df["b"] = list(range(0, 20, 2))

    # Check set_index(Series)
    df2 = df.set_index(df["b"])
    assert list(df2.columns) == ["a", "b"]
    sliced_strided = df2.loc[2:6]
    print(sliced_strided)
    assert len(sliced_strided) == 3
    assert list(sliced_strided.index.values) == [2, 4, 6]


def test_df_set_index_from_name():
    df = cudf.DataFrame()
    df["a"] = list(range(10))
    df["b"] = list(range(0, 20, 2))

    # Check set_index(column_name)
    df2 = df.set_index("b")
    print(df2)
    # 1 less column because 'b' is used as index
    assert list(df2.columns) == ["a"]
    sliced_strided = df2.loc[2:6]
    print(sliced_strided)
    assert len(sliced_strided) == 3
    assert list(sliced_strided.index.values) == [2, 4, 6]


def test_df_slice_empty_index():
    df = cudf.DataFrame()
    assert isinstance(df.index, RangeIndex)
    assert isinstance(df.index[:1], RangeIndex)
    with pytest.raises(IndexError):
        df.index[1]


def test_index_find_label_range_genericindex():
    # Monotonic Index
    idx = Int64Index(np.asarray([4, 5, 6, 10]))
    assert idx.find_label_range(4, 6) == (0, 3)
    assert idx.find_label_range(5, 10) == (1, 4)
    assert idx.find_label_range(0, 6) == (0, 3)
    assert idx.find_label_range(4, 11) == (0, 4)

    # Non-monotonic Index
    idx_nm = Int64Index(np.asarray([5, 4, 6, 10]))
    assert idx_nm.find_label_range(4, 6) == (1, 3)
    assert idx_nm.find_label_range(5, 10) == (0, 4)
    # Last value not found
    with pytest.raises(ValueError) as raises:
        idx_nm.find_label_range(0, 6)
    raises.match("value not found")
    # Last value not found
    with pytest.raises(ValueError) as raises:
        idx_nm.find_label_range(4, 11)
    raises.match("value not found")


def test_index_find_label_range_rangeindex():
    """Cudf specific
    """
    # step > 0
    # 3, 8, 13, 18
    ridx = RangeIndex(3, 20, 5)
    assert ridx.find_label_range(3, 8) == (0, 2)
    assert ridx.find_label_range(0, 7) == (0, 1)
    assert ridx.find_label_range(3, 19) == (0, 4)
    assert ridx.find_label_range(2, 21) == (0, 4)

    # step < 0
    # 20, 15, 10, 5
    ridx = RangeIndex(20, 3, -5)
    assert ridx.find_label_range(15, 10) == (1, 3)
    assert ridx.find_label_range(10, 0) == (2, 4)
    assert ridx.find_label_range(30, 13) == (0, 2)
    assert ridx.find_label_range(30, 0) == (0, 4)


def test_index_comparision():
    start, stop = 10, 34
    rg = RangeIndex(start, stop)
    gi = Int64Index(np.arange(start, stop))
    assert rg.equals(gi)
    assert gi.equals(rg)
    assert not rg[:-1].equals(gi)
    assert rg[:-1].equals(gi[:-1])


@pytest.mark.parametrize(
    "func", [lambda x: x.min(), lambda x: x.max(), lambda x: x.sum()]
)
def test_reductions(func):
    x = np.asarray([4, 5, 6, 10])
    idx = Int64Index(np.asarray([4, 5, 6, 10]))

    assert func(x) == func(idx)


def test_name():
    idx = Int64Index(np.asarray([4, 5, 6, 10]), name="foo")
    assert idx.name == "foo"


def test_index_immutable():
    start, stop = 10, 34
    rg = RangeIndex(start, stop)
    with pytest.raises(TypeError):
        rg[1] = 5
    gi = Int64Index(np.arange(start, stop))
    with pytest.raises(TypeError):
        gi[1] = 5


def test_categorical_index():
    pdf = pd.DataFrame()
    pdf["a"] = [1, 2, 3]
    pdf["index"] = pd.Categorical(["a", "b", "c"])
    initial_df = cudf.from_pandas(pdf)
    pdf = pdf.set_index("index")
    gdf1 = cudf.from_pandas(pdf)
    gdf2 = cudf.DataFrame()
    gdf2["a"] = [1, 2, 3]
    gdf2["index"] = pd.Categorical(["a", "b", "c"])
    assert_eq(initial_df.index, gdf2.index)
    gdf2 = gdf2.set_index("index")

    assert isinstance(gdf1.index, CategoricalIndex)
    assert_eq(pdf, gdf1)
    assert_eq(pdf.index, gdf1.index)
    assert_eq(
        pdf.index.codes,
        gdf1.index.codes.astype(pdf.index.codes.dtype).to_array(),
    )

    assert isinstance(gdf2.index, CategoricalIndex)
    assert_eq(pdf, gdf2)
    assert_eq(pdf.index, gdf2.index)
    assert_eq(
        pdf.index.codes,
        gdf2.index.codes.astype(pdf.index.codes.dtype).to_array(),
    )


def test_pandas_as_index():
    # Define Pandas Indexes
    pdf_int_index = pd.Int64Index([1, 2, 3, 4, 5])
    pdf_uint_index = pd.UInt64Index([1, 2, 3, 4, 5])
    pdf_float_index = pd.Float64Index([1.0, 2.0, 3.0, 4.0, 5.0])
    pdf_datetime_index = pd.DatetimeIndex(
        [1000000, 2000000, 3000000, 4000000, 5000000]
    )
    pdf_category_index = pd.CategoricalIndex(["a", "b", "c", "b", "a"])

    # Define cudf Indexes
    gdf_int_index = as_index(pdf_int_index)
    gdf_uint_index = as_index(pdf_uint_index)
    gdf_float_index = as_index(pdf_float_index)
    gdf_datetime_index = as_index(pdf_datetime_index)
    gdf_category_index = as_index(pdf_category_index)

    # Check instance types
    assert isinstance(gdf_int_index, GenericIndex)
    assert isinstance(gdf_uint_index, GenericIndex)
    assert isinstance(gdf_float_index, GenericIndex)
    assert isinstance(gdf_datetime_index, DatetimeIndex)
    assert isinstance(gdf_category_index, CategoricalIndex)

    # Check equality
    assert_eq(pdf_int_index, gdf_int_index)
    assert_eq(pdf_uint_index, gdf_uint_index)
    assert_eq(pdf_float_index, gdf_float_index)
    assert_eq(pdf_datetime_index, gdf_datetime_index)
    assert_eq(pdf_category_index, gdf_category_index)

    assert_eq(
        pdf_category_index.codes,
        gdf_category_index.codes.astype(
            pdf_category_index.codes.dtype
        ).to_array(),
    )


def test_index_rename():
    pds = pd.Index([1, 2, 3], name="asdf")
    gds = as_index(pds)

    expect = pds.rename("new_name")
    got = gds.rename("new_name")

    assert_eq(expect, got)
    """
    From here on testing recursive creation
    and if name is being handles in recursive creation.
    """
    pds = pd.Index(expect)
    gds = as_index(got)

    assert_eq(pds, gds)

    pds = pd.Index(pds, name="abc")
    gds = as_index(gds, name="abc")
    assert_eq(pds, gds)


def test_index_rename_inplace():
    pds = pd.Index([1, 2, 3], name="asdf")
    gds = as_index(pds)

    # inplace=False should yield a deep copy
    gds_renamed_deep = gds.rename("new_name", inplace=False)

    assert gds_renamed_deep._values.data_ptr != gds._values.data_ptr

    # inplace=True returns none
    expected_ptr = gds._values.data_ptr
    gds.rename("new_name", inplace=True)

    assert expected_ptr == gds._values.data_ptr


def test_index_rename_preserves_arg():
    idx1 = Int64Index([1, 2, 3], name="orig_name")

    # this should be an entirely new object
    idx2 = idx1.rename("new_name", inplace=False)

    assert idx2.name == "new_name"
    assert idx1.name == "orig_name"

    # a new object but referencing the same data
    idx3 = as_index(idx1, name="last_name")

    assert idx3.name == "last_name"
    assert idx1.name == "orig_name"


def test_set_index_as_property():
    cdf = cudf.DataFrame()
    col1 = np.arange(10)
    col2 = np.arange(0, 20, 2)
    cdf["a"] = col1
    cdf["b"] = col2

    # Check set_index(Series)
    cdf.index = cdf["b"]

    assert_eq(cdf.index._values.to_array(), col2)

    with pytest.raises(ValueError):
        cdf.index = [list(range(10))]

    idx = pd.Index(np.arange(0, 1000, 100))
    cdf.index = idx
    assert_eq(cdf.index.to_pandas(), idx)

    df = cdf.to_pandas()
    assert_eq(df.index, idx)

    head = cdf.head().to_pandas()
    assert_eq(head.index, idx[:5])


@pytest.mark.parametrize("name", ["x"])
@pytest.mark.parametrize("dtype", SIGNED_INTEGER_TYPES)
def test_index_copy_range(name, dtype, deep=True):
    idx = cudf.core.index.RangeIndex(1, 5)
    idx_copy = idx.copy(name=name, deep=deep, dtype=dtype)

    idx.name = name
    assert_eq(idx, idx_copy)


@pytest.mark.parametrize("name", ["x"])
@pytest.mark.parametrize("dtype,", ["datetime64[ns]", "int64"])
def test_index_copy_datetime(name, dtype, deep=True):
    cidx = cudf.DatetimeIndex(["2001", "2002", "2003"])
    pidx = cidx.to_pandas()

    pidx_copy = pidx.copy(name=name, deep=deep, dtype=dtype)
    cidx_copy = cidx.copy(name=name, deep=deep, dtype=dtype)

    # By default, cudf.DatetimeIndex uses [ms] as base unit, pandas uses [ns]
    if dtype == "int64":
        cidx_copy = cidx_copy * 1000000
    assert_eq(pidx_copy, cidx_copy)


@pytest.mark.parametrize("name", ["x"])
@pytest.mark.parametrize("dtype", ["category", "object"])
def test_index_copy_string(name, dtype, deep=True):
    cidx = cudf.core.index.StringIndex(["a", "b", "c"])
    pidx = cidx.to_pandas()

    pidx_copy = pidx.copy(name=name, deep=deep, dtype=dtype)
    cidx_copy = cidx.copy(name=name, deep=deep, dtype=dtype)

    assert_eq(pidx_copy, cidx_copy)


@pytest.mark.parametrize("name", ["x"])
@pytest.mark.parametrize(
    "dtype",
    NUMERIC_TYPES + ["datetime64[ns]", "timedelta64[ns]"] + OTHER_TYPES,
)
def test_index_copy_integer(name, dtype, deep=True):
    """Test for NumericIndex Copy Casts
    """
    cidx = cudf.Int64Index([1, 2, 3])
    pidx = cidx.to_pandas()

    pidx_copy = pidx.copy(name=name, deep=deep, dtype=dtype)
    cidx_copy = cidx.copy(name=name, deep=deep, dtype=dtype)

    assert_eq(pidx_copy, cidx_copy)


@pytest.mark.parametrize("name", ["x"])
@pytest.mark.parametrize("dtype", SIGNED_TYPES)
def test_index_copy_float(name, dtype, deep=True):
    """Test for NumericIndex Copy Casts
    """
    cidx = cudf.Float64Index([1.0, 2.0, 3.0])
    pidx = cidx.to_pandas()

    pidx_copy = pidx.copy(name=name, deep=deep, dtype=dtype)
    cidx_copy = cidx.copy(name=name, deep=deep, dtype=dtype)

    assert_eq(pidx_copy, cidx_copy)


@pytest.mark.parametrize("name", ["x"])
@pytest.mark.parametrize("dtype", NUMERIC_TYPES + ["category"])
def test_index_copy_category(name, dtype, deep=True):
    cidx = cudf.core.index.CategoricalIndex([1, 2, 3])
    pidx = cidx.to_pandas()

    pidx_copy = pidx.copy(name=name, deep=deep, dtype=dtype)
    cidx_copy = cidx.copy(name=name, deep=deep, dtype=dtype)

    assert_eq(pidx_copy, cidx_copy)


@pytest.mark.parametrize("deep", [True, False])
@pytest.mark.parametrize(
    "idx",
    [
        cudf.DatetimeIndex(["2001", "2002", "2003"]),
        cudf.core.index.StringIndex(["a", "b", "c"]),
        cudf.Int64Index([1, 2, 3]),
        cudf.Float64Index([1.0, 2.0, 3.0]),
        cudf.CategoricalIndex([1, 2, 3]),
        cudf.CategoricalIndex(["a", "b", "c"]),
    ],
)
def test_index_copy_deep(idx, deep):
    """Test if deep copy creates a new instance for device data.
    The general criterion is to compare `Buffer.ptr` between two data objects.
    Specifically for:
        - CategoricalIndex, this applies to both `.codes` and `.categories`
        - StringIndex, to every element in `._base_children`
        - Others, to `.base_data`
    No test is defined for RangeIndex.
    """
    idx_copy = idx.copy(deep=deep)
    same_ref = not deep
    if isinstance(idx, cudf.CategoricalIndex):
        assert (
            idx._values.codes.base_data.ptr
            == idx_copy._values.codes.base_data.ptr
        ) == same_ref
        if isinstance(
            idx._values.categories, cudf.core.column.string.StringColumn
        ):
            children = idx._values.categories._base_children
            copy_children = idx_copy._values.categories._base_children
            assert all(
                [
                    (
                        children[i].base_data.ptr
                        == copy_children[i].base_data.ptr
                    )
                    == same_ref
                    for i in range(len(children))
                ]
            )
        elif isinstance(
            idx._values.categories, cudf.core.column.numerical.NumericalColumn
        ):
            assert (
                idx._values.categories.base_data.ptr
                == idx_copy._values.categories.base_data.ptr
            ) == same_ref
    elif isinstance(idx, cudf.core.index.StringIndex):
        children = idx._values._base_children
        copy_children = idx_copy._values._base_children
        assert all(
            [
                (
                    (
                        children[i].base_data.ptr
                        == copy_children[i].base_data.ptr
                    )
                    == same_ref
                )
                for i in range(len(children))
            ]
        )
    else:
        assert (
            idx._values.base_data.ptr == idx_copy._values.base_data.ptr
        ) == same_ref


@pytest.mark.parametrize("idx", [[1, None, 3, None, 5]])
def test_index_isna(idx):
    pidx = pd.Index(idx, name="idx")
    gidx = cudf.core.index.Int64Index(idx, name="idx")
    assert_eq(gidx.isna().to_array(), pidx.isna())


@pytest.mark.parametrize("idx", [[1, None, 3, None, 5]])
def test_index_notna(idx):
    pidx = pd.Index(idx, name="idx")
    gidx = cudf.core.index.Int64Index(idx, name="idx")
    assert_eq(gidx.notna().to_array(), pidx.notna())


def test_rangeindex_slice_attr_name():
    start, stop = 0, 10
    rg = RangeIndex(start, stop, name="myindex")
    sliced_rg = rg[0:9]
    assert_eq(rg.name, sliced_rg.name)


def test_from_pandas_str():
    idx = ["a", "b", "c"]
    pidx = pd.Index(idx, name="idx")
    gidx_1 = cudf.core.index.StringIndex(idx, name="idx")
    gidx_2 = cudf.from_pandas(pidx)

    assert_eq(gidx_1, gidx_2)


def test_from_pandas_gen():
    idx = [2, 4, 6]
    pidx = pd.Index(idx, name="idx")
    gidx_1 = cudf.core.index.Int64Index(idx, name="idx")
    gidx_2 = cudf.from_pandas(pidx)

    assert_eq(gidx_1, gidx_2)


def test_index_names():
    idx = cudf.core.index.as_index([1, 2, 3], name="idx")
    assert idx.names == ("idx",)


@pytest.mark.parametrize(
    "data",
    [
        range(0),
        range(1),
        range(0, 1),
        range(0, 5),
        range(1, 10),
        range(1, 10, 1),
        range(1, 10, 3),
        range(10, 1, -3),
        range(-5, 10),
    ],
)
def test_range_index_from_range(data):
    assert_eq(pd.Index(data), cudf.Index(data))


@pytest.mark.parametrize(
    "n", [-10, -5, -2, 0, 1, 0, 2, 5, 10],
)
def test_empty_df_head_tail_index(n):
    df = cudf.DataFrame()
    pdf = pd.DataFrame()
    assert_eq(df.head(n).index.values, pdf.head(n).index.values)
    assert_eq(df.tail(n).index.values, pdf.tail(n).index.values)

    df = cudf.DataFrame({"a": [11, 2, 33, 44, 55]})
    pdf = pd.DataFrame({"a": [11, 2, 33, 44, 55]})
    assert_eq(df.head(n).index.values, pdf.head(n).index.values)
    assert_eq(df.tail(n).index.values, pdf.tail(n).index.values)

    df = cudf.DataFrame(index=[1, 2, 3])
    pdf = pd.DataFrame(index=[1, 2, 3])
    assert_eq(df.head(n).index.values, pdf.head(n).index.values)
    assert_eq(df.tail(n).index.values, pdf.tail(n).index.values)


@pytest.mark.parametrize(
    "data,condition,other,error",
    [
        (pd.Index(range(5)), pd.Index(range(5)) > 0, None, None),
        (pd.Index([1, 2, 3]), pd.Index([1, 2, 3]) != 2, None, None),
        (pd.Index(list("abc")), pd.Index(list("abc")) == "c", None, None),
        (
            pd.Index(list("abc")),
            pd.Index(list("abc")) == "c",
            pd.Index(list("xyz")),
            None,
        ),
        (pd.Index(range(5)), pd.Index(range(4)) > 0, None, ValueError),
        (pd.Index(range(5)), pd.Index(range(5)) > 1, 10, None),
        (
            pd.Index(np.arange(10)),
            (pd.Index(np.arange(10)) % 3) == 0,
            -pd.Index(np.arange(10)),
            None,
        ),
        (pd.Index([1, 2, np.nan]), pd.Index([1, 2, np.nan]) == 4, None, None,),
        (pd.Index([1, 2, np.nan]), pd.Index([1, 2, np.nan]) != 4, None, None,),
        (pd.Index([-2, 3, -4, -79]), [True, True, True], None, ValueError,),
        (pd.Index([-2, 3, -4, -79]), [True, True, True, False], None, None,),
        (pd.Index([-2, 3, -4, -79]), [True, True, True, False], 17, None,),
        (pd.Index(list("abcdgh")), pd.Index(list("abcdgh")) != "g", "3", None),
        (
            pd.Index(list("abcdgh")),
            pd.Index(list("abcdg")) != "g",
            "3",
            ValueError,
        ),
        (
            pd.CategoricalIndex(["a", "b", "c", "a", "b", "c"]),
            pd.CategoricalIndex(["a", "b", "c", "a", "b", "c"]) != "a",
            "a",
            None,
        ),
        (
            pd.CategoricalIndex(["a", "b", "c", "a", "b", "c"]),
            pd.CategoricalIndex(["a", "b", "c", "a", "b", "c"]) != "a",
            "b",
            None,
        ),
        (
            pd.MultiIndex.from_tuples(
                list(
                    zip(
                        *[
                            [
                                "bar",
                                "bar",
                                "baz",
                                "baz",
                                "foo",
                                "foo",
                                "qux",
                                "qux",
                            ],
                            [
                                "one",
                                "two",
                                "one",
                                "two",
                                "one",
                                "two",
                                "one",
                                "two",
                            ],
                        ]
                    )
                )
            ),
            pd.MultiIndex.from_tuples(
                list(
                    zip(
                        *[
                            [
                                "bar",
                                "bar",
                                "baz",
                                "baz",
                                "foo",
                                "foo",
                                "qux",
                                "qux",
                            ],
                            [
                                "one",
                                "two",
                                "one",
                                "two",
                                "one",
                                "two",
                                "one",
                                "two",
                            ],
                        ]
                    )
                )
            )
            != "a",
            None,
            NotImplementedError,
        ),
    ],
)
def test_index_where(data, condition, other, error):
    ps = data
    gs = cudf.from_pandas(data)

    ps_condition = condition
    if type(condition).__module__.split(".")[0] == "pandas":
        gs_condition = cudf.from_pandas(condition)
    else:
        gs_condition = condition

    ps_other = other
    if type(other).__module__.split(".")[0] == "pandas":
        gs_other = cudf.from_pandas(other)
    else:
        gs_other = other

    if error is None:
        if pd.api.types.is_categorical_dtype(ps):
            expect = ps.where(ps_condition, other=ps_other)
            got = gs.where(gs_condition, other=gs_other)
            np.testing.assert_array_equal(
                expect.codes,
                got.codes.astype(expect.codes.dtype).fillna(-1).to_array(),
            )
            assert_eq(expect.categories, got.categories)
        else:
            assert_eq(
                ps.where(ps_condition, other=ps_other)
                .fillna(gs._columns[0].default_na_value())
                .values,
                gs.where(gs_condition, other=gs_other)
                .to_pandas()
                .fillna(gs._columns[0].default_na_value())
                .values,
            )
    else:
        assert_exceptions_equal(
            lfunc=ps.where,
            rfunc=gs.where,
            lfunc_args_and_kwargs=([ps_condition], {"other": ps_other}),
            rfunc_args_and_kwargs=([gs_condition], {"other": gs_other}),
            compare_error_message=False,
        )


@pytest.mark.parametrize("dtype", NUMERIC_TYPES + OTHER_TYPES)
@pytest.mark.parametrize("copy", [True, False])
def test_index_astype(dtype, copy):
    pdi = pd.Index([1, 2, 3])
    gdi = cudf.from_pandas(pdi)

    actual = gdi.astype(dtype=dtype, copy=copy)
    expected = pdi.astype(dtype=dtype, copy=copy)

    assert_eq(expected, actual)
    assert_eq(pdi, gdi)


@pytest.mark.parametrize(
    "data",
    [
        [1, 10, 2, 100, -10],
        ["z", "x", "a", "c", "b"],
        [-10.2, 100.1, -100.2, 0.0, 0.23],
    ],
)
def test_index_argsort(data):
    pdi = pd.Index(data)
    gdi = cudf.from_pandas(pdi)

    assert_eq(pdi.argsort(), gdi.argsort())


@pytest.mark.parametrize(
    "data",
    [
        pd.Index([1, 10, 2, 100, -10], name="abc"),
        pd.Index(["z", "x", "a", "c", "b"]),
        pd.Index(["z", "x", "a", "c", "b"], dtype="category"),
        pd.Index(
            [-10.2, 100.1, -100.2, 0.0, 0.23], name="this is a float index"
        ),
        pd.Index([102, 1001, 1002, 0.0, 23], dtype="datetime64[ns]"),
        pd.Index([13240.2, 1001, 100.2, 0.0, 23], dtype="datetime64[ns]"),
        pd.RangeIndex(0, 10, 1),
        pd.Index([-10.2, 100.1, -100.2, 0.0, 23], dtype="timedelta64[ns]"),
    ],
)
@pytest.mark.parametrize("ascending", [True, False])
@pytest.mark.parametrize("return_indexer", [True, False])
def test_index_sort_values(data, ascending, return_indexer):
    pdi = data
    gdi = cudf.from_pandas(pdi)

    expected = pdi.sort_values(
        ascending=ascending, return_indexer=return_indexer
    )
    actual = gdi.sort_values(
        ascending=ascending, return_indexer=return_indexer
    )

    if return_indexer:
        expected_indexer = expected[1]
        actual_indexer = actual[1]

        assert_eq(expected_indexer, actual_indexer)

        expected = expected[0]
        actual = actual[0]

    assert_eq(expected, actual)


@pytest.mark.parametrize(
    "data",
    [
        [1, 10, 2, 100, -10],
        ["z", "x", "a", "c", "b"],
        [-10.2, 100.1, -100.2, 0.0, 0.23],
    ],
)
def test_index_to_series(data):
    pdi = pd.Index(data)
    gdi = cudf.from_pandas(pdi)

    assert_eq(pdi.to_series(), gdi.to_series())


@pytest.mark.parametrize(
    "data",
    [
        [1, 2, 3, 4, 5, 6],
        [4, 5, 6, 10, 20, 30],
        [10, 20, 30, 40, 50, 60],
        ["1", "2", "3", "4", "5", "6"],
        ["5", "6", "2", "a", "b", "c"],
        [1.0, 2.0, 3.0, 4.0, 5.0, 6.0],
        [1.0, 5.0, 6.0, 0.0, 1.3],
    ],
)
@pytest.mark.parametrize(
    "other",
    [
        [1, 2, 3, 4, 5, 6],
        [4, 5, 6, 10, 20, 30],
        [10, 20, 30, 40, 50, 60],
        ["1", "2", "3", "4", "5", "6"],
        ["5", "6", "2", "a", "b", "c"],
        [1.0, 2.0, 3.0, 4.0, 5.0, 6.0],
        [1.0, 5.0, 6.0, 0.0, 1.3],
        [],
    ],
)
@pytest.mark.parametrize("sort", [None, False])
def test_index_difference(data, other, sort):
    pd_data = pd.Index(data)
    pd_other = pd.Index(other)

    gd_data = cudf.core.index.as_index(data)
    gd_other = cudf.core.index.as_index(other)

    if (
        gd_data.dtype.kind == "f"
        and gd_other.dtype.kind != "f"
        or (gd_data.dtype.kind != "f" and gd_other.dtype.kind == "f")
    ):
        pytest.mark.xfail(
            condition=not PANDAS_GE_110,
            reason="Bug in Pandas: "
            "https://github.com/pandas-dev/pandas/issues/35217",
        )

    expected = pd_data.difference(pd_other, sort=sort)
    actual = gd_data.difference(gd_other, sort=sort)
    assert_eq(expected, actual)


def test_index_difference_sort_error():
    pdi = pd.Index([1, 2, 3])
    gdi = cudf.Index([1, 2, 3])

    assert_exceptions_equal(
        pdi.difference,
        gdi.difference,
        ([pdi], {"sort": True}),
        ([gdi], {"sort": True}),
    )


@pytest.mark.parametrize(
    "data",
    [
        [1, 2, 3, 4, 5, 6],
        [10, 20, 30, 40, 50, 60],
        ["1", "2", "3", "4", "5", "6"],
        [1.0, 2.0, 3.0, 4.0, 5.0, 6.0],
        ["a"],
        ["b", "c", "d"],
        [1],
        [2, 3, 4],
        [],
        [10.0],
        [1100.112, 2323.2322, 2323.2322],
        ["abcd", "defgh", "werty", "poiu"],
    ],
)
@pytest.mark.parametrize(
    "other",
    [
        [1, 2, 3, 4, 5, 6],
        [10, 20, 30, 40, 50, 60],
        ["1", "2", "3", "4", "5", "6"],
        [1.0, 2.0, 3.0, 4.0, 5.0, 6.0],
        ["a"],
        [],
        ["b", "c", "d"],
        [1],
        [2, 3, 4],
        [10.0],
        [1100.112, 2323.2322, 2323.2322],
        ["abcd", "defgh", "werty", "poiu"],
    ],
)
def test_index_equals(data, other):
    pd_data = pd.Index(data)
    pd_other = pd.Index(other)

    gd_data = cudf.core.index.as_index(data)
    gd_other = cudf.core.index.as_index(other)

    if (
        gd_data.dtype.kind == "f" or gd_other.dtype.kind == "f"
    ) and cudf.utils.dtypes.is_mixed_with_object_dtype(gd_data, gd_other):
        pytest.mark.xfail(
            condition=not PANDAS_GE_110,
            reason="Bug in Pandas: "
            "https://github.com/pandas-dev/pandas/issues/35217",
        )

    expected = pd_data.equals(pd_other)
    actual = gd_data.equals(gd_other)
    assert_eq(expected, actual)


@pytest.mark.parametrize(
    "data",
    [
        [1, 2, 3, 4, 5, 6],
        [10, 20, 30, 40, 50, 60],
        ["1", "2", "3", "4", "5", "6"],
        [1.0, 2.0, 3.0, 4.0, 5.0, 6.0],
        ["a"],
        ["b", "c", "d"],
        [1],
        [2, 3, 4],
        [],
        [10.0],
        [1100.112, 2323.2322, 2323.2322],
        ["abcd", "defgh", "werty", "poiu"],
    ],
)
@pytest.mark.parametrize(
    "other",
    [
        [1, 2, 3, 4, 5, 6],
        [10, 20, 30, 40, 50, 60],
        ["1", "2", "3", "4", "5", "6"],
        [1.0, 2.0, 3.0, 4.0, 5.0, 6.0],
        ["a"],
        ["b", "c", "d"],
        [1],
        [2, 3, 4],
        [],
        [10.0],
        [1100.112, 2323.2322, 2323.2322],
        ["abcd", "defgh", "werty", "poiu"],
    ],
)
def test_index_categories_equal(data, other):
    pd_data = pd.Index(data).astype("category")
    pd_other = pd.Index(other)

    gd_data = cudf.core.index.as_index(data).astype("category")
    gd_other = cudf.core.index.as_index(other)

    if (
        gd_data.dtype.kind == "f"
        and gd_other.dtype.kind != "f"
        or (gd_data.dtype.kind != "f" and gd_other.dtype.kind == "f")
    ):
        pytest.mark.xfail(
            condition=not PANDAS_GE_110,
            reason="Bug in Pandas: "
            "https://github.com/pandas-dev/pandas/issues/35217",
        )

    expected = pd_data.equals(pd_other)
    actual = gd_data.equals(gd_other)
    assert_eq(expected, actual)

    expected = pd_other.equals(pd_data)
    actual = gd_other.equals(gd_data)
    assert_eq(expected, actual)


@pytest.mark.parametrize(
    "data",
    [
        [1, 2, 3, 4, 5, 6],
        [10, 20, 30, 40, 50, 60],
        ["1", "2", "3", "4", "5", "6"],
        [1.0, 2.0, 3.0, 4.0, 5.0, 6.0],
        ["a"],
        ["b", "c", "d"],
        [1],
        [2, 3, 4],
        [],
        [10.0],
        [1100.112, 2323.2322, 2323.2322],
        ["abcd", "defgh", "werty", "poiu"],
    ],
)
@pytest.mark.parametrize(
    "other",
    [
        [1, 2, 3, 4, 5, 6],
        [10, 20, 30, 40, 50, 60],
        ["1", "2", "3", "4", "5", "6"],
        [1.0, 2.0, 3.0, 4.0, 5.0, 6.0],
        ["a"],
        ["b", "c", "d"],
        [1],
        [2, 3, 4],
        [],
        [10.0],
        [1100.112, 2323.2322, 2323.2322],
        ["abcd", "defgh", "werty", "poiu"],
    ],
)
def test_index_equal_misc(data, other):
    pd_data = pd.Index(data)
    pd_other = other

    gd_data = cudf.core.index.as_index(data)
    gd_other = other

    expected = pd_data.equals(pd_other)
    actual = gd_data.equals(gd_other)
    assert_eq(expected, actual)

    expected = pd_data.equals(np.array(pd_other))
    actual = gd_data.equals(np.array(gd_other))
    assert_eq(expected, actual)

    expected = pd_data.equals(
        cudf.utils.utils._create_pandas_series(data=pd_other)
    )
    actual = gd_data.equals(cudf.Series(gd_other))
    assert_eq(expected, actual)

    expected = pd_data.astype("category").equals(pd_other)
    actual = gd_data.astype("category").equals(gd_other)
    assert_eq(expected, actual)


@pytest.mark.parametrize(
    "data",
    [
        [1, 2, 3, 4, 5, 6],
        [10, 20, 30, 40, 50, 60],
        ["1", "2", "3", "4", "5", "6"],
        [1.0, 2.0, 3.0, 4.0, 5.0, 6.0],
        ["a"],
        ["b", "c", "d"],
        [1],
        [2, 3, 4],
        [],
        [10.0],
        [1100.112, 2323.2322, 2323.2322],
        ["abcd", "defgh", "werty", "poiu"],
    ],
)
@pytest.mark.parametrize(
    "other",
    [
        [1, 2, 3, 4, 5, 6],
        [10, 20, 30, 40, 50, 60],
        ["1", "2", "3", "4", "5", "6"],
        [1.0, 2.0, 3.0, 4.0, 5.0, 6.0],
        ["a"],
        ["b", "c", "d"],
        [1],
        [2, 3, 4],
        [],
        [10.0],
        [1100.112, 2323.2322, 2323.2322],
        ["abcd", "defgh", "werty", "poiu"],
    ],
)
def test_index_append(data, other):
    pd_data = pd.Index(data)
    pd_other = pd.Index(other)

    gd_data = cudf.core.index.as_index(data)
    gd_other = cudf.core.index.as_index(other)

    if cudf.utils.dtypes.is_mixed_with_object_dtype(gd_data, gd_other):
        gd_data = gd_data.astype("str")
        gd_other = gd_other.astype("str")

    expected = pd_data.append(pd_other)

    actual = gd_data.append(gd_other)
    if len(data) == 0 and len(other) == 0:
        # Pandas default dtype to "object" for empty list
        # cudf default dtype to "float" for empty list
        assert_eq(expected, actual.astype("str"))
    elif actual.dtype == "object":
        assert_eq(expected.astype("str"), actual)
    else:
        assert_eq(expected, actual)


@pytest.mark.parametrize(
    "data",
    [
        [1, 2, 3, 4, 5, 6],
        [10, 20, 30, 40, 50, 60],
        [1.0, 2.0, 3.0, 4.0, 5.0, 6.0],
        [1],
        [2, 3, 4],
        [10.0],
        [1100.112, 2323.2322, 2323.2322],
    ],
)
@pytest.mark.parametrize(
    "other",
    [
        ["1", "2", "3", "4", "5", "6"],
        ["a"],
        ["b", "c", "d"],
        ["abcd", "defgh", "werty", "poiu"],
    ],
)
def test_index_append_error(data, other):
    gd_data = cudf.core.index.as_index(data)
    gd_other = cudf.core.index.as_index(other)

    got_dtype = (
        gd_other.dtype
        if gd_data.dtype == np.dtype("object")
        else gd_data.dtype
    )
    with pytest.raises(
        TypeError,
        match=re.escape(
            f"cudf does not support appending an Index of "
            f"dtype `{np.dtype('object')}` with an Index "
            f"of dtype `{got_dtype}`, please type-cast "
            f"either one of them to same dtypes."
        ),
    ):
        gd_data.append(gd_other)

    with pytest.raises(
        TypeError,
        match=re.escape(
            f"cudf does not support appending an Index of "
            f"dtype `{np.dtype('object')}` with an Index "
            f"of dtype `{got_dtype}`, please type-cast "
            f"either one of them to same dtypes."
        ),
    ):
        gd_other.append(gd_data)

    sr = gd_other.to_series()

    assert_exceptions_equal(
        lfunc=gd_data.to_pandas().append,
        rfunc=gd_data.append,
        lfunc_args_and_kwargs=([[sr.to_pandas()]],),
        rfunc_args_and_kwargs=([[sr]],),
        expected_error_message=r"all inputs must be Index",
    )


@pytest.mark.parametrize(
    "data,other",
    [
        (
            pd.Index([1, 2, 3, 4, 5, 6]),
            [
                pd.Index([1, 2, 3, 4, 5, 6]),
                pd.Index([1, 2, 3, 4, 5, 6, 10]),
                pd.Index([]),
            ],
        ),
        (
            pd.Index([]),
            [
                pd.Index([1, 2, 3, 4, 5, 6]),
                pd.Index([1, 2, 3, 4, 5, 6, 10]),
                pd.Index([1, 4, 5, 6]),
            ],
        ),
        (
            pd.Index([10, 20, 30, 40, 50, 60]),
            [
                pd.Index([10, 20, 30, 40, 50, 60]),
                pd.Index([10, 20, 30]),
                pd.Index([40, 50, 60]),
                pd.Index([10, 60]),
                pd.Index([60]),
            ],
        ),
        (
            pd.Index([]),
            [
                pd.Index([10, 20, 30, 40, 50, 60]),
                pd.Index([10, 20, 30]),
                pd.Index([40, 50, 60]),
                pd.Index([10, 60]),
                pd.Index([60]),
            ],
        ),
        (
            pd.Index(["1", "2", "3", "4", "5", "6"]),
            [
                pd.Index(["1", "2", "3", "4", "5", "6"]),
                pd.Index(["1", "2", "3"]),
                pd.Index(["6"]),
                pd.Index(["1", "6"]),
            ],
        ),
        (
            pd.Index([]),
            [
                pd.Index(["1", "2", "3", "4", "5", "6"]),
                pd.Index(["1", "2", "3"]),
                pd.Index(["6"]),
                pd.Index(["1", "6"]),
            ],
        ),
        (
            pd.Index([1.0, 2.0, 3.0, 4.0, 5.0, 6.0]),
            [
                pd.Index([1.0, 2.0, 3.0, 4.0, 5.0, 6.0]),
                pd.Index([1.0, 6.0]),
                pd.Index([]),
                pd.Index([6.0]),
            ],
        ),
        (
            pd.Index([]),
            [
                pd.Index([1.0, 2.0, 3.0, 4.0, 5.0, 6.0]),
                pd.Index([1.0, 6.0]),
                pd.Index([1.0, 2.0, 6.0]),
                pd.Index([6.0]),
            ],
        ),
        (
            pd.Index(["a"]),
            [
                pd.Index(["a"]),
                pd.Index(["a", "b", "c"]),
                pd.Index(["c"]),
                pd.Index(["d"]),
                pd.Index(["ae", "hello", "world"]),
            ],
        ),
        (
            pd.Index([]),
            [
                pd.Index(["a"]),
                pd.Index(["a", "b", "c"]),
                pd.Index(["c"]),
                pd.Index(["d"]),
                pd.Index(["ae", "hello", "world"]),
                pd.Index([]),
            ],
        ),
    ],
)
def test_index_append_list(data, other):
    pd_data = data
    pd_other = other

    gd_data = cudf.from_pandas(data)
    gd_other = [cudf.from_pandas(i) for i in other]

    expected = pd_data.append(pd_other)
    actual = gd_data.append(gd_other)

    assert_eq(expected, actual)


@pytest.mark.parametrize("data", [[1, 2, 3, 4], []])
@pytest.mark.parametrize(
    "dtype", NUMERIC_TYPES + ["str", "category", "datetime64[ns]"]
)
@pytest.mark.parametrize("name", [1, "a", None])
def test_index_basic(data, dtype, name):
    pdi = pd.Index(data, dtype=dtype, name=name)
    gdi = cudf.Index(data, dtype=dtype, name=name)

    assert_eq(pdi, gdi)


@pytest.mark.parametrize("data", [[1, 2, 3, 4], []])
@pytest.mark.parametrize("name", [1, "a", None])
@pytest.mark.parametrize("dtype", SIGNED_INTEGER_TYPES)
def test_integer_index_apis(data, name, dtype):
    pindex = pd.Int64Index(data, dtype=dtype, name=name)
    # Int8Index
    gindex = cudf.Int8Index(data, dtype=dtype, name=name)

    assert_eq(pindex, gindex)
    assert gindex.dtype == np.dtype("int8")

    # Int16Index
    gindex = cudf.Int16Index(data, dtype=dtype, name=name)

    assert_eq(pindex, gindex)
    assert gindex.dtype == np.dtype("int16")

    # Int32Index
    gindex = cudf.Int32Index(data, dtype=dtype, name=name)

    assert_eq(pindex, gindex)
    assert gindex.dtype == np.dtype("int32")

    # Int64Index
    gindex = cudf.Int64Index(data, dtype=dtype, name=name)

    assert_eq(pindex, gindex)
    assert gindex.dtype == np.dtype("int64")


@pytest.mark.parametrize("data", [[1, 2, 3, 4], []])
@pytest.mark.parametrize("name", [1, "a", None])
@pytest.mark.parametrize("dtype", UNSIGNED_TYPES)
def test_unisgned_integer_index_apis(data, name, dtype):
    pindex = pd.UInt64Index(data, dtype=dtype, name=name)
    # UInt8Index
    gindex = cudf.UInt8Index(data, dtype=dtype, name=name)

    assert_eq(pindex, gindex)
    assert gindex.dtype == np.dtype("uint8")

    # UInt16Index
    gindex = cudf.UInt16Index(data, dtype=dtype, name=name)

    assert_eq(pindex, gindex)
    assert gindex.dtype == np.dtype("uint16")

    # UInt32Index
    gindex = cudf.UInt32Index(data, dtype=dtype, name=name)

    assert_eq(pindex, gindex)
    assert gindex.dtype == np.dtype("uint32")

    # UInt64Index
    gindex = cudf.UInt64Index(data, dtype=dtype, name=name)

    assert_eq(pindex, gindex)
    assert gindex.dtype == np.dtype("uint64")


@pytest.mark.parametrize("data", [[1, 2, 3, 4], []])
@pytest.mark.parametrize("name", [1, "a", None])
@pytest.mark.parametrize("dtype", FLOAT_TYPES)
def test_float_index_apis(data, name, dtype):
    pindex = pd.Float64Index(data, dtype=dtype, name=name)
    # Float32Index
    gindex = cudf.Float32Index(data, dtype=dtype, name=name)

    assert_eq(pindex, gindex)
    assert gindex.dtype == np.dtype("float32")

    # Float64Index
    gindex = cudf.Float64Index(data, dtype=dtype, name=name)

    assert_eq(pindex, gindex)
    assert gindex.dtype == np.dtype("float64")


@pytest.mark.parametrize("data", [[1, 2, 3, 4], []])
@pytest.mark.parametrize("categories", [[1, 2], None])
@pytest.mark.parametrize(
    "dtype",
    [
        pd.CategoricalDtype([1, 2, 3], ordered=True),
        pd.CategoricalDtype([1, 2, 3], ordered=False),
        None,
    ],
)
@pytest.mark.parametrize("ordered", [True, False])
@pytest.mark.parametrize("name", [1, "a", None])
def test_categorical_index_basic(data, categories, dtype, ordered, name):

    # can't have both dtype and categories/ordered
    if dtype is not None:
        categories = None
        ordered = None
    pindex = pd.CategoricalIndex(
        data=data,
        categories=categories,
        dtype=dtype,
        ordered=ordered,
        name=name,
    )
    gindex = CategoricalIndex(
        data=data,
        categories=categories,
        dtype=dtype,
        ordered=ordered,
        name=name,
    )

    assert_eq(pindex, gindex)


<<<<<<< HEAD
=======
INTERVAL_BOUNDARY_TYPES = [
    int,
    np.int8,
    np.int16,
    np.int32,
    np.int64,
    np.float32,
    np.float64,
    cudf.Scalar,
]


>>>>>>> c8c00f15
@pytest.mark.parametrize("closed", ["left", "right", "both", "neither"])
@pytest.mark.parametrize("start", [0, 1, 2, 3])
@pytest.mark.parametrize("end", [4, 5, 6, 7])
def test_interval_range_basic(start, end, closed):
    pindex = pd.interval_range(start=start, end=end, closed=closed)
    gindex = cudf.interval_range(start=start, end=end, closed=closed)

    assert_eq(pindex, gindex)


<<<<<<< HEAD
=======
@pytest.mark.parametrize("start_t", INTERVAL_BOUNDARY_TYPES)
@pytest.mark.parametrize("end_t", INTERVAL_BOUNDARY_TYPES)
def test_interval_range_dtype_basic(start_t, end_t):
    start, end = start_t(24), end_t(42)
    start_val = start.value if isinstance(start, cudf.Scalar) else start
    end_val = end.value if isinstance(end, cudf.Scalar) else end
    pindex = pd.interval_range(start=start_val, end=end_val, closed="left")
    gindex = cudf.interval_range(start=start, end=end, closed="left")

    assert_eq(pindex, gindex)


>>>>>>> c8c00f15
@pytest.mark.parametrize("closed", ["left", "right", "both", "neither"])
@pytest.mark.parametrize("start", [0])
@pytest.mark.parametrize("end", [0])
def test_interval_range_empty(start, end, closed):
    pindex = pd.interval_range(start=start, end=end, closed=closed)
    gindex = cudf.interval_range(start=start, end=end, closed=closed)

    assert_eq(pindex, gindex)


@pytest.mark.parametrize("closed", ["left", "right", "both", "neither"])
@pytest.mark.parametrize("freq", [1, 2, 3])
@pytest.mark.parametrize("start", [0, 1, 2, 3, 5])
@pytest.mark.parametrize("end", [6, 8, 10, 43, 70])
def test_interval_range_freq_basic(start, end, freq, closed):
    pindex = pd.interval_range(start=start, end=end, freq=freq, closed=closed)
    gindex = cudf.interval_range(
        start=start, end=end, freq=freq, closed=closed
    )

    assert_eq(pindex, gindex)


<<<<<<< HEAD
@pytest.mark.parametrize("closed", ["left", "right", "both", "neither"])
@pytest.mark.parametrize("periods", [1, 2, 3])
@pytest.mark.parametrize("start", [0, 1, 2, 3])
@pytest.mark.parametrize("end", [4, 5, 6, 7])
=======
@pytest.mark.parametrize("start_t", INTERVAL_BOUNDARY_TYPES)
@pytest.mark.parametrize("end_t", INTERVAL_BOUNDARY_TYPES)
@pytest.mark.parametrize("freq_t", INTERVAL_BOUNDARY_TYPES)
def test_interval_range_freq_basic_dtype(start_t, end_t, freq_t):
    start, end, freq = start_t(5), end_t(70), freq_t(3)
    start_val = start.value if isinstance(start, cudf.Scalar) else start
    end_val = end.value if isinstance(end, cudf.Scalar) else end
    freq_val = freq.value if isinstance(freq, cudf.Scalar) else freq
    pindex = pd.interval_range(
        start=start_val, end=end_val, freq=freq_val, closed="left"
    )
    gindex = cudf.interval_range(
        start=start, end=end, freq=freq, closed="left"
    )

    assert_eq(pindex, gindex)


@pytest.mark.parametrize("closed", ["left", "right", "both", "neither"])
@pytest.mark.parametrize("periods", [1, 1.0, 2, 2.0, 3.0, 3])
@pytest.mark.parametrize("start", [0, 0.0, 1.0, 1, 2, 2.0, 3.0, 3])
@pytest.mark.parametrize("end", [4, 4.0, 5.0, 5, 6, 6.0, 7.0, 7])
>>>>>>> c8c00f15
def test_interval_range_periods_basic(start, end, periods, closed):
    pindex = pd.interval_range(
        start=start, end=end, periods=periods, closed=closed
    )
    gindex = cudf.interval_range(
        start=start, end=end, periods=periods, closed=closed
    )

    assert_eq(pindex, gindex)


<<<<<<< HEAD
=======
@pytest.mark.parametrize("start_t", INTERVAL_BOUNDARY_TYPES)
@pytest.mark.parametrize("end_t", INTERVAL_BOUNDARY_TYPES)
@pytest.mark.parametrize("periods_t", INTERVAL_BOUNDARY_TYPES)
def test_interval_range_periods_basic_dtype(start_t, end_t, periods_t):
    start, end, periods = start_t(0), end_t(4), periods_t(1.0)
    start_val = start.value if isinstance(start, cudf.Scalar) else start
    end_val = end.value if isinstance(end, cudf.Scalar) else end
    periods_val = (
        periods.value if isinstance(periods, cudf.Scalar) else periods
    )
    pindex = pd.interval_range(
        start=start_val, end=end_val, periods=periods_val, closed="left"
    )
    gindex = cudf.interval_range(
        start=start, end=end, periods=periods, closed="left"
    )

    assert_eq(pindex, gindex)


>>>>>>> c8c00f15
@pytest.mark.parametrize("closed", ["left", "right", "both", "neither"])
@pytest.mark.parametrize("periods", [1, 2, 3])
@pytest.mark.parametrize("freq", [1, 2, 3, 4])
@pytest.mark.parametrize("end", [4, 8, 9, 10])
def test_interval_range_periods_freq_end(end, freq, periods, closed):
    pindex = pd.interval_range(
        end=end, freq=freq, periods=periods, closed=closed
    )
    gindex = cudf.interval_range(
        end=end, freq=freq, periods=periods, closed=closed
    )

    assert_eq(pindex, gindex)


<<<<<<< HEAD
=======
@pytest.mark.parametrize("periods_t", INTERVAL_BOUNDARY_TYPES)
@pytest.mark.parametrize("freq_t", INTERVAL_BOUNDARY_TYPES)
@pytest.mark.parametrize("end_t", INTERVAL_BOUNDARY_TYPES)
def test_interval_range_periods_freq_end_dtype(periods_t, freq_t, end_t):
    periods, freq, end = periods_t(2), freq_t(3), end_t(10)
    freq_val = freq.value if isinstance(freq, cudf.Scalar) else freq
    end_val = end.value if isinstance(end, cudf.Scalar) else end
    periods_val = (
        periods.value if isinstance(periods, cudf.Scalar) else periods
    )
    pindex = pd.interval_range(
        end=end_val, freq=freq_val, periods=periods_val, closed="left"
    )
    gindex = cudf.interval_range(
        end=end, freq=freq, periods=periods, closed="left"
    )

    assert_eq(pindex, gindex)


>>>>>>> c8c00f15
@pytest.mark.parametrize("closed", ["left", "right", "both", "neither"])
@pytest.mark.parametrize("periods", [1, 2, 3])
@pytest.mark.parametrize("freq", [1, 2, 3, 4])
@pytest.mark.parametrize("start", [1, 4, 9, 12])
def test_interval_range_periods_freq_start(start, freq, periods, closed):
    pindex = pd.interval_range(
        start=start, freq=freq, periods=periods, closed=closed
    )
    gindex = cudf.interval_range(
        start=start, freq=freq, periods=periods, closed=closed
    )

    assert_eq(pindex, gindex)


<<<<<<< HEAD
=======
@pytest.mark.parametrize("periods_t", INTERVAL_BOUNDARY_TYPES)
@pytest.mark.parametrize("freq_t", INTERVAL_BOUNDARY_TYPES)
@pytest.mark.parametrize("start_t", INTERVAL_BOUNDARY_TYPES)
def test_interval_range_periods_freq_start_dtype(periods_t, freq_t, start_t):
    periods, freq, start = periods_t(2), freq_t(3), start_t(9)
    freq_val = freq.value if isinstance(freq, cudf.Scalar) else freq
    start_val = start.value if isinstance(start, cudf.Scalar) else start
    periods_val = (
        periods.value if isinstance(periods, cudf.Scalar) else periods
    )
    pindex = pd.interval_range(
        start=start_val, freq=freq_val, periods=periods_val, closed="left"
    )
    gindex = cudf.interval_range(
        start=start, freq=freq, periods=periods, closed="left"
    )

    assert_eq(pindex, gindex)


>>>>>>> c8c00f15
@pytest.mark.parametrize("closed", ["right", "left", "both", "neither"])
@pytest.mark.parametrize(
    "data",
    [
        ([pd.Interval(30, 50)]),
        ([pd.Interval(0, 3), pd.Interval(1, 7)]),
        ([pd.Interval(0.2, 60.3), pd.Interval(1, 7), pd.Interval(0, 0)]),
        ([]),
    ],
)
def test_interval_index_basic(data, closed):
    pindex = pd.IntervalIndex(data, closed=closed)
    gindex = IntervalIndex(data, closed=closed)

    assert_eq(pindex, gindex)


@pytest.mark.parametrize("closed", ["right", "left", "both", "neither"])
def test_interval_index_empty(closed):
    pindex = pd.IntervalIndex([], closed=closed)
    gindex = IntervalIndex([], closed=closed)

    assert_eq(pindex, gindex)


@pytest.mark.parametrize("closed", ["right", "left", "both", "neither"])
@pytest.mark.parametrize(
    "data",
    [
        ([pd.Interval(1, 6), pd.Interval(1, 10), pd.Interval(1, 3)]),
        (
            [
                pd.Interval(3.5, 6.0),
                pd.Interval(1.0, 7.0),
                pd.Interval(0.0, 10.0),
            ]
        ),
        (
            [
                pd.Interval(50, 100, closed="left"),
                pd.Interval(1.0, 7.0, closed="left"),
                pd.Interval(16, 322, closed="left"),
            ]
        ),
        (
            [
                pd.Interval(50, 100, closed="right"),
                pd.Interval(1.0, 7.0, closed="right"),
                pd.Interval(16, 322, closed="right"),
            ]
        ),
    ],
)
def test_interval_index_many_params(data, closed):

    pindex = pd.IntervalIndex(data, closed=closed)
    gindex = IntervalIndex(data, closed=closed)

    assert_eq(pindex, gindex)


@pytest.mark.parametrize("closed", ["left", "right", "both", "neither"])
def test_interval_index_from_breaks(closed):
    breaks = [0, 3, 6, 10]
    pindex = pd.IntervalIndex.from_breaks(breaks, closed=closed)
<<<<<<< HEAD
    gindex = IntervalIndex._from_breaks(breaks, closed=closed)
=======
    gindex = IntervalIndex.from_breaks(breaks, closed=closed)
>>>>>>> c8c00f15

    assert_eq(pindex, gindex)


@pytest.mark.parametrize("n", [0, 2, 5, 10, None])
@pytest.mark.parametrize("frac", [0.1, 0.5, 1, 2, None])
@pytest.mark.parametrize("replace", [True, False])
def test_index_sample_basic(n, frac, replace):
    psr = pd.Series([1, 2, 3, 4, 5])
    gindex = cudf.Index(psr)
    random_state = 0

    try:
        pout = psr.sample(
            n=n, frac=frac, replace=replace, random_state=random_state
        )
    except BaseException:
        assert_exceptions_equal(
            lfunc=psr.sample,
            rfunc=gindex.sample,
            lfunc_args_and_kwargs=(
                [],
                {
                    "n": n,
                    "frac": frac,
                    "replace": replace,
                    "random_state": random_state,
                },
            ),
            rfunc_args_and_kwargs=(
                [],
                {
                    "n": n,
                    "frac": frac,
                    "replace": replace,
                    "random_state": random_state,
                },
            ),
        )
    else:
        gout = gindex.sample(
            n=n, frac=frac, replace=replace, random_state=random_state
        )

        assert pout.shape == gout.shape


@pytest.mark.parametrize("n", [2, 5, 10, None])
@pytest.mark.parametrize("frac", [0.5, 1, 2, None])
@pytest.mark.parametrize("replace", [True, False])
@pytest.mark.parametrize("axis", [0, 1])
def test_multiindex_sample_basic(n, frac, replace, axis):
    # as we currently don't support column with same name
    if axis == 1 and replace:
        return
    pdf = pd.DataFrame(
        {
            "a": [1, 2, 3, 4, 5],
            "float": [0.05, 0.2, 0.3, 0.2, 0.25],
            "int": [1, 3, 5, 4, 2],
        },
    )
    mul_index = cudf.Index(cudf.from_pandas(pdf))
    random_state = 0

    try:
        pout = pdf.sample(
            n=n,
            frac=frac,
            replace=replace,
            random_state=random_state,
            axis=axis,
        )
    except BaseException:
        assert_exceptions_equal(
            lfunc=pdf.sample,
            rfunc=mul_index.sample,
            lfunc_args_and_kwargs=(
                [],
                {
                    "n": n,
                    "frac": frac,
                    "replace": replace,
                    "random_state": random_state,
                    "axis": axis,
                },
            ),
            rfunc_args_and_kwargs=(
                [],
                {
                    "n": n,
                    "frac": frac,
                    "replace": replace,
                    "random_state": random_state,
                    "axis": axis,
                },
            ),
        )
    else:
        gout = mul_index.sample(
            n=n,
            frac=frac,
            replace=replace,
            random_state=random_state,
            axis=axis,
        )
        assert pout.shape == gout.shape


@pytest.mark.parametrize(
    "data",
    [
        pd.MultiIndex.from_arrays(
            [[1, 1, 2, 2], ["red", "blue", "red", "blue"]],
            names=("number", "color"),
        ),
        pd.MultiIndex.from_arrays(
            [[1, 2, 3, 4], ["yellow", "violet", "pink", "white"]],
            names=("number1", "color2"),
        ),
    ],
)
@pytest.mark.parametrize(
    "other",
    [
        pd.MultiIndex.from_arrays(
            [[1, 1, 2, 2], ["red", "blue", "red", "blue"]],
            names=("number", "color"),
        ),
        pd.MultiIndex.from_arrays(
            [[1, 2, 3, 4], ["yellow", "violet", "pink", "white"]],
            names=("number1", "color2"),
        ),
    ],
)
def test_multiindex_append(data, other):
    pdi = data
    other_pd = other

    gdi = cudf.from_pandas(data)
    other_gd = cudf.from_pandas(other)

    expected = pdi.append(other_pd)
    actual = gdi.append(other_gd)

    assert_eq(expected, actual)


@pytest.mark.parametrize("data", [[1, 2, 3, 4], []])
@pytest.mark.parametrize(
    "dtype", NUMERIC_TYPES + ["str", "category", "datetime64[ns]"]
)
def test_index_empty(data, dtype):
    pdi = pd.Index(data, dtype=dtype)
    gdi = cudf.Index(data, dtype=dtype)

    assert_eq(pdi.empty, gdi.empty)


@pytest.mark.parametrize("data", [[1, 2, 3, 4], []])
@pytest.mark.parametrize(
    "dtype", NUMERIC_TYPES + ["str", "category", "datetime64[ns]"]
)
def test_index_size(data, dtype):
    pdi = pd.Index(data, dtype=dtype)
    gdi = cudf.Index(data, dtype=dtype)

    assert_eq(pdi.size, gdi.size)


@pytest.mark.parametrize("data", [[1, 2, 3, 1, 2, 3, 4], [], [1], [1, 2, 3]])
@pytest.mark.parametrize(
    "dtype", NUMERIC_TYPES + ["str", "category", "datetime64[ns]"]
)
def test_index_drop_duplicates(data, dtype):
    pdi = pd.Index(data, dtype=dtype)
    gdi = cudf.Index(data, dtype=dtype)

    assert_eq(pdi.drop_duplicates(), gdi.drop_duplicates())


@pytest.mark.parametrize("data", [[1, 2, 3, 1, 2, 3, 4], []])
@pytest.mark.parametrize(
    "dtype", NUMERIC_TYPES + ["str", "category", "datetime64[ns]"]
)
def test_index_tolist(data, dtype):
    gdi = cudf.Index(data, dtype=dtype)

    with pytest.raises(
        TypeError,
        match=re.escape(
            r"cuDF does not support conversion to host memory "
            r"via `tolist()` method. Consider using "
            r"`.to_arrow().to_pylist()` to construct a Python list."
        ),
    ):
        gdi.tolist()


@pytest.mark.parametrize("data", [[], [1], [1, 2, 3]])
@pytest.mark.parametrize(
    "dtype", NUMERIC_TYPES + ["str", "category", "datetime64[ns]"]
)
def test_index_iter_error(data, dtype):
    gdi = cudf.Index(data, dtype=dtype)

    with pytest.raises(
        TypeError,
        match=re.escape(
            f"{gdi.__class__.__name__} object is not iterable. "
            f"Consider using `.to_arrow()`, `.to_pandas()` or `.values_host` "
            f"if you wish to iterate over the values."
        ),
    ):
        iter(gdi)


@pytest.mark.parametrize("data", [[], [1], [1, 2, 3, 4, 5]])
@pytest.mark.parametrize(
    "dtype", NUMERIC_TYPES + ["str", "category", "datetime64[ns]"]
)
def test_index_values_host(data, dtype):
    gdi = cudf.Index(data, dtype=dtype)
    pdi = pd.Index(data, dtype=dtype)

    np.testing.assert_array_equal(gdi.values_host, pdi.values)


@pytest.mark.parametrize(
    "data,fill_value",
    [
        ([1, 2, 3, 1, None, None], 1),
        ([None, None, 3.2, 1, None, None], 10.0),
        ([None, "a", "3.2", "z", None, None], "helloworld"),
        (pd.Series(["a", "b", None], dtype="category"), "b"),
        (pd.Series([None, None, 1.0], dtype="category"), 1.0),
        (
            np.array([1, 2, 3, None], dtype="datetime64[s]"),
            np.datetime64("2005-02-25"),
        ),
        (
            np.array(
                [None, None, 122, 3242234, None, 6237846],
                dtype="datetime64[ms]",
            ),
            np.datetime64("2005-02-25"),
        ),
    ],
)
def test_index_fillna(data, fill_value):
    pdi = pd.Index(data)
    gdi = cudf.Index(data)

    assert_eq(pdi.fillna(fill_value), gdi.fillna(fill_value))


@pytest.mark.parametrize(
    "data",
    [
        [1, 2, 3, 1, None, None],
        [None, None, 3.2, 1, None, None],
        [None, "a", "3.2", "z", None, None],
        pd.Series(["a", "b", None], dtype="category"),
        np.array([1, 2, 3, None], dtype="datetime64[s]"),
    ],
)
def test_index_to_arrow(data):
    pdi = pd.Index(data)
    gdi = cudf.Index(data)

    expected_arrow_array = pa.Array.from_pandas(pdi)
    got_arrow_array = gdi.to_arrow()

    assert_eq(expected_arrow_array, got_arrow_array)


@pytest.mark.parametrize(
    "data",
    [
        [None, None, 3.2, 1, None, None],
        [None, "a", "3.2", "z", None, None],
        pd.Series(["a", "b", None], dtype="category"),
        np.array([1, 2, 3, None], dtype="datetime64[s]"),
    ],
)
def test_index_from_arrow(data):
    pdi = pd.Index(data)

    arrow_array = pa.Array.from_pandas(pdi)
    expected_index = pd.Index(arrow_array.to_pandas())
    gdi = cudf.Index.from_arrow(arrow_array)

    assert_eq(expected_index, gdi)


def test_multiindex_to_arrow():
    pdf = pd.DataFrame(
        {
            "a": [1, 2, 1, 2, 3],
            "b": [1.0, 2.0, 3.0, 4.0, 5.0],
            "c": np.array([1, 2, 3, None, 5], dtype="datetime64[s]"),
            "d": ["a", "b", "c", "d", "e"],
        }
    )
    pdf["a"] = pdf["a"].astype("category")
    df = cudf.from_pandas(pdf)
    gdi = cudf.Index(df)

    expected = pa.Table.from_pandas(pdf)
    got = gdi.to_arrow()

    assert_eq(expected, got)


def test_multiindex_from_arrow():
    pdf = pd.DataFrame(
        {
            "a": [1, 2, 1, 2, 3],
            "b": [1.0, 2.0, 3.0, 4.0, 5.0],
            "c": np.array([1, 2, 3, None, 5], dtype="datetime64[s]"),
            "d": ["a", "b", "c", "d", "e"],
        }
    )
    pdf["a"] = pdf["a"].astype("category")
    ptb = pa.Table.from_pandas(pdf)
    gdi = cudf.MultiIndex.from_arrow(ptb)
    pdi = pd.MultiIndex.from_frame(pdf)

    assert_eq(pdi, gdi)


def test_index_equals_categories():
    lhs = cudf.CategoricalIndex(
        ["a", "b", "c", "b", "a"], categories=["a", "b", "c"]
    )
    rhs = cudf.CategoricalIndex(
        ["a", "b", "c", "b", "a"], categories=["a", "b", "c", "_"]
    )

    got = lhs.equals(rhs)
    expect = lhs.to_pandas().equals(rhs.to_pandas())

    assert_eq(expect, got)


def test_index_rangeindex_search_range():
    # step > 0
    ridx = RangeIndex(-13, 17, 4)
    stop = ridx._start + ridx._step * len(ridx)
    for i in range(len(ridx)):
        assert i == search_range(
            ridx._start, stop, ridx[i], ridx._step, side="left"
        )
        assert i + 1 == search_range(
            ridx._start, stop, ridx[i], ridx._step, side="right"
        )


@pytest.mark.parametrize(
    "rge", [(1, 10, 1), (1, 10, 3), (10, -17, -1), (10, -17, -3)],
)
def test_index_rangeindex_get_item_basic(rge):
    pridx = pd.RangeIndex(*rge)
    gridx = cudf.RangeIndex(*rge)

    for i in range(-len(pridx), len(pridx)):
        assert pridx[i] == gridx[i]


@pytest.mark.parametrize(
    "rge", [(1, 10, 3), (10, 1, -3)],
)
def test_index_rangeindex_get_item_out_of_bounds(rge):
    gridx = cudf.RangeIndex(*rge)
    with pytest.raises(IndexError):
        _ = gridx[4]


@pytest.mark.parametrize(
    "rge", [(10, 1, 1), (-17, 10, -3)],
)
def test_index_rangeindex_get_item_null_range(rge):
    gridx = cudf.RangeIndex(*rge)

    with pytest.raises(IndexError):
        gridx[0]


@pytest.mark.parametrize(
    "rge", [(-17, 21, 2), (21, -17, -3), (0, 0, 1), (0, 1, -3), (10, 0, 5)]
)
@pytest.mark.parametrize(
    "sl",
    [
        slice(1, 7, 1),
        slice(1, 7, 2),
        slice(-1, 7, 1),
        slice(-1, 7, 2),
        slice(-3, 7, 2),
        slice(7, 1, -2),
        slice(7, -3, -2),
        slice(None, None, 1),
        slice(0, None, 2),
        slice(0, None, 3),
        slice(0, 0, 3),
    ],
)
def test_index_rangeindex_get_item_slices(rge, sl):
    pridx = pd.RangeIndex(*rge)
    gridx = cudf.RangeIndex(*rge)

    assert_eq(pridx[sl], gridx[sl])


@pytest.mark.parametrize(
    "idx",
    [
        pd.Index([1, 2, 3]),
        pd.Index(["abc", "def", "ghi"]),
        pd.RangeIndex(0, 10, 1),
        pd.Index([0.324, 0.234, 1.3], name="abc"),
    ],
)
@pytest.mark.parametrize("names", [None, "a", "new name", ["another name"]])
@pytest.mark.parametrize("inplace", [True, False])
def test_index_set_names(idx, names, inplace):
    pi = idx.copy()
    gi = cudf.from_pandas(idx)

    expected = pi.set_names(names=names, inplace=inplace)
    actual = gi.set_names(names=names, inplace=inplace)

    if inplace:
        expected, actual = pi, gi

    assert_eq(expected, actual)


@pytest.mark.parametrize("idx", [pd.Index([1, 2, 3], name="abc")])
@pytest.mark.parametrize("level", [1, [0], "abc"])
@pytest.mark.parametrize("names", [None, "a"])
def test_index_set_names_error(idx, level, names):
    pi = idx.copy()
    gi = cudf.from_pandas(idx)

    assert_exceptions_equal(
        lfunc=pi.set_names,
        rfunc=gi.set_names,
        lfunc_args_and_kwargs=([], {"names": names, "level": level}),
        rfunc_args_and_kwargs=([], {"names": names, "level": level}),
    )<|MERGE_RESOLUTION|>--- conflicted
+++ resolved
@@ -1361,8 +1361,6 @@
     assert_eq(pindex, gindex)
 
 
-<<<<<<< HEAD
-=======
 INTERVAL_BOUNDARY_TYPES = [
     int,
     np.int8,
@@ -1375,7 +1373,6 @@
 ]
 
 
->>>>>>> c8c00f15
 @pytest.mark.parametrize("closed", ["left", "right", "both", "neither"])
 @pytest.mark.parametrize("start", [0, 1, 2, 3])
 @pytest.mark.parametrize("end", [4, 5, 6, 7])
@@ -1386,8 +1383,6 @@
     assert_eq(pindex, gindex)
 
 
-<<<<<<< HEAD
-=======
 @pytest.mark.parametrize("start_t", INTERVAL_BOUNDARY_TYPES)
 @pytest.mark.parametrize("end_t", INTERVAL_BOUNDARY_TYPES)
 def test_interval_range_dtype_basic(start_t, end_t):
@@ -1400,7 +1395,6 @@
     assert_eq(pindex, gindex)
 
 
->>>>>>> c8c00f15
 @pytest.mark.parametrize("closed", ["left", "right", "both", "neither"])
 @pytest.mark.parametrize("start", [0])
 @pytest.mark.parametrize("end", [0])
@@ -1424,12 +1418,6 @@
     assert_eq(pindex, gindex)
 
 
-<<<<<<< HEAD
-@pytest.mark.parametrize("closed", ["left", "right", "both", "neither"])
-@pytest.mark.parametrize("periods", [1, 2, 3])
-@pytest.mark.parametrize("start", [0, 1, 2, 3])
-@pytest.mark.parametrize("end", [4, 5, 6, 7])
-=======
 @pytest.mark.parametrize("start_t", INTERVAL_BOUNDARY_TYPES)
 @pytest.mark.parametrize("end_t", INTERVAL_BOUNDARY_TYPES)
 @pytest.mark.parametrize("freq_t", INTERVAL_BOUNDARY_TYPES)
@@ -1452,7 +1440,6 @@
 @pytest.mark.parametrize("periods", [1, 1.0, 2, 2.0, 3.0, 3])
 @pytest.mark.parametrize("start", [0, 0.0, 1.0, 1, 2, 2.0, 3.0, 3])
 @pytest.mark.parametrize("end", [4, 4.0, 5.0, 5, 6, 6.0, 7.0, 7])
->>>>>>> c8c00f15
 def test_interval_range_periods_basic(start, end, periods, closed):
     pindex = pd.interval_range(
         start=start, end=end, periods=periods, closed=closed
@@ -1464,8 +1451,6 @@
     assert_eq(pindex, gindex)
 
 
-<<<<<<< HEAD
-=======
 @pytest.mark.parametrize("start_t", INTERVAL_BOUNDARY_TYPES)
 @pytest.mark.parametrize("end_t", INTERVAL_BOUNDARY_TYPES)
 @pytest.mark.parametrize("periods_t", INTERVAL_BOUNDARY_TYPES)
@@ -1486,7 +1471,6 @@
     assert_eq(pindex, gindex)
 
 
->>>>>>> c8c00f15
 @pytest.mark.parametrize("closed", ["left", "right", "both", "neither"])
 @pytest.mark.parametrize("periods", [1, 2, 3])
 @pytest.mark.parametrize("freq", [1, 2, 3, 4])
@@ -1502,8 +1486,6 @@
     assert_eq(pindex, gindex)
 
 
-<<<<<<< HEAD
-=======
 @pytest.mark.parametrize("periods_t", INTERVAL_BOUNDARY_TYPES)
 @pytest.mark.parametrize("freq_t", INTERVAL_BOUNDARY_TYPES)
 @pytest.mark.parametrize("end_t", INTERVAL_BOUNDARY_TYPES)
@@ -1524,7 +1506,6 @@
     assert_eq(pindex, gindex)
 
 
->>>>>>> c8c00f15
 @pytest.mark.parametrize("closed", ["left", "right", "both", "neither"])
 @pytest.mark.parametrize("periods", [1, 2, 3])
 @pytest.mark.parametrize("freq", [1, 2, 3, 4])
@@ -1540,8 +1521,6 @@
     assert_eq(pindex, gindex)
 
 
-<<<<<<< HEAD
-=======
 @pytest.mark.parametrize("periods_t", INTERVAL_BOUNDARY_TYPES)
 @pytest.mark.parametrize("freq_t", INTERVAL_BOUNDARY_TYPES)
 @pytest.mark.parametrize("start_t", INTERVAL_BOUNDARY_TYPES)
@@ -1562,7 +1541,6 @@
     assert_eq(pindex, gindex)
 
 
->>>>>>> c8c00f15
 @pytest.mark.parametrize("closed", ["right", "left", "both", "neither"])
 @pytest.mark.parametrize(
     "data",
@@ -1628,11 +1606,7 @@
 def test_interval_index_from_breaks(closed):
     breaks = [0, 3, 6, 10]
     pindex = pd.IntervalIndex.from_breaks(breaks, closed=closed)
-<<<<<<< HEAD
-    gindex = IntervalIndex._from_breaks(breaks, closed=closed)
-=======
     gindex = IntervalIndex.from_breaks(breaks, closed=closed)
->>>>>>> c8c00f15
 
     assert_eq(pindex, gindex)
 
