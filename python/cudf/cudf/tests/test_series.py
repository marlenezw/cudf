--- conflicted
+++ resolved
@@ -655,9 +655,6 @@
     assert_eq(expected, actual, check_dtype=False)
 
 
-<<<<<<< HEAD
-    assert_eq(expected_function, actual_function, check_dtype=False)
-=======
 @pytest.mark.parametrize("ps", _series_na_data())
 @pytest.mark.parametrize("nan_as_null", [True, False, None])
 def test_series_isnull_isna(ps, nan_as_null):
@@ -678,7 +675,6 @@
     assert_eq(ps.notna(), gs.notna())
 
 
->>>>>>> e598a293
 @pytest.mark.parametrize(
     "sr1", [pd.Series([10, 11, 12], index=["a", "b", "z"]), pd.Series(["a"])]
 )
