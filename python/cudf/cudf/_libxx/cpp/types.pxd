# Copyright (c) 2020, NVIDIA CORPORATION.

from libc.stdint cimport int32_t, uint32_t


cdef extern from "cudf/types.hpp" namespace "cudf" nogil:
    ctypedef int32_t size_type
    ctypedef uint32_t bitmask_type
    ctypedef uint32_t char_utf8

    cdef enum:
        UNKNOWN_NULL_COUNT = -1

    ctypedef enum mask_state:
        UNALLOCATED "cudf::mask_state::UNALLOCATED"
        UNINITIALIZED "cudf::mask_state::UNINITIALIZED"
        ALL_VALID "cudf::mask_state::ALL_VALID"
        ALL_NULL "cudf::mask_state::ALL_NULL"

    ctypedef enum order "cudf::order":
        ASCENDING "cudf::order::ASCENDING"
        DESCENDING "cudf::order::DESCENDING"

    ctypedef enum include_nulls "cudf::include_nulls":
        NO "cudf::include_nulls::NO"
        YES "cudf::include_nulls::YES"

    ctypedef enum null_order "cudf::null_order":
        AFTER "cudf::null_order::AFTER"
        BEFORE "cudf::null_order::BEFORE"

    ctypedef enum sorted "cudf::sorted":
        NO "cudf::sorted::NO"
        YES "cudf::sorted::YES"

<<<<<<< HEAD
=======
    cdef cppclass order_info:
        sorted is_sorted
        order ordering
        null_order null_ordering

    ctypedef enum include_nulls "cudf::include_nulls":
        NO "cudf::include_nulls::NO"
        YES "cudf::include_nulls::YES"

>>>>>>> 972e4165
    cdef enum type_id:
        EMPTY = 0
        INT8 = 1
        INT16 = 2
        INT32 = 3
        INT64 = 4
        FLOAT32 = 5
        FLOAT64 = 6
        BOOL8 = 7
        TIMESTAMP_DAYS = 8
        TIMESTAMP_SECONDS = 9
        TIMESTAMP_MILLISECONDS = 10
        TIMESTAMP_MICROSECONDS = 11
        TIMESTAMP_NANOSECONDS = 12
        DICTIONARY32 = 13
        STRING = 14
        NUM_TYPE_IDS = 15

    cdef cppclass data_type:
        data_type() except +
        data_type(const data_type&) except +
        data_type(type_id id) except +
        type_id id() except +

cdef extern from "cudf/types.hpp" namespace "cudf::experimental" nogil:
    ctypedef enum interpolation:
        LINEAR "cudf::experimental::interpolation::LINEAR"
        LOWER "cudf::experimental::interpolation::LOWER"
        HIGHER "cudf::experimental::interpolation::HIGHER"
        MIDPOINT "cudf::experimental::interpolation::MIDPOINT"
        NEAREST "cudf::experimental::interpolation::NEAREST"<|MERGE_RESOLUTION|>--- conflicted
+++ resolved
@@ -33,18 +33,11 @@
         NO "cudf::sorted::NO"
         YES "cudf::sorted::YES"
 
-<<<<<<< HEAD
-=======
     cdef cppclass order_info:
         sorted is_sorted
         order ordering
         null_order null_ordering
 
-    ctypedef enum include_nulls "cudf::include_nulls":
-        NO "cudf::include_nulls::NO"
-        YES "cudf::include_nulls::YES"
-
->>>>>>> 972e4165
     cdef enum type_id:
         EMPTY = 0
         INT8 = 1
