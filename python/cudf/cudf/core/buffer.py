--- conflicted
+++ resolved
@@ -3,7 +3,6 @@
 
 import numpy as np
 
-import nvstrings
 import rmm
 from rmm import DeviceBuffer
 
@@ -40,73 +39,9 @@
             dbuf = DeviceBuffer(ptr, size)
             return Buffer.from_device_buffer(dbuf)
         else:
-<<<<<<< HEAD
             raise TypeError(
                 f"Cannot construct Buffer from {data.__class__.__name__}"
             )
-=======
-            raise NotImplementedError(type(arg))
-
-    @property
-    def avail_space(self):
-        return self.capacity - self.size
-
-    def _sentry_capacity(self, size_needed):
-        if size_needed > self.avail_space:
-            raise MemoryError("insufficient space in buffer")
-
-    def append(self, element):
-        self._sentry_capacity(1)
-        self.extend(np.asarray(element, dtype=self.dtype))
-
-    def extend(self, array):
-        from cudf.core.column import column
-
-        needed = array.size
-        self._sentry_capacity(needed)
-
-        array = column.as_column(array).astype(self.dtype).data.mem
-
-        self.mem[self.size : self.size + needed].copy_to_device(array)
-        self.size += needed
-
-    def to_array(self):
-        return self.mem[: self.size].copy_to_host()
-
-    def to_gpu_array(self):
-        return self.mem[: self.size]
-
-    def copy(self):
-        """Deep copy the buffer
-        """
-        return Buffer(
-            mem=cudautils.copy_array(self.mem),
-            size=self.size,
-            capacity=self.capacity,
-        )
-
-    def as_contiguous(self):
-        out = Buffer(
-            mem=cudautils.as_contiguous(self.mem),
-            size=self.size,
-            capacity=self.capacity,
-        )
-        assert out.is_contiguous()
-        return out
-
-    def is_contiguous(self):
-        return self.mem.is_c_contiguous()
-
-    def astype(self, dtype):
-        from cudf.core.column import column
-
-        return column.as_column(self).astype(dtype).data
-
-
-class BufferSentryError(ValueError):
-    pass
-
->>>>>>> f2909d25
 
     @classmethod
     def from_device_buffer(cls, dbuf):
