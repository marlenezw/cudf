--- conflicted
+++ resolved
@@ -41,12 +41,7 @@
 from cudf._typing import BinaryOperand, ColumnLike, Dtype, ScalarLike
 from cudf.core.abc import Serializable
 from cudf.core.buffer import Buffer
-<<<<<<< HEAD
-from cudf.core.dtypes import CategoricalDtype
-from cudf.core.dtypes import IntervalDtype
-=======
 from cudf.core.dtypes import CategoricalDtype, IntervalDtype
->>>>>>> 5c2f7449
 from cudf.utils import ioutils, utils
 from cudf.utils.dtypes import (
     NUMERIC_TYPES,
