# Copyright (c) 2018-2021, NVIDIA CORPORATION.
from __future__ import annotations

import builtins
import pickle
import warnings
from collections.abc import MutableSequence
from types import SimpleNamespace
from typing import (
    Any,
    Callable,
    Dict,
    List,
    Mapping,
    Optional,
    Sequence,
    Tuple,
    TypeVar,
    Union,
    cast,
)

import cupy
import numpy as np
import pandas as pd
import pyarrow as pa
from numba import cuda, njit

import cudf
from cudf import _lib as libcudf
from cudf._lib.column import Column
from cudf._lib.null_mask import (
    MaskState,
    bitmask_allocation_size_bytes,
    create_null_mask,
)
from cudf._lib.scalar import as_device_scalar
from cudf._lib.stream_compaction import distinct_count as cpp_distinct_count
from cudf._lib.transform import bools_to_mask
from cudf._typing import BinaryOperand, ColumnLike, Dtype, ScalarLike
from cudf.core.abc import Serializable
from cudf.core.buffer import Buffer
from cudf.core.dtypes import CategoricalDtype
from cudf.utils import ioutils, utils
from cudf.utils.dtypes import (
    NUMERIC_TYPES,
    check_cast_unsupported_dtype,
    cudf_dtypes_to_pandas_dtypes,
    get_time_unit,
    is_categorical_dtype,
    is_decimal_dtype,
    is_list_dtype,
    is_numerical_dtype,
    is_scalar,
    is_string_dtype,
    is_struct_dtype,
    is_interval_dtype,
    min_signed_type,
    min_unsigned_type,
    np_to_pa_dtype,
)
from cudf.utils.utils import mask_dtype

T = TypeVar("T", bound="ColumnBase")


class ColumnBase(Column, Serializable):
    def as_frame(self) -> "cudf.core.frame.Frame":
        """
        Converts a Column to Frame
        """
        return cudf.core.frame.Frame({None: self.copy(deep=False)})

    @property
    def data_array_view(self) -> "cuda.devicearray.DeviceNDArray":
        """
        View the data as a device array object
        """
        result = cuda.as_cuda_array(self.data)
        # Workaround until `.view(...)` can change itemsize
        # xref: https://github.com/numba/numba/issues/4829
        result = cuda.devicearray.DeviceNDArray(
            shape=(result.nbytes // self.dtype.itemsize,),
            strides=(self.dtype.itemsize,),
            dtype=self.dtype,
            gpu_data=result.gpu_data,
        )
        return result

    @property
    def mask_array_view(self) -> "cuda.devicearray.DeviceNDArray":
        """
        View the mask as a device array
        """
        result = cuda.as_cuda_array(self.mask)
        dtype = mask_dtype

        # Workaround until `.view(...)` can change itemsize
        # xref: https://github.com/numba/numba/issues/4829
        result = cuda.devicearray.DeviceNDArray(
            shape=(result.nbytes // dtype.itemsize,),
            strides=(dtype.itemsize,),
            dtype=dtype,
            gpu_data=result.gpu_data,
        )
        return result

    def __len__(self) -> int:
        return self.size

    def to_pandas(
        self, index: ColumnLike = None, nullable: bool = False, **kwargs
    ) -> "pd.Series":
        if nullable and self.dtype in cudf_dtypes_to_pandas_dtypes:
            pandas_nullable_dtype = cudf_dtypes_to_pandas_dtypes[self.dtype]
            arrow_array = self.to_arrow()
            pandas_array = pandas_nullable_dtype.__from_arrow__(arrow_array)
            pd_series = pd.Series(pandas_array, copy=False)
        elif str(self.dtype) in NUMERIC_TYPES and self.null_count == 0:
            pd_series = pd.Series(cupy.asnumpy(self.values), copy=False)
        elif is_interval_dtype(self.dtype):
            pd_series = pd.Series(
                pd.IntervalDtype().__from_arrow__(self.to_arrow())
            )
        else:
            pd_series = self.to_arrow().to_pandas(**kwargs)

        if index is not None:
            pd_series.index = index
        return pd_series

    def __iter__(self):
        cudf.utils.utils.raise_iteration_error(obj=self)

    @property
    def values_host(self) -> "np.ndarray":
        """
        Return a numpy representation of the Column.
        """
        return self.data_array_view.copy_to_host()

    @property
    def values(self) -> "cupy.ndarray":
        """
        Return a CuPy representation of the Column.
        """
        if len(self) == 0:
            return cupy.asarray([], dtype=self.dtype)

        if self.has_nulls:
            raise ValueError("Column must have no nulls.")

        return cupy.asarray(self.data_array_view)

    def find_and_replace(
        self: T,
        to_replace: ColumnLike,
        replacement: ColumnLike,
        all_nan: bool = False,
    ) -> T:
        raise NotImplementedError

    def clip(self, lo: ScalarLike, hi: ScalarLike) -> ColumnBase:
        return libcudf.replace.clip(self, lo, hi)

    def equals(self, other: ColumnBase, check_dtypes: bool = False) -> bool:
        if self is other:
            return True
        if other is None or len(self) != len(other):
            return False
        if check_dtypes:
            if self.dtype != other.dtype:
                return False
        return (self == other).min()

    def all(self) -> bool:
        return bool(libcudf.reduce.reduce("all", self, dtype=np.bool_))

    def any(self) -> bool:
        return bool(libcudf.reduce.reduce("any", self, dtype=np.bool_))

    def __sizeof__(self) -> int:
        n = 0
        if self.data is not None:
            n += self.data.size
        if self.nullable:
            n += bitmask_allocation_size_bytes(self.size)
        return n

    def cat(
        self, parent=None
    ) -> "cudf.core.column.categorical.CategoricalAccessor":
        raise NotImplementedError()

    def str(self, parent=None) -> "cudf.core.column.string.StringMethods":
        raise NotImplementedError()

    @classmethod
    def _concat(
        cls, objs: "MutableSequence[ColumnBase]", dtype: Dtype = None
    ) -> ColumnBase:
        if len(objs) == 0:
            dtype = pd.api.types.pandas_dtype(dtype)
            if is_categorical_dtype(dtype):
                dtype = CategoricalDtype()
            return column_empty(0, dtype=dtype, masked=True)

        # If all columns are `NumericalColumn` with different dtypes,
        # we cast them to a common dtype.
        # Notice, we can always cast pure null columns
        not_null_cols = list(filter(lambda o: o.valid_count > 0, objs))
        if len(not_null_cols) > 0 and (
            len(
                [
                    o
                    for o in not_null_cols
                    if not is_numerical_dtype(o.dtype)
                    or np.issubdtype(o.dtype, np.datetime64)
                ]
            )
            == 0
        ):
            col_dtypes = [o.dtype for o in not_null_cols]
            # Use NumPy to find a common dtype
            common_dtype = np.find_common_type(col_dtypes, [])
            # Cast all columns to the common dtype
            for i in range(len(objs)):
                objs[i] = objs[i].astype(common_dtype)

        # Find the first non-null column:
        head = objs[0]
        for i, obj in enumerate(objs):
            if obj.valid_count > 0:
                head = obj
                break

        for i, obj in enumerate(objs):
            # Check that all columns are the same type:
            if not pd.api.types.is_dtype_equal(obj.dtype, head.dtype):
                # if all null, cast to appropriate dtype
                if obj.valid_count == 0:
                    objs[i] = column_empty_like(
                        head, dtype=head.dtype, masked=True, newsize=len(obj)
                    )
                else:
                    raise ValueError("All columns must be the same type")

        cats = None
        is_categorical = all(is_categorical_dtype(o.dtype) for o in objs)

        # Combine CategoricalColumn categories
        if is_categorical:
            # Combine and de-dupe the categories
            cats = (
                cudf.concat([o.cat().categories for o in objs])
                .to_series()
                .drop_duplicates(ignore_index=True)
                ._column
            )
            objs = [
                o.cat()._set_categories(
                    o.cat().categories, cats, is_unique=True
                )
                for o in objs
            ]
            # Map `objs` into a list of the codes until we port Categorical to
            # use the libcudf++ Category data type.
            objs = [o.cat().codes._column for o in objs]
            head = head.cat().codes._column

        newsize = sum(map(len, objs))
        if newsize > libcudf.MAX_COLUMN_SIZE:
            raise MemoryError(
                f"Result of concat cannot have "
                f"size > {libcudf.MAX_COLUMN_SIZE_STR}"
            )

        # Filter out inputs that have 0 length
        objs = [o for o in objs if len(o) > 0]

        # Perform the actual concatenation
        if newsize > 0:
            col = libcudf.concat.concat_columns(objs)
        else:
            col = column_empty(0, head.dtype, masked=True)

        if is_categorical:
            col = build_categorical_column(
                categories=as_column(cats),
                codes=as_column(col.base_data, dtype=col.dtype),
                mask=col.base_mask,
                size=col.size,
                offset=col.offset,
            )

        return col

    def dropna(self, drop_nan: bool = False) -> ColumnBase:
        if drop_nan:
            col = self.nans_to_nulls()
        else:
            col = self
        dropped_col = (
            col.as_frame()._drop_na_rows(drop_nan=drop_nan)._as_column()
        )
        return dropped_col

    def to_arrow(self) -> pa.Array:
        """Convert to PyArrow Array

        Examples
        --------
        >>> import cudf
        >>> col = cudf.core.column.as_column([1, 2, 3, 4])
        >>> col.to_arrow()
        <pyarrow.lib.Int64Array object at 0x7f886547f830>
        [
          1,
          2,
          3,
          4
        ]
        """
        if isinstance(self, cudf.core.column.CategoricalColumn):
            # arrow doesn't support unsigned codes
            signed_type = (
                min_signed_type(self.codes.max())
                if self.codes.size > 0
                else np.int8
            )
            codes = self.codes.astype(signed_type)
            categories = self.categories

            out_indices = codes.to_arrow()
            out_dictionary = categories.to_arrow()

            return pa.DictionaryArray.from_arrays(
                out_indices, out_dictionary, ordered=self.ordered,
            )

        if isinstance(self, cudf.core.column.StringColumn) and (
            self.null_count == len(self)
        ):
            return pa.NullArray.from_buffers(
                pa.null(), len(self), [pa.py_buffer((b""))]
            )

        return libcudf.interop.to_arrow(
            libcudf.table.Table(
                cudf.core.column_accessor.ColumnAccessor({"None": self})
            ),
            [["None"]],
            keep_index=False,
        )["None"].chunk(0)

    @classmethod
    def from_arrow(cls, array: pa.Array) -> ColumnBase:
        """
        Convert PyArrow Array/ChunkedArray to column

        Parameters
        ----------
        array : PyArrow Array/ChunkedArray

        Returns
        -------
        column

        Examples
        --------
        >>> import pyarrow as pa
        >>> import cudf
        >>> cudf.core.column.ColumnBase.from_arrow(pa.array([1, 2, 3, 4]))
        <cudf.core.column.numerical.NumericalColumn object at 0x7f8865497ef0>
        """
        if not isinstance(array, (pa.Array, pa.ChunkedArray)):
            raise TypeError("array should be PyArrow array or chunked array")
        data = pa.table([array], [None])
        if isinstance(array.type, pa.DictionaryType):
            indices_table = pa.table(
                {
                    "None": pa.chunked_array(
                        [chunk.indices for chunk in data["None"].chunks],
                        type=array.type.index_type,
                    )
                }
            )
            dictionaries_table = pa.table(
                {
                    "None": pa.chunked_array(
                        [chunk.dictionary for chunk in data["None"].chunks],
                        type=array.type.value_type,
                    )
                }
            )

            codes = libcudf.interop.from_arrow(
                indices_table, indices_table.column_names
            )._data["None"]
            categories = libcudf.interop.from_arrow(
                dictionaries_table, dictionaries_table.column_names
            )._data["None"]

            return build_categorical_column(
                categories=categories,
                codes=codes,
                mask=codes.base_mask,
                size=codes.size,
                ordered=array.type.ordered,
            )
        elif isinstance(array.type, pa.StructType):
            return cudf.core.column.StructColumn.from_arrow(array)
        elif isinstance(
            array.type, pd.core.arrays._arrow_utils.ArrowIntervalType
        ):
            return cudf.core.column.IntervalColumn.from_arrow(array)

        return libcudf.interop.from_arrow(data, data.column_names)._data[
            "None"
        ]

    def _get_mask_as_column(self) -> ColumnBase:
        return libcudf.transform.mask_to_bools(
            self.base_mask, self.offset, self.offset + len(self)
        )

    def _memory_usage(self, **kwargs) -> int:
        return self.__sizeof__()

    def default_na_value(self) -> Any:
        raise NotImplementedError()

    def to_gpu_array(self, fillna=None) -> "cuda.devicearray.DeviceNDArray":
        """Get a dense numba device array for the data.

        Parameters
        ----------
        fillna : scalar, 'pandas', or None
            See *fillna* in ``.to_array``.

        Notes
        -----

        if ``fillna`` is ``None``, null values are skipped.  Therefore, the
        output size could be smaller.
        """
        if fillna:
            return self.fillna(self.default_na_value()).data_array_view
        else:
            return self.dropna(drop_nan=False).data_array_view

    def to_array(self, fillna=None) -> "np.array":
        """Get a dense numpy array for the data.

        Parameters
        ----------
        fillna : scalar, 'pandas', or None
            Defaults to None, which will skip null values.
            If it equals "pandas", null values are filled with NaNs.
            Non integral dtype is promoted to np.float64.

        Notes
        -----

        if ``fillna`` is ``None``, null values are skipped.  Therefore, the
        output size could be smaller.
        """

        return self.to_gpu_array(fillna=fillna).copy_to_host()

    def _fill(
        self,
        fill_value: ScalarLike,
        begin: int,
        end: int,
        inplace: bool = False,
    ) -> Optional[ColumnBase]:
        if end <= begin or begin >= self.size:
            return self if inplace else self.copy()

        fill_scalar = as_device_scalar(fill_value, self.dtype)

        if not inplace:
            return libcudf.filling.fill(self, begin, end, fill_scalar)

        if is_string_dtype(self.dtype):
            return self._mimic_inplace(
                libcudf.filling.fill(self, begin, end, fill_scalar),
                inplace=True,
            )

        if fill_value is None and not self.nullable:
            mask = create_null_mask(self.size, state=MaskState.ALL_VALID)
            self.set_base_mask(mask)

        libcudf.filling.fill_in_place(self, begin, end, fill_scalar)

        return self

        fill_code = self._encode(fill_value)
        fill_scalar = as_device_scalar(fill_code, self.codes.dtype)

        result = self if inplace else self.copy()

        libcudf.filling.fill_in_place(result.codes, begin, end, fill_scalar)
        return result

    def shift(self, offset: int, fill_value: ScalarLike) -> ColumnBase:
        return libcudf.copying.shift(self, offset, fill_value)

    @property
    def valid_count(self) -> int:
        """Number of non-null values"""
        return len(self) - self.null_count

    @property
    def nullmask(self) -> Buffer:
        """The gpu buffer for the null-mask
        """
        if self.nullable:
            return self.mask_array_view
        else:
            raise ValueError("Column has no null mask")

    def copy(self, deep: bool = True) -> ColumnBase:
        """Columns are immutable, so a deep copy produces a copy of the
        underlying data and mask and a shallow copy creates a new column and
        copies the references of the data and mask.
        """
        if deep:
            return libcudf.copying.copy_column(self)
        else:
            return build_column(
                self.base_data,
                self.dtype,
                mask=self.base_mask,
                size=self.size,
                offset=self.offset,
                children=self.base_children,
            )

    def view(self, dtype: Dtype) -> ColumnBase:
        """
        View the data underlying a column as different dtype.
        The source column must divide evenly into the size of
        the desired data type. Columns with nulls may only be
        viewed as dtypes with size equal to source dtype size

        Parameters
        ----------
        dtype : NumPy dtype, string
            The dtype to view the data as

        """

        dtype = np.dtype(dtype)

        if dtype.kind in ("o", "u", "s"):
            raise TypeError(
                "Bytes viewed as str without metadata is ambiguous"
            )

        if self.dtype.itemsize == dtype.itemsize:
            return build_column(
                self.base_data,
                dtype=dtype,
                mask=self.base_mask,
                size=self.size,
                offset=self.offset,
            )

        else:
            if self.null_count > 0:
                raise ValueError(
                    "Can not produce a view of a column with nulls"
                )

            if (self.size * self.dtype.itemsize) % dtype.itemsize:
                raise ValueError(
                    f"Can not divide {self.size * self.dtype.itemsize}"
                    + f" total bytes into {dtype} with size {dtype.itemsize}"
                )

            assert self.base_data is not None
            new_buf_ptr = (
                self.base_data.ptr + self.offset * self.dtype.itemsize
            )
            new_buf_size = self.size * self.dtype.itemsize
            view_buf = Buffer(
                data=new_buf_ptr,
                size=new_buf_size,
                owner=self.base_data._owner,
            )
            return build_column(view_buf, dtype=dtype)

    def element_indexing(self, index: int):
        """Default implementation for indexing to an element

        Raises
        ------
        ``IndexError`` if out-of-bound
        """
        index = np.int32(index)
        if index < 0:
            index = len(self) + index
        if index > len(self) - 1 or index < 0:
            raise IndexError("single positional indexer is out-of-bounds")

        return libcudf.copying.get_element(self, index).value

    def slice(self, start: int, stop: int, stride: int = None) -> ColumnBase:
        if start < 0:
            start = start + len(self)
        if stop < 0:
            stop = stop + len(self)
        if start >= stop:
            return column_empty(0, self.dtype, masked=True)
        # compute mask slice
        if stride == 1 or stride is None:
            return libcudf.copying.column_slice(self, [start, stop])[0]
        else:
            # Need to create a gather map for given slice with stride
            gather_map = arange(
                start=start, stop=stop, step=stride, dtype=np.dtype(np.int32),
            )
            return self.take(gather_map)

    def __getitem__(self, arg) -> Union[ScalarLike, ColumnBase]:
        if is_scalar(arg):
            return self.element_indexing(int(arg))
        elif isinstance(arg, slice):
            start, stop, stride = arg.indices(len(self))
            return self.slice(start, stop, stride)
        else:
            arg = as_column(arg)
            if len(arg) == 0:
                arg = as_column([], dtype="int32")
            if pd.api.types.is_integer_dtype(arg.dtype):
                return self.take(arg)
            if pd.api.types.is_bool_dtype(arg.dtype):
                return self.apply_boolean_mask(arg)
            raise NotImplementedError(type(arg))

    def __setitem__(self, key: Any, value: Any):
        """
        Set the value of self[key] to value.

        If value and self are of different types,
        value is coerced to self.dtype
        """

        if isinstance(key, slice):
            key_start, key_stop, key_stride = key.indices(len(self))
            if key_start < 0:
                key_start = key_start + len(self)
            if key_stop < 0:
                key_stop = key_stop + len(self)
            if key_start >= key_stop:
                return self.copy()
            if (key_stride is None or key_stride == 1) and is_scalar(value):
                return self._fill(value, key_start, key_stop, inplace=True)
            if key_stride != 1 or key_stride is not None or is_scalar(value):
                key = arange(
                    start=key_start,
                    stop=key_stop,
                    step=key_stride,
                    dtype=np.dtype(np.int32),
                )
                nelem = len(key)
            else:
                nelem = abs(key_stop - key_start)
        else:
            key = as_column(key)
            if pd.api.types.is_bool_dtype(key.dtype):
                if not len(key) == len(self):
                    raise ValueError(
                        "Boolean mask must be of same length as column"
                    )
                key = arange(len(self))[key]
                if hasattr(value, "__len__") and len(value) == len(self):
                    value = as_column(value)[key]
            nelem = len(key)

        if is_scalar(value):
            value = self.dtype.type(value) if value is not None else value
        else:
            if len(value) != nelem:
                msg = (
                    f"Size mismatch: cannot set value "
                    f"of size {len(value)} to indexing result of size "
                    f"{nelem}"
                )
                raise ValueError(msg)
            value = as_column(value).astype(self.dtype)

        if (
            isinstance(key, slice)
            and (key_stride == 1 or key_stride is None)
            and not is_scalar(value)
        ):

            out = libcudf.copying.copy_range(
                value, self, 0, nelem, key_start, key_stop, False
            )
        else:
            try:
                if is_scalar(value):
                    input = self
                    out = input.as_frame()._scatter(key, [value])._as_column()
                else:
                    if not isinstance(value, Column):
                        value = as_column(value)
                    out = (
                        self.as_frame()
                        ._scatter(key, value.as_frame())
                        ._as_column()
                    )
            except RuntimeError as e:
                if "out of bounds" in str(e):
                    raise IndexError(
                        f"index out of bounds for column of size {len(self)}"
                    ) from e
                raise

        self._mimic_inplace(out, inplace=True)

    def fillna(
        self: T,
        value: Any = None,
        method: builtins.str = None,
        dtype: Dtype = None,
    ) -> T:
        """Fill null values with ``value``.

        Returns a copy with null filled.
        """
        return libcudf.replace.replace_nulls(
            input_col=self, replacement=value, method=method, dtype=dtype
        )

    def isnull(self) -> ColumnBase:
        """Identify missing values in a Column.
        """
        result = libcudf.unary.is_null(self)

        if self.dtype.kind == "f":
            # Need to consider `np.nan` values incase
            # of a float column
            result = result | libcudf.unary.is_nan(self)

        return result

    def isna(self) -> ColumnBase:
        """Identify missing values in a Column. Alias for isnull.
        """
        return self.isnull()

    def notnull(self) -> ColumnBase:
        """Identify non-missing values in a Column.
        """
        result = libcudf.unary.is_valid(self)

        if self.dtype.kind == "f":
            # Need to consider `np.nan` values incase
            # of a float column
            result = result & libcudf.unary.is_non_nan(self)

        return result

    def notna(self) -> ColumnBase:
        """Identify non-missing values in a Column. Alias for notnull.
        """
        return self.notnull()

    def find_first_value(
        self, value: ScalarLike, closest: bool = False
    ) -> int:
        """
        Returns offset of first value that matches
        """
        # FIXME: Inefficient, may be need a libcudf api
        index = cudf.core.index.RangeIndex(0, stop=len(self))
        indices = index.take(self == value)
        if not len(indices):
            raise ValueError("value not found")
        return indices[0]

    def find_last_value(self, value: ScalarLike, closest: bool = False) -> int:
        """
        Returns offset of last value that matches
        """
        # FIXME: Inefficient, may be need a libcudf api
        index = cudf.core.index.RangeIndex(0, stop=len(self))
        indices = index.take(self == value)
        if not len(indices):
            raise ValueError("value not found")
        return indices[-1]

    def append(self, other: ColumnBase) -> ColumnBase:
        return ColumnBase._concat([self, as_column(other)])

    def quantile(
        self,
        q: Union[float, Sequence[float]],
        interpolation: builtins.str,
        exact: bool,
    ) -> ColumnBase:
        raise TypeError(f"cannot perform quantile with type {self.dtype}")

    def median(self, skipna: bool = None) -> ScalarLike:
        raise TypeError(f"cannot perform median with type {self.dtype}")

    def take(self: T, indices: ColumnBase, keep_index: bool = True) -> T:
        """Return Column by taking values from the corresponding *indices*.
        """
        # Handle zero size
        if indices.size == 0:
            return cast(T, column_empty_like(self, newsize=0))
        try:
            return (
                self.as_frame()
                ._gather(indices, keep_index=keep_index)
                ._as_column()
            )
        except RuntimeError as e:
            if "out of bounds" in str(e):
                raise IndexError(
                    f"index out of bounds for column of size {len(self)}"
                ) from e
            raise

    def isin(self, values: Sequence) -> ColumnBase:
        """Check whether values are contained in the Column.

        Parameters
        ----------
        values : set or list-like
            The sequence of values to test. Passing in a single string will
            raise a TypeError. Instead, turn a single string into a list
            of one element.

        Returns
        -------
        result: Column
            Column of booleans indicating if each element is in values.
        Raises
        -------
        TypeError
            If values is a string
        """
        if is_scalar(values):
            raise TypeError(
                "only list-like objects are allowed to be passed "
                f"to isin(), you passed a [{type(values).__name__}]"
            )

        lhs = self
        rhs = None

        try:
            # We need to convert values to same type as self,
            # hence passing dtype=self.dtype
            rhs = as_column(values, dtype=self.dtype)

            # Short-circuit if rhs is all null.
            if lhs.null_count == 0 and (rhs.null_count == len(rhs)):
                return full(len(self), False, dtype="bool")
        except ValueError:
            # pandas functionally returns all False when cleansing via
            # typecasting fails
            return full(len(self), False, dtype="bool")

        # If categorical, combine categories first
        if is_categorical_dtype(lhs):
            lhs_cats = lhs.cat().categories._values
            rhs_cats = rhs.cat().categories._values

            if not np.issubdtype(rhs_cats.dtype, lhs_cats.dtype):
                # If they're not the same dtype, short-circuit if the values
                # list doesn't have any nulls. If it does have nulls, make
                # the values list a Categorical with a single null
                if not rhs.has_nulls:
                    return full(len(self), False, dtype="bool")
                rhs = as_column(pd.Categorical.from_codes([-1], categories=[]))
                rhs = rhs.cat().set_categories(lhs_cats).astype(self.dtype)

        ldf = cudf.DataFrame({"x": lhs, "orig_order": arange(len(lhs))})
        rdf = cudf.DataFrame(
            {"x": rhs, "bool": full(len(rhs), True, dtype="bool")}
        )
        res = ldf.merge(rdf, on="x", how="left").sort_values(by="orig_order")
        res = res.drop_duplicates(subset="orig_order", ignore_index=True)
        res = res._data["bool"].fillna(False)

        return res

    def as_mask(self) -> Buffer:
        """Convert booleans to bitmask

        Returns
        -------
        Buffer
        """

        if self.has_nulls:
            raise ValueError("Column must have no nulls.")

        return bools_to_mask(self)

    @ioutils.doc_to_dlpack()
    def to_dlpack(self):
        """{docstring}"""

        return cudf.io.dlpack.to_dlpack(self)

    @property
    def is_unique(self) -> bool:
        return self.distinct_count() == len(self)

    @property
    def is_monotonic(self) -> bool:
        return self.is_monotonic_increasing

    @property
    def is_monotonic_increasing(self) -> bool:
        if not hasattr(self, "_is_monotonic_increasing"):
            if self.has_nulls:
                self._is_monotonic_increasing = False
            else:
                self._is_monotonic_increasing = self.as_frame()._is_sorted(
                    ascending=None, null_position=None
                )
        return self._is_monotonic_increasing

    @property
    def is_monotonic_decreasing(self) -> bool:
        if not hasattr(self, "_is_monotonic_decreasing"):
            if self.has_nulls:
                self._is_monotonic_decreasing = False
            else:
                self._is_monotonic_decreasing = self.as_frame()._is_sorted(
                    ascending=[False], null_position=None
                )
        return self._is_monotonic_decreasing

    def get_slice_bound(
        self, label: ScalarLike, side: builtins.str, kind: builtins.str
    ) -> int:
        """
        Calculate slice bound that corresponds to given label.
        Returns leftmost (one-past-the-rightmost if ``side=='right'``) position
        of given label.
        Parameters
        ----------
        label : Scalar
        side : {'left', 'right'}
        kind : {'ix', 'loc', 'getitem'}
        """
        assert kind in ["ix", "loc", "getitem", None]
        if side not in ("left", "right"):
            raise ValueError(
                "Invalid value for side kwarg,"
                " must be either 'left' or 'right': %s" % (side,)
            )

        # TODO: Handle errors/missing keys correctly
        #       Not currently using `kind` argument.
        if side == "left":
            return self.find_first_value(label, closest=True)
        elif side == "right":
            return self.find_last_value(label, closest=True) + 1
        else:
            raise ValueError(f"Invalid value for side: {side}")

    def sort_by_values(
        self: ColumnBase,
        ascending: bool = True,
        na_position: builtins.str = "last",
    ) -> Tuple[ColumnBase, "cudf.core.column.NumericalColumn"]:
        col_inds = self.as_frame()._get_sorted_inds(ascending, na_position)
        col_keys = self.take(col_inds)
        return col_keys, col_inds

    def distinct_count(
        self, method: builtins.str = "sort", dropna: bool = True
    ) -> int:
        if method != "sort":
            msg = "non sort based distinct_count() not implemented yet"
            raise NotImplementedError(msg)
        return cpp_distinct_count(self, ignore_nulls=dropna)

    def astype(self, dtype: Dtype, **kwargs) -> ColumnBase:
        if is_categorical_dtype(dtype):
            return self.as_categorical_column(dtype, **kwargs)
        elif pd.api.types.pandas_dtype(dtype).type in {
            np.str_,
            np.object_,
            str,
        }:
            return self.as_string_column(dtype, **kwargs)
        elif is_list_dtype(dtype):
            if not self.dtype == dtype:
                raise NotImplementedError(
                    "Casting list columns not currently supported"
                )
            return self
        elif is_interval_dtype(self.dtype):
            if not self.dtype == dtype:
                raise NotImplementedError(
                    "Casting interval columns not currently supported"
                )
            return self
        elif np.issubdtype(dtype, np.datetime64):
            return self.as_datetime_column(dtype, **kwargs)
        elif np.issubdtype(dtype, np.timedelta64):
            return self.as_timedelta_column(dtype, **kwargs)
        else:
            return self.as_numerical_column(dtype)

    def as_categorical_column(self, dtype, **kwargs) -> ColumnBase:
        if "ordered" in kwargs:
            ordered = kwargs["ordered"]
        else:
            ordered = False

        sr = cudf.Series(self)

        # Re-label self w.r.t. the provided categories
        if isinstance(dtype, (cudf.CategoricalDtype, pd.CategoricalDtype)):
            labels = sr.label_encoding(cats=dtype.categories)
            if "ordered" in kwargs:
                warnings.warn(
                    "Ignoring the `ordered` parameter passed in `**kwargs`, "
                    "will be using `ordered` parameter of CategoricalDtype"
                )

            return build_categorical_column(
                categories=dtype.categories,
                codes=labels._column,
                mask=self.mask,
                ordered=dtype.ordered,
            )

        cats = sr.unique().astype(sr.dtype)
        label_dtype = min_unsigned_type(len(cats))
        labels = sr.label_encoding(cats=cats, dtype=label_dtype, na_sentinel=1)

        # columns include null index in factorization; remove:
        if self.has_nulls:
            cats = cats.dropna()
            min_type = min_unsigned_type(len(cats), 8)
            labels = labels - 1
            if np.dtype(min_type).itemsize < labels.dtype.itemsize:
                labels = labels.astype(min_type)

        return build_categorical_column(
            categories=cats._column,
            codes=labels._column,
            mask=self.mask,
            ordered=ordered,
        )

    def as_numerical_column(
        self, dtype: Dtype
    ) -> "cudf.core.column.NumericalColumn":
        raise NotImplementedError

    def as_datetime_column(
        self, dtype: Dtype, **kwargs
    ) -> "cudf.core.column.DatetimeColumn":
        raise NotImplementedError

    def as_timedelta_column(
        self, dtype: Dtype, **kwargs
    ) -> "cudf.core.column.TimeDeltaColumn":
        raise NotImplementedError

    def as_string_column(
        self, dtype: Dtype, format=None
    ) -> "cudf.core.column.StringColumn":
        raise NotImplementedError

    def apply_boolean_mask(self, mask) -> ColumnBase:
        mask = as_column(mask, dtype="bool")
        result = (
            self.as_frame()._apply_boolean_mask(boolean_mask=mask)._as_column()
        )
        return result

    def argsort(
        self, ascending: bool = True, na_position: builtins.str = "last"
    ) -> ColumnBase:

        sorted_indices = self.as_frame()._get_sorted_inds(
            ascending=ascending, na_position=na_position
        )
        return sorted_indices

    @property
    def __cuda_array_interface__(self) -> Mapping[builtins.str, Any]:
        output = {
            "shape": (len(self),),
            "strides": (self.dtype.itemsize,),
            "typestr": self.dtype.str,
            "data": (self.data_ptr, False),
            "version": 1,
        }

        if self.nullable and self.has_nulls:

            # Create a simple Python object that exposes the
            # `__cuda_array_interface__` attribute here since we need to modify
            # some of the attributes from the numba device array
            mask = SimpleNamespace(
                __cuda_array_interface__={
                    "shape": (len(self),),
                    "typestr": "<t1",
                    "data": (self.mask_ptr, True),
                    "version": 1,
                }
            )
            output["mask"] = mask

        return output

    def __add__(self, other):
        return self.binary_operator("add", other)

    def __sub__(self, other):
        return self.binary_operator("sub", other)

    def __mul__(self, other):
        return self.binary_operator("mul", other)

    def __eq__(self, other):
        return self.binary_operator("eq", other)

    def __ne__(self, other):
        return self.binary_operator("ne", other)

    def __or__(self, other):
        return self.binary_operator("or", other)

    def __and__(self, other):
        return self.binary_operator("and", other)

    def __floordiv__(self, other):
        return self.binary_operator("floordiv", other)

    def __truediv__(self, other):
        return self.binary_operator("truediv", other)

    def __mod__(self, other):
        return self.binary_operator("mod", other)

    def __pow__(self, other):
        return self.binary_operator("pow", other)

    def __lt__(self, other):
        return self.binary_operator("lt", other)

    def __gt__(self, other):
        return self.binary_operator("gt", other)

    def __le__(self, other):
        return self.binary_operator("le", other)

    def __ge__(self, other):
        return self.binary_operator("ge", other)

    def searchsorted(
        self,
        value,
        side: builtins.str = "left",
        ascending: bool = True,
        na_position: builtins.str = "last",
    ):
        values = as_column(value).as_frame()
        return self.as_frame().searchsorted(
            values, side, ascending=ascending, na_position=na_position
        )

    def unique(self) -> ColumnBase:
        """
        Get unique values in the data
        """
        return (
            self.as_frame()
            .drop_duplicates(keep="first", ignore_index=True)
            ._as_column()
        )

    def serialize(self) -> Tuple[dict, list]:
        header = {}  # type: Dict[Any, Any]
        frames = []
        header["type-serialized"] = pickle.dumps(type(self))
        header["dtype"] = self.dtype.str

        if self.data is not None:
            data_header, data_frames = self.data.serialize()
            header["data"] = data_header
            frames.extend(data_frames)

        if self.mask is not None:
            mask_header, mask_frames = self.mask.serialize()
            header["mask"] = mask_header
            frames.extend(mask_frames)

        header["frame_count"] = len(frames)
        return header, frames

    @classmethod
    def deserialize(cls, header: dict, frames: list) -> ColumnBase:
        dtype = header["dtype"]
        data = Buffer.deserialize(header["data"], [frames[0]])
        mask = None
        if "mask" in header:
            mask = Buffer.deserialize(header["mask"], [frames[1]])
        return build_column(data=data, dtype=dtype, mask=mask)

    def binary_operator(
        self, op: builtins.str, other: BinaryOperand, reflect: bool = False
    ) -> ColumnBase:
        raise NotImplementedError

    def min(self, skipna: bool = None, dtype: Dtype = None):
        result_col = self._process_for_reduction(skipna=skipna)
        if isinstance(result_col, ColumnBase):
            return libcudf.reduce.reduce("min", result_col, dtype=dtype)
        else:
            return result_col

    def max(self, skipna: bool = None, dtype: Dtype = None):
        result_col = self._process_for_reduction(skipna=skipna)
        if isinstance(result_col, ColumnBase):
            return libcudf.reduce.reduce("max", result_col, dtype=dtype)
        else:
            return result_col

    def sum(
        self, skipna: bool = None, dtype: Dtype = None, min_count: int = 0
    ):
        raise TypeError(f"cannot perform sum with type {self.dtype}")

    def product(
        self, skipna: bool = None, dtype: Dtype = None, min_count: int = 0
    ):
        raise TypeError(f"cannot perform prod with type {self.dtype}")

    def mean(self, skipna: bool = None, dtype: Dtype = None):
        raise TypeError(f"cannot perform mean with type {self.dtype}")

    def std(self, skipna: bool = None, ddof=1, dtype: Dtype = np.float64):
        raise TypeError(f"cannot perform std with type {self.dtype}")

    def var(self, skipna: bool = None, ddof=1, dtype: Dtype = np.float64):
        raise TypeError(f"cannot perform var with type {self.dtype}")

    def kurtosis(self, skipna: bool = None):
        raise TypeError(f"cannot perform kurt with type {self.dtype}")

    def skew(self, skipna: bool = None):
        raise TypeError(f"cannot perform skew with type {self.dtype}")

    def cov(self, other: ColumnBase):
        raise TypeError(
            f"cannot perform covarience with types {self.dtype}, "
            f"{other.dtype}"
        )

    def corr(self, other: ColumnBase):
        raise TypeError(
            f"cannot perform corr with types {self.dtype}, {other.dtype}"
        )

    def nans_to_nulls(self: T) -> T:
        if self.dtype.kind == "f":
            newmask = libcudf.transform.nans_to_nulls(self)
            return self.set_mask(newmask)
        else:
            return self

    def _process_for_reduction(
        self, skipna: bool = None, min_count: int = 0
    ) -> Union[ColumnBase, ScalarLike]:
        skipna = True if skipna is None else skipna

        if skipna:
            result_col = self.nans_to_nulls()
            if result_col.has_nulls:
                result_col = result_col.dropna()
        else:
            if self.has_nulls:
                return cudf.utils.dtypes._get_nan_for_dtype(self.dtype)

            result_col = self

        if min_count > 0:
            valid_count = len(result_col) - result_col.null_count
            if valid_count < min_count:
                return cudf.utils.dtypes._get_nan_for_dtype(self.dtype)
        elif min_count < 0:
            warnings.warn(
                f"min_count value cannot be negative({min_count}), will "
                f"default to 0."
            )
        return result_col

    def scatter_to_table(
        self,
        row_indices: ColumnBase,
        column_indices: ColumnBase,
        names: List[Any],
        nrows: int = None,
        ncols: int = None,
    ) -> "cudf.core.frame.Frame":
        """
        Scatters values from the column into a table.

        Parameters
        ----------
        row_indices
            A column of the same size as `self` specifying the
            row index to scatter each value to
        column_indices
            A column of the same size as `self` specifying the
            column index to scatter each value to
        names
            The column names of the resulting table

        Returns
        -------
        """
        if nrows is None:
            nrows = 0
            if len(row_indices) > 0:
                nrows = int(row_indices.max() + 1)

        if ncols is None:
            ncols = 0
            if len(column_indices) > 0:
                ncols = int(column_indices.max() + 1)

        if nrows * ncols == 0:
            return cudf.core.frame.Frame({})

        scatter_map = (column_indices * np.int32(nrows)) + row_indices
        target = cudf.core.frame.Frame(
            {None: column_empty_like(self, masked=True, newsize=nrows * ncols)}
        )
        target._data[None][scatter_map] = self
        result_frames = target._split(range(nrows, nrows * ncols, nrows))
        return cudf.core.frame.Frame(
            {
                name: next(iter(f._columns))
                for name, f in zip(names, result_frames)
            }
        )


def column_empty_like(
    column: ColumnBase,
    dtype: Dtype = None,
    masked: bool = False,
    newsize: int = None,
) -> ColumnBase:
    """Allocate a new column like the given *column*
    """
    if dtype is None:
        dtype = column.dtype
    row_count = len(column) if newsize is None else newsize

    if (
        hasattr(column, "dtype")
        and is_categorical_dtype(column.dtype)
        and dtype == column.dtype
    ):
        column = cast("cudf.core.column.CategoricalColumn", column)
        codes = column_empty_like(column.codes, masked=masked, newsize=newsize)
        return build_column(
            data=None,
            dtype=dtype,
            mask=codes.base_mask,
            children=(as_column(codes.base_data, dtype=codes.dtype),),
            size=codes.size,
        )

    return column_empty(row_count, dtype, masked)


def column_empty_like_same_mask(
    column: ColumnBase, dtype: Dtype
) -> ColumnBase:
    """Create a new empty Column with the same length and the same mask.

    Parameters
    ----------
    dtype : np.dtype like
        The dtype of the data buffer.
    """
    result = column_empty_like(column, dtype)
    if column.nullable:
        result = result.set_mask(column.mask)
    return result


def column_empty(
    row_count: int, dtype: Dtype = "object", masked: bool = False
) -> ColumnBase:
    """Allocate a new column like the given row_count and dtype.
    """
    dtype = pd.api.types.pandas_dtype(dtype)
    children = ()  # type: Tuple[ColumnBase, ...]

    if is_categorical_dtype(dtype):
        data = None
        children = (
            build_column(
                data=Buffer.empty(row_count * np.dtype("int32").itemsize),
                dtype="int32",
            ),
        )
    elif dtype.kind in "OU":
        data = None
        children = (
            full(row_count + 1, 0, dtype="int32"),
            build_column(
                data=Buffer.empty(row_count * np.dtype("int8").itemsize),
                dtype="int8",
            ),
        )
    else:
        data = Buffer.empty(row_count * dtype.itemsize)

    if masked:
        mask = create_null_mask(row_count, state=MaskState.ALL_NULL)
    else:
        mask = None

    return build_column(
        data, dtype, mask=mask, size=row_count, children=children
    )


def build_column(
    data: Union[Buffer, None],
    dtype: Dtype,
    *,
    size: int = None,
    mask: Buffer = None,
    offset: int = 0,
    null_count: int = None,
    children: Tuple[ColumnBase, ...] = (),
) -> ColumnBase:
    """
    Build a Column of the appropriate type from the given parameters

    Parameters
    ----------
    data : Buffer
        The data buffer (can be None if constructing certain Column
        types like StringColumn, ListColumn, or CategoricalColumn)
    dtype
        The dtype associated with the Column to construct
    mask : Buffer, optional
        The mask buffer
    size : int, optional
    offset : int, optional
    children : tuple, optional
    """
    dtype = pd.api.types.pandas_dtype(dtype)

    if is_categorical_dtype(dtype):
        if not len(children) == 1:
            raise ValueError(
                "Must specify exactly one child column for CategoricalColumn"
            )
        if not isinstance(children[0], ColumnBase):
            raise TypeError("children must be a tuple of Columns")
        return cudf.core.column.CategoricalColumn(
            dtype=dtype,
            mask=mask,
            size=size,
            offset=offset,
            null_count=null_count,
            children=children,
        )
    elif dtype.type is np.datetime64:
        assert data is not None
        return cudf.core.column.DatetimeColumn(
            data=data,
            dtype=dtype,
            mask=mask,
            size=size,
            offset=offset,
            null_count=null_count,
        )
    elif dtype.type is np.timedelta64:
        assert data is not None
        return cudf.core.column.TimeDeltaColumn(
            data=data,
            dtype=dtype,
            mask=mask,
            size=size,
            offset=offset,
            null_count=null_count,
        )
    elif dtype.type in (np.object_, np.str_):
        return cudf.core.column.StringColumn(
            mask=mask,
            size=size,
            offset=offset,
            children=children,
            null_count=null_count,
        )
    elif is_list_dtype(dtype):
        return cudf.core.column.ListColumn(
            size=size,
            dtype=dtype,
            mask=mask,
            offset=offset,
            null_count=null_count,
            children=children,
        )
    elif is_struct_dtype(dtype):
        return cudf.core.column.StructColumn(
            data=data,
            dtype=dtype,
            size=size,
            mask=mask,
            null_count=null_count,
            children=children,
        )
    elif is_decimal_dtype(dtype):
        return cudf.core.column.DecimalColumn(
            data=data,
            size=size,
            dtype=dtype,
            mask=mask,
            null_count=null_count,
            children=children,
        )
    elif is_interval_dtype(dtype):
        return cudf.core.column.IntervalColumn(
            data=data,
            dtype=dtype,
            mask=mask,
            size=size,
            offset=offset,
            null_count=null_count,
        )
    else:
        assert data is not None
        return cudf.core.column.NumericalColumn(
            data=data,
            dtype=dtype,
            mask=mask,
            size=size,
            offset=offset,
            null_count=null_count,
        )


def build_categorical_column(
    categories: ColumnBase,
    codes: ColumnBase,
    mask: Buffer = None,
    size: int = None,
    offset: int = 0,
    null_count: int = None,
    ordered: bool = None,
) -> "cudf.core.column.CategoricalColumn":
    """
    Build a CategoricalColumn

    Parameters
    ----------
    categories : Column
        Column of categories
    codes : Column
        Column of codes, the size of the resulting Column will be
        the size of `codes`
    mask : Buffer
        Null mask
    size : int, optional
    offset : int, optional
    ordered : bool
        Indicates whether the categories are ordered
    """
    codes_dtype = min_unsigned_type(len(categories))
    codes = as_column(codes)
    if codes.dtype != codes_dtype:
        codes = codes.astype(codes_dtype)

<<<<<<< HEAD
    dtype = CategoricalDtype(categories=as_column(categories), ordered=ordered)
    return build_column(
=======
    dtype = CategoricalDtype(categories=categories, ordered=ordered)

    result = build_column(
>>>>>>> b578e257
        data=None,
        dtype=dtype,
        mask=mask,
        size=size,
        offset=offset,
        null_count=null_count,
        children=(codes,),
    )
    return cast("cudf.core.column.CategoricalColumn", result)


def as_column(
    arbitrary: Any,
    nan_as_null: bool = None,
    dtype: Dtype = None,
    length: int = None,
):
    """Create a Column from an arbitrary object

    Parameters
    ----------
    arbitrary : object
        Object to construct the Column from. See *Notes*.
    nan_as_null : bool, optional, default None
        If None (default), treats NaN values in arbitrary as null if there is
        no mask passed along with it. If True, combines the mask and NaNs to
        form a new validity mask. If False, leaves NaN values as is.
    dtype : optional
        Optionally typecast the constructed Column to the given
        dtype.
    length : int, optional
        If `arbitrary` is a scalar, broadcast into a Column of
        the given length.

    Returns
    -------
    A Column of the appropriate type and size.

    Notes
    -----
    Currently support inputs are:

    * ``Column``
    * ``Series``
    * ``Index``
    * Scalars (can be broadcasted to a specified `length`)
    * Objects exposing ``__cuda_array_interface__`` (e.g., numba device arrays)
    * Objects exposing ``__array_interface__``(e.g., numpy arrays)
    * pyarrow array
    * pandas.Categorical objects
    """
    if isinstance(arbitrary, ColumnBase):
        if dtype is not None:
            return arbitrary.astype(dtype)
        else:
            return arbitrary

    elif isinstance(arbitrary, cudf.Series):
        data = arbitrary._column
        if dtype is not None:
            data = data.astype(dtype)
    elif isinstance(arbitrary, cudf.Index):
        data = arbitrary._values
        if dtype is not None:
            data = data.astype(dtype)

    elif type(arbitrary) is Buffer:
        if dtype is None:
            raise TypeError("dtype cannot be None if 'arbitrary' is a Buffer")

        data = build_column(arbitrary, dtype=dtype)

    elif hasattr(arbitrary, "__cuda_array_interface__"):
        desc = arbitrary.__cuda_array_interface__
        current_dtype = np.dtype(desc["typestr"])

        arb_dtype = check_cast_unsupported_dtype(current_dtype)

        if desc.get("mask", None) is not None:
            # Extract and remove the mask from arbitrary before
            # passing to cupy.asarray
            mask = _mask_from_cuda_array_interface_desc(arbitrary)
            arbitrary = SimpleNamespace(__cuda_array_interface__=desc.copy())
            arbitrary.__cuda_array_interface__["mask"] = None
            desc = arbitrary.__cuda_array_interface__
        else:
            mask = None

        arbitrary = cupy.asarray(arbitrary)

        if arb_dtype != current_dtype:
            arbitrary = arbitrary.astype(arb_dtype)
            current_dtype = arb_dtype

        if (
            desc["strides"] is not None
            and not (arbitrary.itemsize,) == arbitrary.strides
        ):
            arbitrary = cupy.ascontiguousarray(arbitrary)

        data = _data_from_cuda_array_interface_desc(arbitrary)
        col = build_column(data, dtype=current_dtype, mask=mask)

        if dtype is not None:
            col = col.astype(dtype)

        if isinstance(col, cudf.core.column.CategoricalColumn):
            return col
        elif np.issubdtype(col.dtype, np.floating):
            if nan_as_null or (mask is None and nan_as_null is None):
                mask = libcudf.transform.nans_to_nulls(col.fillna(np.nan))
                col = col.set_mask(mask)
        elif np.issubdtype(col.dtype, np.datetime64):
            if nan_as_null or (mask is None and nan_as_null is None):
                col = utils.time_col_replace_nulls(col)
        return col

    elif isinstance(arbitrary, (pa.Array, pa.ChunkedArray)):
        col = ColumnBase.from_arrow(arbitrary)
        if isinstance(arbitrary, pa.NullArray):
            if type(dtype) == str and dtype == "empty":
                new_dtype = pd.api.types.pandas_dtype(
                    arbitrary.type.to_pandas_dtype()
                )
            else:
                new_dtype = pd.api.types.pandas_dtype(dtype)
            col = col.astype(new_dtype)

        return col

    elif isinstance(arbitrary, (pd.Series, pd.Categorical)):
        if isinstance(arbitrary, pd.Series) and isinstance(
            arbitrary.array, pd.core.arrays.masked.BaseMaskedArray
        ):
            return as_column(arbitrary.array)
        if is_categorical_dtype(arbitrary):
            data = as_column(pa.array(arbitrary, from_pandas=True))
        elif is_interval_dtype(arbitrary.dtype):
            data = as_column(pa.array(arbitrary, from_pandas=True))
        elif arbitrary.dtype == np.bool:
            data = as_column(cupy.asarray(arbitrary), dtype=arbitrary.dtype)
        elif arbitrary.dtype.kind in ("f"):
            arb_dtype = check_cast_unsupported_dtype(arbitrary.dtype)
            data = as_column(
                cupy.asarray(arbitrary, dtype=arb_dtype),
                nan_as_null=nan_as_null,
                dtype=dtype,
            )
        elif arbitrary.dtype.kind in ("u", "i"):
            data = as_column(
                cupy.asarray(arbitrary), nan_as_null=nan_as_null, dtype=dtype
            )
        else:
            data = as_column(
                pa.array(arbitrary, from_pandas=nan_as_null),
                dtype=arbitrary.dtype,
            )
        if dtype is not None:
            data = data.astype(dtype)

    elif isinstance(arbitrary, (pd.Timestamp, pd.Timedelta)):
        # This will always treat NaTs as nulls since it's not technically a
        # discrete value like NaN
        data = as_column(pa.array(pd.Series([arbitrary]), from_pandas=True))
        if dtype is not None:
            data = data.astype(dtype)

    elif np.isscalar(arbitrary) and not isinstance(arbitrary, memoryview):
        length = length or 1
        if (
            (nan_as_null is True)
            and isinstance(arbitrary, (np.floating, float))
            and np.isnan(arbitrary)
        ):
            arbitrary = None
            if dtype is None:
                dtype = np.dtype("float64")

        data = as_column(
            utils.scalar_broadcast_to(arbitrary, length, dtype=dtype)
        )
        if not nan_as_null:
            if np.issubdtype(data.dtype, np.floating):
                data = data.fillna(np.nan)
            elif np.issubdtype(data.dtype, np.datetime64):
                data = data.fillna(np.datetime64("NaT"))

    elif hasattr(arbitrary, "__array_interface__"):
        # CUDF assumes values are always contiguous
        desc = arbitrary.__array_interface__
        shape = desc["shape"]
        arb_dtype = np.dtype(desc["typestr"])
        # CUDF assumes values are always contiguous
        if len(shape) > 1:
            raise ValueError("Data must be 1-dimensional")

        arbitrary = np.asarray(arbitrary)

        # Handle case that `arbitary` elements are cupy arrays
        if (
            shape
            and shape[0]
            and hasattr(arbitrary[0], "__cuda_array_interface__")
        ):
            return as_column(
                cupy.asarray(arbitrary, dtype=arbitrary[0].dtype),
                nan_as_null=nan_as_null,
                dtype=dtype,
                length=length,
            )

        if not arbitrary.flags["C_CONTIGUOUS"]:
            arbitrary = np.ascontiguousarray(arbitrary)

        if dtype is not None:
            arbitrary = arbitrary.astype(dtype)

        if arb_dtype.kind == "M":

            time_unit = get_time_unit(arbitrary)
            cast_dtype = time_unit in ("D", "W", "M", "Y")

            if cast_dtype:
                arbitrary = arbitrary.astype(np.dtype("datetime64[s]"))

            buffer = Buffer(arbitrary.view("|u1"))
            mask = None
            if nan_as_null is None or nan_as_null is True:
                data = as_column(
                    buffer, dtype=arbitrary.dtype, nan_as_null=nan_as_null
                )
                data = utils.time_col_replace_nulls(data)
                mask = data.mask

            data = cudf.core.column.datetime.DatetimeColumn(
                data=buffer, mask=mask, dtype=arbitrary.dtype
            )
        elif arb_dtype.kind == "m":

            time_unit = get_time_unit(arbitrary)
            cast_dtype = time_unit in ("D", "W", "M", "Y")

            if cast_dtype:
                arbitrary = arbitrary.astype(np.dtype("timedelta64[s]"))

            buffer = Buffer(arbitrary.view("|u1"))
            mask = None
            if nan_as_null is None or nan_as_null is True:
                data = as_column(
                    buffer, dtype=arbitrary.dtype, nan_as_null=nan_as_null
                )
                data = utils.time_col_replace_nulls(data)
                mask = data.mask

            data = cudf.core.column.timedelta.TimeDeltaColumn(
                data=buffer,
                size=len(arbitrary),
                mask=mask,
                dtype=arbitrary.dtype,
            )
        elif arb_dtype.kind in ("O", "U"):
            if isinstance(arbitrary[0], pd._libs.interval.Interval):
                # changing from pd array to series,possible arrow bug
                interval_series = pd.Series(arbitrary)
                data = as_column(
                    pa.Array.from_pandas(interval_series),
                    dtype=arbitrary.dtype,
                )
            else:
                data = as_column(
                    pa.Array.from_pandas(arbitrary), dtype=arbitrary.dtype
                )
            # There is no cast operation available for pa.Array from int to
            # str, Hence instead of handling in pa.Array block, we
            # will have to type-cast here.
            if dtype is not None:
                data = data.astype(dtype)
        elif arb_dtype.kind in ("f"):
            arb_dtype = check_cast_unsupported_dtype(
                arb_dtype if dtype is None else dtype
            )
            data = as_column(
                cupy.asarray(arbitrary, dtype=arb_dtype),
                nan_as_null=nan_as_null,
            )
        else:
            data = as_column(cupy.asarray(arbitrary), nan_as_null=nan_as_null)

    elif isinstance(arbitrary, pd.core.arrays.numpy_.PandasArray):
        if is_categorical_dtype(arbitrary.dtype):
            arb_dtype = arbitrary.dtype
        else:
            if arbitrary.dtype == pd.StringDtype():
                arb_dtype = np.dtype("O")
            else:
                arb_dtype = check_cast_unsupported_dtype(arbitrary.dtype)
                if arb_dtype != arbitrary.dtype.numpy_dtype:
                    arbitrary = arbitrary.astype(arb_dtype)
        if arb_dtype.kind in ("O", "U"):
            if isinstance(arbitrary[0], pd._libs.interval.Interval):
                # changing from pd array to series,possible arrow bug
                interval_series = pd.Series(arbitrary)
                data = as_column(
                    pa.Array.from_pandas(interval_series), dtype=arb_dtype
                )
            else:
                data = as_column(
                    pa.Array.from_pandas(arbitrary), dtype=arb_dtype
                )
        else:
            data = as_column(
                pa.array(
                    arbitrary,
                    from_pandas=True if nan_as_null is None else nan_as_null,
                ),
                nan_as_null=nan_as_null,
            )
        if dtype is not None:
            data = data.astype(dtype)
    elif isinstance(arbitrary, memoryview):
        data = as_column(
            np.asarray(arbitrary), dtype=dtype, nan_as_null=nan_as_null
        )
    elif isinstance(arbitrary, cudf.Scalar):
        data = ColumnBase.from_scalar(arbitrary, length if length else 1)
    elif isinstance(arbitrary, pd.core.arrays.masked.BaseMaskedArray):
        cudf_dtype = arbitrary._data.dtype

        data = Buffer(arbitrary._data.view("|u1"))
        data = as_column(data, dtype=cudf_dtype)

        mask = arbitrary._mask
        mask = bools_to_mask(as_column(mask).unary_operator("not"))

        data = data.set_mask(mask)

    else:
        try:
            data = as_column(
                memoryview(arbitrary), dtype=dtype, nan_as_null=nan_as_null
            )
        except TypeError:
            pa_type = None
            np_type = None
            try:
                if dtype is not None:
                    if is_list_dtype(dtype):
                        data = pa.array(arbitrary)
                        if type(data) not in (pa.ListArray, pa.NullArray):
                            raise ValueError(
                                "Cannot create list column from given data"
                            )
                        return as_column(data, nan_as_null=nan_as_null)
                    if isinstance(dtype, cudf.core.dtypes.Decimal64Dtype):
                        data = pa.array(
                            arbitrary,
                            type=pa.decimal128(
                                precision=dtype.precision, scale=dtype.scale
                            ),
                        )
                        return cudf.core.column.DecimalColumn.from_arrow(data)
                    dtype = pd.api.types.pandas_dtype(dtype)
                    if is_categorical_dtype(dtype) or is_interval_dtype(dtype):
                        raise TypeError
                    else:
                        np_type = np.dtype(dtype).type
                        if np_type == np.bool_:
                            pa_type = pa.bool_()
                        else:
                            pa_type = np_to_pa_dtype(np.dtype(dtype))
                data = as_column(
                    pa.array(
                        arbitrary,
                        type=pa_type,
                        from_pandas=True
                        if nan_as_null is None
                        else nan_as_null,
                    ),
                    dtype=dtype,
                    nan_as_null=nan_as_null,
                )
            except (pa.ArrowInvalid, pa.ArrowTypeError, TypeError):
                if is_categorical_dtype(dtype):
                    sr = pd.Series(arbitrary, dtype="category")
                    data = as_column(sr, nan_as_null=nan_as_null, dtype=dtype)
                elif np_type == np.str_:
                    sr = pd.Series(arbitrary, dtype="str")
                    data = as_column(sr, nan_as_null=nan_as_null)
                elif is_interval_dtype(dtype):
                    sr = pd.Series(arbitrary, dtype="interval")
                    data = as_column(sr, nan_as_null=nan_as_null)
                else:
                    native_dtype = dtype
                    if dtype is None and pd.api.types.infer_dtype(
                        arbitrary
                    ) in ("mixed", "mixed-integer"):
                        native_dtype = "object"
                    data = np.asarray(
                        arbitrary,
                        dtype=native_dtype
                        if native_dtype is None
                        else np.dtype(native_dtype),
                    )
                    data = as_column(
                        data, dtype=dtype, nan_as_null=nan_as_null
                    )
    return data


def column_applymap(
    udf: Callable[[ScalarLike], ScalarLike],
    column: ColumnBase,
    out_dtype: Dtype,
) -> ColumnBase:
    """Apply an element-wise function to transform the values in the Column.

    Parameters
    ----------
    udf : function
        Wrapped by numba jit for call on the GPU as a device function.
    column : Column
        The source column.
    out_dtype  : numpy.dtype
        The dtype for use in the output.

    Returns
    -------
    result : Column
    """
    core = njit(udf)
    results = column_empty(len(column), dtype=out_dtype)
    values = column.data_array_view
    if column.nullable:
        # For masked columns
        @cuda.jit
        def kernel_masked(values, masks, results):
            i = cuda.grid(1)
            # in range?
            if i < values.size:
                # valid?
                if utils.mask_get(masks, i):
                    # call udf
                    results[i] = core(values[i])

        masks = column.mask_array_view
        kernel_masked.forall(len(column))(values, masks, results)
    else:
        # For non-masked columns
        @cuda.jit
        def kernel_non_masked(values, results):
            i = cuda.grid(1)
            # in range?
            if i < values.size:
                # call udf
                results[i] = core(values[i])

        kernel_non_masked.forall(len(column))(values, results)

    return as_column(results)


def _data_from_cuda_array_interface_desc(obj) -> Buffer:
    desc = obj.__cuda_array_interface__
    ptr = desc["data"][0]
    nelem = desc["shape"][0] if len(desc["shape"]) > 0 else 1
    dtype = np.dtype(desc["typestr"])

    data = Buffer(data=ptr, size=nelem * dtype.itemsize, owner=obj)
    return data


def _mask_from_cuda_array_interface_desc(obj) -> Union[Buffer, None]:
    desc = obj.__cuda_array_interface__
    mask = desc.get("mask", None)

    if mask is not None:
        desc = mask.__cuda_array_interface__
        ptr = desc["data"][0]
        nelem = desc["shape"][0]
        typestr = desc["typestr"]
        typecode = typestr[1]
        if typecode == "t":
            mask_size = bitmask_allocation_size_bytes(nelem)
            mask = Buffer(data=ptr, size=mask_size, owner=obj)
        elif typecode == "b":
            col = as_column(mask)
            mask = bools_to_mask(col)
        else:
            raise NotImplementedError(
                f"Cannot infer mask from typestr {typestr}"
            )
    return mask


def serialize_columns(columns) -> Tuple[List[dict], List]:
    """
    Return the headers and frames resulting
    from serializing a list of Column
    Parameters
    ----------
    columns : list
        list of Columns to serialize
    Returns
    -------
    headers : list
        list of header metadata for each Column
    frames : list
        list of frames
    """
    headers = []  # type List[Dict[Any, Any], ...]
    frames = []

    if len(columns) > 0:
        header_columns = [c.serialize() for c in columns]
        headers, column_frames = zip(*header_columns)
        for f in column_frames:
            frames.extend(f)

    return headers, frames


def deserialize_columns(headers: List[dict], frames: List) -> List[ColumnBase]:
    """
    Construct a list of Columns from a list of headers
    and frames.
    """
    columns = []

    for meta in headers:
        col_frame_count = meta["frame_count"]
        col_typ = pickle.loads(meta["type-serialized"])
        colobj = col_typ.deserialize(meta, frames[:col_frame_count])
        columns.append(colobj)
        # Advance frames
        frames = frames[col_frame_count:]

    return columns


def arange(
    start: Union[int, float],
    stop: Union[int, float] = None,
    step: Union[int, float] = 1,
    dtype=None,
) -> ColumnBase:
    """
    Returns a column with evenly spaced values within a given interval.

    Values are generated within the half-open interval [start, stop).
    The first three arguments are mapped like the range built-in function,
    i.e. start and step are optional.

    Parameters
    ----------
    start : int/float
        Start of the interval.
    stop : int/float, default is None
        Stop of the interval.
    step : int/float, default 1
        Step width between each pair of consecutive values.
    dtype : default None
        Data type specifier. It is inferred from other arguments by default.

    Returns
    -------
    cudf.core.column.NumericalColumn

    Examples
    --------
    >>> import cudf
    >>> col = cudf.core.column.arange(2, 7, 1, dtype='int16')
    >>> col
    <cudf.core.column.numerical.NumericalColumn object at 0x7ff7998f8b90>
    >>> cudf.Series(col)
    0    2
    1    3
    2    4
    3    5
    4    6
    dtype: int16
    """
    if stop is None:
        stop = start
        start = 0

    if step is None:
        step = 1

    size = int(np.ceil((stop - start) / step))

    return libcudf.filling.sequence(
        size,
        as_device_scalar(start, dtype=dtype),
        as_device_scalar(step, dtype=dtype),
    )


def full(size: int, fill_value: ScalarLike, dtype: Dtype = None) -> ColumnBase:
    """
    Returns a column of given size and dtype, filled with a given value.

    Parameters
    ----------
    size : int
        size of the expected column.
    fill_value : scalar
         A scalar value to fill a new array.
    dtype : default None
        Data type specifier. It is inferred from other arguments by default.

    Returns
    -------
    Column

    Examples
    --------
    >>> import cudf
    >>> col = cudf.core.column.full(size=5, fill_value=7, dtype='int8')
    >>> col
    <cudf.core.column.numerical.NumericalColumn object at 0x7fa0912e8b90>
    >>> cudf.Series(col)
    0    7
    1    7
    2    7
    3    7
    4    7
    dtype: int8
    """
    return ColumnBase.from_scalar(cudf.Scalar(fill_value, dtype), size)<|MERGE_RESOLUTION|>--- conflicted
+++ resolved
@@ -1592,14 +1592,9 @@
     if codes.dtype != codes_dtype:
         codes = codes.astype(codes_dtype)
 
-<<<<<<< HEAD
-    dtype = CategoricalDtype(categories=as_column(categories), ordered=ordered)
-    return build_column(
-=======
     dtype = CategoricalDtype(categories=categories, ordered=ordered)
 
     result = build_column(
->>>>>>> b578e257
         data=None,
         dtype=dtype,
         mask=mask,
