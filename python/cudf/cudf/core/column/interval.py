# Copyright (c) 2018-2021, NVIDIA CORPORATION.
import pyarrow as pa
import cudf
import pandas as pd
from cudf.core.column import StructColumn
from cudf.core.dtypes import IntervalDtype
<<<<<<< HEAD
=======
from cudf.utils.dtypes import is_interval_dtype
>>>>>>> c8c00f15


class IntervalColumn(StructColumn):
    def __init__(
        self,
        dtype,
        mask=None,
        size=None,
        offset=0,
        null_count=None,
        children=(),
        closed="right",
    ):

        super().__init__(
            data=None,
            dtype=dtype,
            mask=mask,
            size=size,
            offset=offset,
            null_count=null_count,
            children=children,
        )
        if closed in ["left", "right", "neither", "both"]:
            self._closed = closed
        else:
            raise ValueError("closed value is not valid")

    @property
    def closed(self):
        return self._closed

    @classmethod
    def from_arrow(self, data):
        new_col = super().from_arrow(data.storage)
        size = len(data)
        dtype = IntervalDtype.from_arrow(data.type)
        mask = data.buffers()[0]
        if mask is not None:
            mask = cudf.utils.utils.pa_mask_buffer_to_mask(mask, len(data))

        offset = data.offset
        null_count = data.null_count
        children = new_col.children
        closed = dtype.closed

        return IntervalColumn(
            size=size,
            dtype=dtype,
            mask=mask,
            offset=offset,
            null_count=null_count,
            children=children,
            closed=closed,
        )

    def to_arrow(self):
        typ = self.dtype.to_arrow()
        struct_arrow = super().to_arrow()
        if len(struct_arrow) == 0:
            # struct arrow is pa.struct array with null children types
            # we need to make sure its children have non-null type
            struct_arrow = pa.array([], typ.storage_type)
        return pa.ExtensionArray.from_storage(typ, struct_arrow)

    def from_struct_column(self, closed="right"):
        return IntervalColumn(
            size=self.size,
            dtype=IntervalDtype(self.dtype.fields["left"], closed),
            mask=self.base_mask,
            offset=self.offset,
            null_count=self.null_count,
            children=self.base_children,
            closed=closed,
        )

    def copy(self, deep=True):
        closed = self.closed
        struct_copy = super().copy(deep=deep)
        return IntervalColumn(
            size=struct_copy.size,
            dtype=IntervalDtype(struct_copy.dtype.fields["left"], closed),
            mask=struct_copy.base_mask,
            offset=struct_copy.offset,
            null_count=struct_copy.null_count,
            children=struct_copy.base_children,
            closed=closed,
        )

    def as_interval_column(self, dtype, **kwargs):
<<<<<<< HEAD
        if isinstance(dtype, str) and dtype == "interval":
            return self

        if isinstance(dtype, (IntervalDtype, cudf.core.dtypes.IntervalDtype)):
=======
        if is_interval_dtype(dtype):
            # a user can directly input the string `interval` as the dtype
            # when creating an interval series or interval dataframe
            if dtype == "interval":
                dtype = IntervalDtype(self.dtype.fields["left"], self.closed)
>>>>>>> c8c00f15
            return IntervalColumn(
                size=self.size,
                dtype=dtype,
                mask=self.mask,
                offset=self.offset,
                null_count=self.null_count,
                children=self.children,
                closed=dtype.closed,
            )
<<<<<<< HEAD

        if isinstance(dtype, (IntervalDtype, pd.IntervalDtype)):
            return self

        if not isinstance(dtype, IntervalDtype):
=======
        else:
>>>>>>> c8c00f15
            raise ValueError("dtype must be IntervalDtype")<|MERGE_RESOLUTION|>--- conflicted
+++ resolved
@@ -4,10 +4,7 @@
 import pandas as pd
 from cudf.core.column import StructColumn
 from cudf.core.dtypes import IntervalDtype
-<<<<<<< HEAD
-=======
 from cudf.utils.dtypes import is_interval_dtype
->>>>>>> c8c00f15
 
 
 class IntervalColumn(StructColumn):
@@ -98,18 +95,11 @@
         )
 
     def as_interval_column(self, dtype, **kwargs):
-<<<<<<< HEAD
-        if isinstance(dtype, str) and dtype == "interval":
-            return self
-
-        if isinstance(dtype, (IntervalDtype, cudf.core.dtypes.IntervalDtype)):
-=======
         if is_interval_dtype(dtype):
             # a user can directly input the string `interval` as the dtype
             # when creating an interval series or interval dataframe
             if dtype == "interval":
                 dtype = IntervalDtype(self.dtype.fields["left"], self.closed)
->>>>>>> c8c00f15
             return IntervalColumn(
                 size=self.size,
                 dtype=dtype,
@@ -119,13 +109,5 @@
                 children=self.children,
                 closed=dtype.closed,
             )
-<<<<<<< HEAD
-
-        if isinstance(dtype, (IntervalDtype, pd.IntervalDtype)):
-            return self
-
-        if not isinstance(dtype, IntervalDtype):
-=======
         else:
->>>>>>> c8c00f15
             raise ValueError("dtype must be IntervalDtype")