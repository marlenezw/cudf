# Copyright (c) 2018-2021, NVIDIA CORPORATION.

from __future__ import annotations

import pickle
import warnings
from collections import abc as abc
from numbers import Number
from shutil import get_terminal_size
from typing import Any, Optional
from uuid import uuid4

import cupy
import numpy as np
import pandas as pd
from pandas._config import get_option

import cudf
from cudf import _lib as libcudf
from cudf._lib.transform import bools_to_mask
from cudf.core.abc import Serializable
from cudf.core.column import (
    DatetimeColumn,
    TimeDeltaColumn,
    arange,
    as_column,
    column,
    column_empty_like,
    full,
)
from cudf.core.column.categorical import (
    CategoricalAccessor as CategoricalAccessor,
)
from cudf.core.column.column import _concat_columns
from cudf.core.column.lists import ListMethods
from cudf.core.column.string import StringMethods
from cudf.core.column.struct import StructMethods
from cudf.core.column_accessor import ColumnAccessor
from cudf.core.frame import SingleColumnFrame, _drop_rows_by_labels
from cudf.core.groupby.groupby import SeriesGroupBy
from cudf.core.index import BaseIndex, Index, RangeIndex, as_index
from cudf.core.indexing import _SeriesIlocIndexer, _SeriesLocIndexer
from cudf.core.window import Rolling
from cudf.utils import cudautils, docutils, ioutils
from cudf.utils.docutils import copy_docstring
from cudf.utils.dtypes import (
    can_convert_to_column,
    find_common_type,
<<<<<<< HEAD
    is_decimal_dtype,
=======
    is_categorical_dtype,
    is_decimal_dtype,
    is_interval_dtype,
>>>>>>> 93ce6c7f
    is_list_dtype,
    is_list_like,
    is_mixed_with_object_dtype,
    is_scalar,
    is_struct_dtype,
    min_scalar_type,
)
from cudf.utils.utils import (
    get_appropriate_dispatched_func,
    get_relevant_submodule,
)

from ..api.types import is_bool_dtype, is_dict_like, is_dtype_equal


class Series(SingleColumnFrame, Serializable):
    # The `constructor*` properties are used by `dask` (and `dask_cudf`)
    @property
    def _constructor(self):
        return Series

    @property
    def _constructor_sliced(self):
        raise NotImplementedError(
            "_constructor_sliced not supported for Series!"
        )

    @property
    def _constructor_expanddim(self):
        return cudf.DataFrame

    @classmethod
    def from_categorical(cls, categorical, codes=None):
        """Creates from a pandas.Categorical

        Parameters
        ----------
        categorical : pandas.Categorical
            Contains data stored in a pandas Categorical.

        codes : array-like, optional.
            The category codes of this categorical. If ``codes`` are
            defined, they are used instead of ``categorical.codes``

        Returns
        -------
        Series
            A cudf categorical series.

        Examples
        --------
        >>> import cudf
        >>> import pandas as pd
        >>> pd_categorical = pd.Categorical(pd.Series(['a', 'b', 'c', 'a'], dtype='category'))
        >>> pd_categorical
        ['a', 'b', 'c', 'a']
        Categories (3, object): ['a', 'b', 'c']
        >>> series = cudf.Series.from_categorical(pd_categorical)
        >>> series
        0    a
        1    b
        2    c
        3    a
        dtype: category
        Categories (3, object): ['a', 'b', 'c']
        """  # noqa: E501
        col = cudf.core.column.categorical.pandas_categorical_as_column(
            categorical, codes=codes
        )
        return Series(data=col)

    @classmethod
    def from_masked_array(cls, data, mask, null_count=None):
        """Create a Series with null-mask.
        This is equivalent to:

            Series(data).set_mask(mask, null_count=null_count)

        Parameters
        ----------
        data : 1D array-like
            The values.  Null values must not be skipped.  They can appear
            as garbage values.
        mask : 1D array-like
            The null-mask.  Valid values are marked as ``1``; otherwise ``0``.
            The mask bit given the data index ``idx`` is computed as::

                (mask[idx // 8] >> (idx % 8)) & 1
        null_count : int, optional
            The number of null values.
            If None, it is calculated automatically.

        Returns
        -------
        Series

        Examples
        --------
        >>> import cudf
        >>> a = cudf.Series([1, 2, 3, None, 4, None])
        >>> a
        0       1
        1       2
        2       3
        3    <NA>
        4       4
        5    <NA>
        dtype: int64
        >>> b = cudf.Series([10, 11, 12, 13, 14])
        >>> cudf.Series.from_masked_array(data=b, mask=a._column.mask)
        0      10
        1      11
        2      12
        3    <NA>
        4      14
        dtype: int64
        """
        col = column.as_column(data).set_mask(mask)
        return cls(data=col)

    def __init__(
        self, data=None, index=None, dtype=None, name=None, nan_as_null=True,
    ):
        """
        One-dimensional GPU array (including time series).

        Labels need not be unique but must be a hashable type. The object
        supports both integer- and label-based indexing and provides a
        host of methods for performing operations involving the index.
        Statistical methods from ndarray have been overridden to
        automatically exclude missing data (currently represented
        as null/NaN).

        Operations between Series (`+`, `-`, `/`, `*`, `**`) align
        values based on their associated index values-– they need
        not be the same length. The result index will be the
        sorted union of the two indexes.

        ``Series`` objects are used as columns of ``DataFrame``.

        Parameters
        ----------
        data : array-like, Iterable, dict, or scalar value
            Contains data stored in Series.

        index : array-like or Index (1d)
            Values must be hashable and have the same length
            as data. Non-unique index values are allowed. Will
            default to RangeIndex (0, 1, 2, …, n) if not provided.
            If both a dict and index sequence are used, the index will
            override the keys found in the dict.

        dtype : str, numpy.dtype, or ExtensionDtype, optional
            Data type for the output Series. If not specified,
            this will be inferred from data.

        name : str, optional
            The name to give to the Series.

        nan_as_null : bool, Default True
            If ``None``/``True``, converts ``np.nan`` values to
            ``null`` values.
            If ``False``, leaves ``np.nan`` values as is.
        """
        if isinstance(data, pd.Series):
            if name is None:
                name = data.name
            if isinstance(data.index, pd.MultiIndex):
                index = cudf.from_pandas(data.index)
            else:
                index = as_index(data.index)
        elif isinstance(data, pd.Index):
            name = data.name
            data = data.values
        elif isinstance(data, BaseIndex):
            name = data.name
            data = data._values
            if dtype is not None:
                data = data.astype(dtype)
        elif isinstance(data, ColumnAccessor):
            name, data = data.names[0], data.columns[0]

        if isinstance(data, Series):
            index = data._index if index is None else index
            if name is None:
                name = data.name
            data = data._column
            if dtype is not None:
                data = data.astype(dtype)

        if isinstance(data, dict):
            index = data.keys()
            data = column.as_column(
                data.values(), nan_as_null=nan_as_null, dtype=dtype
            )

        if data is None:
            if index is not None:
                data = column.column_empty(
                    row_count=len(index), dtype=None, masked=True
                )
            else:
                data = {}

        if not isinstance(data, column.ColumnBase):
            data = column.as_column(data, nan_as_null=nan_as_null, dtype=dtype)
        else:
            if dtype is not None:
                data = data.astype(dtype)

        if index is not None and not isinstance(index, BaseIndex):
            index = as_index(index)

        assert isinstance(data, column.ColumnBase)

        super().__init__({name: data})
        self._index = RangeIndex(len(data)) if index is None else index

    @classmethod
    def _from_table(cls, table, index=None):
        name, data = next(iter(table._data.items()))
        if index is None:
            if table._index is not None:
                index = Index._from_table(table._index)
        return cls(data=data, index=index, name=name)

    @classmethod
    def _from_data(
        cls,
        data: ColumnAccessor,
        index: Optional[Index] = None,
        name: Any = None,
    ) -> Series:
        """
        Construct the Series from a ColumnAccessor
        """
        out = cls.__new__(cls)
        out._data = data
        out._index = index if index is not None else RangeIndex(data.nrows)
        if name is not None:
            out.name = name
        return out

    def __contains__(self, item):
        return item in self._index

    @classmethod
    def from_pandas(cls, s, nan_as_null=None):
        """
        Convert from a Pandas Series.

        Parameters
        ----------
        s : Pandas Series object
            A Pandas Series object which has to be converted
            to cuDF Series.
        nan_as_null : bool, Default None
            If ``None``/``True``, converts ``np.nan`` values to
            ``null`` values.
            If ``False``, leaves ``np.nan`` values as is.

        Raises
        ------
        TypeError for invalid input type.

        Examples
        --------
        >>> import cudf
        >>> import pandas as pd
        >>> import numpy as np
        >>> data = [10, 20, 30, np.nan]
        >>> pds = pd.Series(data)
        >>> cudf.Series.from_pandas(pds)
        0    10.0
        1    20.0
        2    30.0
        3    <NA>
        dtype: float64
        >>> cudf.Series.from_pandas(pds, nan_as_null=False)
        0    10.0
        1    20.0
        2    30.0
        3     NaN
        dtype: float64
        """
        return cls(s, nan_as_null=nan_as_null)

    def serialize(self):
        header = {}
        frames = []
        header["index"], index_frames = self._index.serialize()
        header["name"] = pickle.dumps(self.name)
        frames.extend(index_frames)
        header["index_frame_count"] = len(index_frames)
        header["column"], column_frames = self._column.serialize()
        header["type-serialized"] = pickle.dumps(type(self))
        frames.extend(column_frames)
        header["column_frame_count"] = len(column_frames)

        return header, frames

    @property
    def dt(self):
        """
        Accessor object for datetimelike properties of the Series values.

        Examples
        --------
        >>> s.dt.hour
        >>> s.dt.second
        >>> s.dt.day

        Returns
        -------
            A Series indexed like the original Series.

        Raises
        ------
            TypeError if the Series does not contain datetimelike values.
        """
        if isinstance(self._column, DatetimeColumn):
            return DatetimeProperties(self)
        elif isinstance(self._column, TimeDeltaColumn):
            return TimedeltaProperties(self)
        else:
            raise AttributeError(
                "Can only use .dt accessor with datetimelike values"
            )

    @classmethod
    def deserialize(cls, header, frames):
        index_nframes = header["index_frame_count"]
        idx_typ = pickle.loads(header["index"]["type-serialized"])
        index = idx_typ.deserialize(header["index"], frames[:index_nframes])
        name = pickle.loads(header["name"])

        frames = frames[index_nframes:]

        column_nframes = header["column_frame_count"]
        col_typ = pickle.loads(header["column"]["type-serialized"])
        column = col_typ.deserialize(header["column"], frames[:column_nframes])

        return Series(column, index=index, name=name)

    @property
    def _copy_construct_defaults(self):
        return {"data": self._column, "index": self._index, "name": self.name}

    def _get_columns_by_label(self, labels, downcast=False):
        """Return the column specified by `labels`

        For cudf.Series, either the column, or an empty series is returned.
        Parameter `downcast` does not have effects.
        """
        new_data = super()._get_columns_by_label(labels, downcast)

        return (
            self.__class__(data=new_data, index=self.index)
            if len(new_data) > 0
            else self.__class__(dtype=self.dtype, name=self.name)
        )

    def drop(
        self,
        labels=None,
        axis=0,
        index=None,
        columns=None,
        level=None,
        inplace=False,
        errors="raise",
    ):
        """
        Return Series with specified index labels removed.

        Remove elements of a Series based on specifying the index labels.
        When using a multi-index, labels on different levels can be removed by
        specifying the level.

        Parameters
        ----------
        labels : single label or list-like
            Index labels to drop.
        axis : 0, default 0
            Redundant for application on Series.
        index : single label or list-like
            Redundant for application on Series. But ``index`` can be used
            instead of ``labels``
        columns : single label or list-like
            This parameter is ignored. Use ``index`` or ``labels`` to specify.
        level : int or level name, optional
            For MultiIndex, level from which the labels will be removed.
        inplace : bool, default False
            If False, return a copy. Otherwise, do operation
            inplace and return None.
        errors : {'ignore', 'raise'}, default 'raise'
            If 'ignore', suppress error and only existing labels are
            dropped.

        Returns
        -------
        Series or None
            Series with specified index labels removed or None if
            ``inplace=True``

        Raises
        ------
        KeyError
            If any of the labels is not found in the selected axis and
            ``error='raise'``

        See Also
        --------
        Series.reindex
            Return only specified index labels of Series
        Series.dropna
            Return series without null values
        Series.drop_duplicates
            Return series with duplicate values removed
        cudf.core.dataframe.DataFrame.drop
            Drop specified labels from rows or columns in dataframe

        Examples
        --------
        >>> s = cudf.Series([1,2,3], index=['x', 'y', 'z'])
        >>> s
        x    1
        y    2
        z    3
        dtype: int64

        Drop labels x and z

        >>> s.drop(labels=['x', 'z'])
        y    2
        dtype: int64

        Drop a label from the second level in MultiIndex Series.

        >>> midx = cudf.MultiIndex.from_product([[0, 1, 2], ['x', 'y']])
        >>> s = cudf.Series(range(6), index=midx)
        >>> s
        0  x    0
           y    1
        1  x    2
           y    3
        2  x    4
           y    5
        >>> s.drop(labels='y', level=1)
        0  x    0
        1  x    2
        2  x    4
        """
        if labels is not None:
            if index is not None or columns is not None:
                raise ValueError(
                    "Cannot specify both 'labels' and 'index'/'columns'"
                )
            if axis == 1:
                raise ValueError("No axis named 1 for object type Series")
            target = labels
        elif index is not None:
            target = index
        elif columns is not None:
            target = []  # Ignore parameter columns
        else:
            raise ValueError(
                "Need to specify at least one of 'labels', "
                "'index' or 'columns'"
            )

        if inplace:
            out = self
        else:
            out = self.copy()

        dropped = _drop_rows_by_labels(out, target, level, errors)

        out._data = dropped._data
        out._index = dropped._index

        if not inplace:
            return out

    def append(self, to_append, ignore_index=False, verify_integrity=False):
        """Append values from another ``Series`` or array-like object.
        If ``ignore_index=True``, the index is reset.

        Parameters
        ----------
        to_append : Series or list/tuple of Series
            Series to append with self.
        ignore_index : boolean, default False.
            If True, do not use the index.
        verify_integrity : bool, default False
            This Parameter is currently not supported.

        Returns
        -------
        Series
            A new concatenated series

        See Also
        --------
        cudf.core.reshape.concat : General function to concatenate DataFrame or
            Series objects.

        Examples
        --------
        >>> import cudf
        >>> s1 = cudf.Series([1, 2, 3])
        >>> s2 = cudf.Series([4, 5, 6])
        >>> s1
        0    1
        1    2
        2    3
        dtype: int64
        >>> s2
        0    4
        1    5
        2    6
        dtype: int64
        >>> s1.append(s2)
        0    1
        1    2
        2    3
        0    4
        1    5
        2    6
        dtype: int64

        >>> s3 = cudf.Series([4, 5, 6], index=[3, 4, 5])
        >>> s3
        3    4
        4    5
        5    6
        dtype: int64
        >>> s1.append(s3)
        0    1
        1    2
        2    3
        3    4
        4    5
        5    6
        dtype: int64

        With `ignore_index` set to True:

        >>> s1.append(s2, ignore_index=True)
        0    1
        1    2
        2    3
        3    4
        4    5
        5    6
        dtype: int64
        """
        if verify_integrity not in (None, False):
            raise NotImplementedError(
                "verify_integrity parameter is not supported yet."
            )

        if is_list_like(to_append):
            to_concat = [self]
            to_concat.extend(to_append)
        else:
            to_concat = [self, to_append]

        return cudf.concat(to_concat, ignore_index=ignore_index)

    def reindex(self, index=None, copy=True):
        """Return a Series that conforms to a new index

        Parameters
        ----------
        index : Index, Series-convertible, default None
        copy : boolean, default True

        Returns
        -------
        A new Series that conforms to the supplied index

        Examples
        --------
        >>> import cudf
        >>> series = cudf.Series([10, 20, 30, 40], index=['a', 'b', 'c', 'd'])
        >>> series
        a    10
        b    20
        c    30
        d    40
        dtype: int64
        >>> series.reindex(['a', 'b', 'y', 'z'])
        a      10
        b      20
        y    <NA>
        z    <NA>
        dtype: int64
        """
        name = self.name or 0
        idx = self._index if index is None else index
        series = self.to_frame(name).reindex(idx, copy=copy)[name]
        series.name = self.name
        return series

    def reset_index(self, drop=False, inplace=False):
        """
        Reset index to RangeIndex

        Parameters
        ----------
        drop : bool, default False
            Just reset the index, without inserting it as a column in
            the new DataFrame.
        inplace : bool, default False
            Modify the Series in place (do not create a new object).

        Returns
        -------
        Series or DataFrame or None
            When `drop` is False (the default), a DataFrame is returned.
            The newly created columns will come first in the DataFrame,
            followed by the original Series values.
            When `drop` is True, a `Series` is returned.
            In either case, if ``inplace=True``, no value is returned.

        Examples
        --------
        >>> import cudf
        >>> series = cudf.Series(['a', 'b', 'c', 'd'], index=[10, 11, 12, 13])
        >>> series
        10    a
        11    b
        12    c
        13    d
        dtype: object
        >>> series.reset_index()
           index  0
        0     10  a
        1     11  b
        2     12  c
        3     13  d
        >>> series.reset_index(drop=True)
        0    a
        1    b
        2    c
        3    d
        dtype: object
        """
        if not drop:
            if inplace is True:
                raise TypeError(
                    "Cannot reset_index inplace on a Series "
                    "to create a DataFrame"
                )
            return self.to_frame().reset_index(drop=drop)
        else:
            if inplace is True:
                self._index = RangeIndex(len(self))
            else:
                return self._copy_construct(index=RangeIndex(len(self)))

    def set_index(self, index):
        """Returns a new Series with a different index.

        Parameters
        ----------
        index : Index, Series-convertible
            the new index or values for the new index

        Returns
        -------
        Series
            A new Series with assigned index.

        Examples
        --------
        >>> import cudf
        >>> series = cudf.Series([10, 11, 12, 13, 14])
        >>> series
        0    10
        1    11
        2    12
        3    13
        4    14
        dtype: int64
        >>> series.set_index(['a', 'b', 'c', 'd', 'e'])
        a    10
        b    11
        c    12
        d    13
        e    14
        dtype: int64
        """
        index = index if isinstance(index, BaseIndex) else as_index(index)
        return self._copy_construct(index=index)

    def as_index(self):
        """Returns a new Series with a RangeIndex.

        Examples
        ----------
        >>> s = cudf.Series([1,2,3], index=['a','b','c'])
        >>> s
        a    1
        b    2
        c    3
        dtype: int64
        >>> s.as_index()
        0    1
        1    2
        2    3
        dtype: int64
        """
        return self.set_index(RangeIndex(len(self)))

    def to_frame(self, name=None):
        """Convert Series into a DataFrame

        Parameters
        ----------
        name : str, default None
            Name to be used for the column

        Returns
        -------
        DataFrame
            cudf DataFrame

        Examples
        --------
        >>> import cudf
        >>> series = cudf.Series(['a', 'b', 'c', None, 'd'], name='sample', index=[10, 11, 12, 13, 15])
        >>> series
        10       a
        11       b
        12       c
        13    <NA>
        15       d
        Name: sample, dtype: object
        >>> series.to_frame()
           sample
        10      a
        11      b
        12      c
        13   <NA>
        15      d
        """  # noqa: E501

        if name is not None:
            col = name
        elif self.name is None:
            col = 0
        else:
            col = self.name

        return cudf.DataFrame({col: self._column}, index=self.index)

    def set_mask(self, mask, null_count=None):
        """Create new Series by setting a mask array.

        This will override the existing mask.  The returned Series will
        reference the same data buffer as this Series.

        Parameters
        ----------
        mask : 1D array-like
            The null-mask.  Valid values are marked as ``1``; otherwise ``0``.
            The mask bit given the data index ``idx`` is computed as::

                (mask[idx // 8] >> (idx % 8)) & 1
        null_count : int, optional
            The number of null values.
            If None, it is calculated automatically.

        Returns
        -------
        Series
            A new series with the applied mask.

        Examples
        --------
        >>> import cudf
        >>> series = cudf.Series([1, 2, 3, 4, 5])
        >>> ref_array = cudf.Series([10, None, 11, None, 16])
        >>> series
        0    1
        1    2
        2    3
        3    4
        4    5
        dtype: int64
        >>> ref_array
        0      10
        1    <NA>
        2      11
        3    <NA>
        4      16
        dtype: int64
        >>> series.set_mask(ref_array._column.mask)
        0       1
        1    <NA>
        2       3
        3    <NA>
        4       5
        dtype: int64
        """
        col = self._column.set_mask(mask)
        return self._copy_construct(data=col)

    def __sizeof__(self):
        return self._column.__sizeof__() + self._index.__sizeof__()

    def memory_usage(self, index=True, deep=False):
        """
        Return the memory usage of the Series.

        The memory usage can optionally include the contribution of
        the index and of elements of `object` dtype.

        Parameters
        ----------
        index : bool, default True
            Specifies whether to include the memory usage of the Series index.
        deep : bool, default False
            If True, introspect the data deeply by interrogating
            `object` dtypes for system-level memory consumption, and include
            it in the returned value.

        Returns
        -------
        int
            Bytes of memory consumed.

        See Also
        --------
        cudf.core.dataframe.DataFrame.memory_usage : Bytes consumed by
            a DataFrame.

        Examples
        --------
        >>> s = cudf.Series(range(3), index=['a','b','c'])
        >>> s.memory_usage()
        48

        Not including the index gives the size of the rest of the data, which
        is necessarily smaller:

        >>> s.memory_usage(index=False)
        24
        """
        n = self._column._memory_usage(deep=deep)
        if index:
            n += self._index.memory_usage(deep=deep)
        return n

    def __array_ufunc__(self, ufunc, method, *inputs, **kwargs):
        if method == "__call__":
            return get_appropriate_dispatched_func(
                cudf, cudf.Series, cupy, ufunc, inputs, kwargs
            )
        else:
            return NotImplemented

    def __array_function__(self, func, types, args, kwargs):
        handled_types = [cudf.Series]
        for t in types:
            if t not in handled_types:
                return NotImplemented

        cudf_submodule = get_relevant_submodule(func, cudf)
        cudf_ser_submodule = get_relevant_submodule(func, cudf.Series)
        cupy_submodule = get_relevant_submodule(func, cupy)

        return get_appropriate_dispatched_func(
            cudf_submodule,
            cudf_ser_submodule,
            cupy_submodule,
            func,
            args,
            kwargs,
        )

    def map(self, arg, na_action=None) -> "Series":
        """
        Map values of Series according to input correspondence.

        Used for substituting each value in a Series with another value,
        that may be derived from a function, a ``dict`` or
        a :class:`Series`.

        Parameters
        ----------
        arg : function, collections.abc.Mapping subclass or Series
            Mapping correspondence.
        na_action : {None, 'ignore'}, default None
            If 'ignore', propagate NaN values, without passing them to the
            mapping correspondence.

        Returns
        -------
        Series
            Same index as caller.

        Examples
        --------
        >>> s = cudf.Series(['cat', 'dog', np.nan, 'rabbit'])
        >>> s
        0      cat
        1      dog
        2     <NA>
        3   rabbit
        dtype: object

        ``map`` accepts a ``dict`` or a ``Series``. Values that are not found
        in the ``dict`` are converted to ``NaN``, default values in dicts are
        currently not supported.:

        >>> s.map({'cat': 'kitten', 'dog': 'puppy'})
        0   kitten
        1    puppy
        2     <NA>
        3     <NA>
        dtype: object

        It also accepts numeric functions:

        >>> s = cudf.Series([1, 2, 3, 4, np.nan])
        >>> s.map(lambda x: x ** 2)
        0       1
        1       4
        2       9
        3       16
        4     <NA>
        dtype: int64

        Notes
        -----
        Please note map currently only supports fixed-width numeric
        type functions.
        """
        if isinstance(arg, dict):
            if hasattr(arg, "__missing__"):
                raise NotImplementedError(
                    "default values in dicts are currently not supported."
                )
            lhs = cudf.DataFrame({"x": self, "orig_order": arange(len(self))})
            rhs = cudf.DataFrame(
                {
                    "x": arg.keys(),
                    "s": arg.values(),
                    "bool": full(len(arg), True, dtype=self.dtype),
                }
            )
            res = lhs.merge(rhs, on="x", how="left").sort_values(
                by="orig_order"
            )
            result = res["s"]
            result.name = self.name
            result.index = self.index
        elif isinstance(arg, cudf.Series):
            if not arg.index.is_unique:
                raise ValueError(
                    "Reindexing only valid with"
                    " uniquely valued Index objects"
                )
            lhs = cudf.DataFrame({"x": self, "orig_order": arange(len(self))})
            rhs = cudf.DataFrame(
                {
                    "x": arg.keys(),
                    "s": arg,
                    "bool": full(len(arg), True, dtype=self.dtype),
                }
            )
            res = lhs.merge(rhs, on="x", how="left").sort_values(
                by="orig_order"
            )
            result = res["s"]
            result.name = self.name
            result.index = self.index
        else:
            result = self.applymap(arg)
        return result

    def __getitem__(self, arg):
        if isinstance(arg, slice):
            return self.iloc[arg]
        else:
            return self.loc[arg]

    iteritems = SingleColumnFrame.__iter__

    items = SingleColumnFrame.__iter__

    def to_dict(self, into=dict):
        raise TypeError(
            "cuDF does not support conversion to host memory "
            "via `to_dict()` method. Consider using "
            "`.to_pandas().to_dict()` to construct a Python dictionary."
        )

    def __setitem__(self, key, value):
        if isinstance(key, slice):
            self.iloc[key] = value
        else:
            self.loc[key] = value

    def take(self, indices, keep_index=True):
        """
        Return Series by taking values from the corresponding *indices*.

        Parameters
        ----------
        indices : array-like or scalar
            An array/scalar like integers indicating which positions to take.
        keep_index : bool, default True
            Whethere to retain the index in result Series or not.

        Returns
        -------
        Series

        Examples
        --------
        >>> import cudf
        >>> series = cudf.Series([10, 11, 12, 13, 14])
        >>> series
        0    10
        1    11
        2    12
        3    13
        4    14
        dtype: int64
        >>> series.take([0, 4])
        0    10
        4    14
        dtype: int64

        If you want to drop the index, pass `keep_index=False`

        >>> series.take([0, 4], keep_index=False)
        0    10
        1    14
        dtype: int64
        """
        if keep_index is True or is_scalar(indices):
            return self.iloc[indices]
        else:
            col_inds = as_column(indices)
            data = self._column.take(col_inds, keep_index=False)
            return self._copy_construct(data=data, index=None)

    def head(self, n=5):
        """
        Return the first `n` rows.
        This function returns the first `n` rows for the object based
        on position. It is useful for quickly testing if your object
        has the right type of data in it.
        For negative values of `n`, this function returns all rows except
        the last `n` rows, equivalent to ``df[:-n]``.

        Parameters
        ----------
        n : int, default 5
            Number of rows to select.

        Returns
        -------
        same type as caller
            The first `n` rows of the caller object.

        See Also
        --------
        Series.tail: Returns the last `n` rows.

        Examples
        --------
        >>> ser = cudf.Series(['alligator', 'bee', 'falcon',
        ... 'lion', 'monkey', 'parrot', 'shark', 'whale', 'zebra'])
        >>> ser
        0    alligator
        1          bee
        2       falcon
        3         lion
        4       monkey
        5       parrot
        6        shark
        7        whale
        8        zebra
        dtype: object

        Viewing the first 5 lines

        >>> ser.head()
        0    alligator
        1          bee
        2       falcon
        3         lion
        4       monkey
        dtype: object

        Viewing the first `n` lines (three in this case)

        >>> ser.head(3)
        0    alligator
        1          bee
        2       falcon
        dtype: object

        For negative values of `n`

        >>> ser.head(-3)
        0    alligator
        1          bee
        2       falcon
        3         lion
        4       monkey
        5       parrot
        dtype: object
        """
        return self.iloc[:n]

    def tail(self, n=5):
        """
        Returns the last n rows as a new Series

        Examples
        --------
        >>> import cudf
        >>> ser = cudf.Series([4, 3, 2, 1, 0])
        >>> ser.tail(2)
        3    1
        4    0
        """
        if n == 0:
            return self.iloc[0:0]

        return self.iloc[-n:]

    def to_string(self):
        """Convert to string

        Uses Pandas formatting internals to produce output identical to Pandas.
        Use the Pandas formatting settings directly in Pandas to control cuDF
        output.

        Returns
        -------
        str
            String representation of Series

        Examples
        --------
        >>> import cudf
        >>> series = cudf.Series(['a', None, 'b', 'c', None])
        >>> series
        0       a
        1    <NA>
        2       b
        3       c
        4    <NA>
        dtype: object
        >>> series.to_string()
        '0       a\\n1    <NA>\\n2       b\\n3       c\\n4    <NA>\\ndtype: object'
        """  # noqa : E501
        return self.__repr__()

    def __str__(self):
        return self.to_string()

    def __repr__(self):
        _, height = get_terminal_size()
        max_rows = (
            height
            if get_option("display.max_rows") == 0
            else get_option("display.max_rows")
        )
        if len(self) > max_rows and max_rows != 0:
            top = self.head(int(max_rows / 2 + 1))
            bottom = self.tail(int(max_rows / 2 + 1))
            preprocess = cudf.concat([top, bottom])
        else:
            preprocess = self.copy()
        preprocess.index = preprocess.index._clean_nulls_from_index()
        if (
            preprocess.nullable
            and not isinstance(
                preprocess._column, cudf.core.column.CategoricalColumn
            )
            and not is_list_dtype(preprocess.dtype)
            and not is_decimal_dtype(preprocess.dtype)
        ) or isinstance(
            preprocess._column, cudf.core.column.timedelta.TimeDeltaColumn
        ):
            output = (
                preprocess.astype("O")
                .fillna(cudf._NA_REP)
                .to_pandas()
                .__repr__()
            )
        elif isinstance(
            preprocess._column, cudf.core.column.CategoricalColumn
        ):
            min_rows = (
                height
                if get_option("display.max_rows") == 0
                else get_option("display.min_rows")
            )
            show_dimensions = get_option("display.show_dimensions")
            if preprocess._column.categories.dtype.kind == "f":
                pd_series = (
                    preprocess.astype("str")
                    .to_pandas()
                    .astype(
                        dtype=pd.CategoricalDtype(
                            categories=preprocess.dtype.categories.astype(
                                "str"
                            ).to_pandas(),
                            ordered=preprocess.dtype.ordered,
                        )
                    )
                )
            else:
                pd_series = preprocess.to_pandas()
            output = pd_series.to_string(
                name=self.name,
                dtype=self.dtype,
                min_rows=min_rows,
                max_rows=max_rows,
                length=show_dimensions,
                na_rep=cudf._NA_REP,
            )
        else:
            output = preprocess.to_pandas().__repr__()

        lines = output.split("\n")
        if isinstance(preprocess._column, cudf.core.column.CategoricalColumn):
            category_memory = lines[-1]
            if preprocess._column.categories.dtype.kind == "f":
                category_memory = category_memory.replace("'", "").split(": ")
                category_memory = (
                    category_memory[0].replace(
                        "object", preprocess._column.categories.dtype.name
                    )
                    + ": "
                    + category_memory[1]
                )
            lines = lines[:-1]
        if len(lines) > 1:
            if lines[-1].startswith("Name: "):
                lines = lines[:-1]
                lines.append("Name: %s" % str(self.name))
                if len(self) > len(preprocess):
                    lines[-1] = lines[-1] + ", Length: %d" % len(self)
                lines[-1] = lines[-1] + ", "
            elif lines[-1].startswith("Length: "):
                lines = lines[:-1]
                lines.append("Length: %d" % len(self))
                lines[-1] = lines[-1] + ", "
            else:
                lines = lines[:-1]
                lines[-1] = lines[-1] + "\n"
            lines[-1] = lines[-1] + "dtype: %s" % self.dtype
        else:
            lines = output.split(",")
            lines[-1] = " dtype: %s)" % self.dtype
            return ",".join(lines)
        if isinstance(preprocess._column, cudf.core.column.CategoricalColumn):
            lines.append(category_memory)
        return "\n".join(lines)

    def _binaryop(
        self, other, fn, fill_value=None, reflect=False, can_reindex=False
    ):
        if isinstance(other, cudf.DataFrame):
            return NotImplemented

        if isinstance(other, Series):
            if (
                not can_reindex
                and fn in cudf.utils.utils._EQUALITY_OPS
                and not self.index.equals(other.index)
            ):
                raise ValueError(
                    "Can only compare identically-labeled " "Series objects"
                )
            lhs, other = _align_indices([self, other], allow_non_unique=True)
        else:
            lhs = self

        return super()._binaryop(other, fn, fill_value, reflect, lhs)

    def add(self, other, fill_value=None, axis=0):
        """
        Addition of series and other, element-wise
        (binary operator add).

        Parameters
        ----------
        other : Series or scalar value
        fill_value : None or value
            Value to fill nulls with before computation. If data in both
            corresponding Series locations is null the result will be null

        Returns
        -------
        Series
            The result of the addition.

        Examples
        --------
        >>> import cudf
        >>> a = cudf.Series([1, 1, 1, None], index=['a', 'b', 'c', 'd'])
        >>> a
        a       1
        b       1
        c       1
        d    <NA>
        dtype: int64
        >>> b = cudf.Series([1, None, 1, None], index=['a', 'b', 'd', 'e'])
        >>> b
        a       1
        b    <NA>
        d       1
        e    <NA>
        dtype: int64
        >>> a.add(b)
        a       2
        b    <NA>
        c    <NA>
        d    <NA>
        e    <NA>
        dtype: int64
        >>> a.add(b, fill_value=0)
        a       2
        b       1
        c       1
        d       1
        e    <NA>
        dtype: int64
        """
        if axis != 0:
            raise NotImplementedError("Only axis=0 supported at this time.")
        return self._binaryop(other, "add", fill_value)

    def radd(self, other, fill_value=None, axis=0):
        """Addition of series and other, element-wise
        (binary operator radd).

        Parameters
        ----------
        other : Series or scalar value
        fill_value : None or value
            Value to fill nulls with before computation. If data in both
            corresponding Series locations is null the result will be null

        Returns
        -------
        Series
            The result of the operation.

        Examples
        --------
        >>> import cudf
        >>> a = cudf.Series([1, 2, 3, None], index=['a', 'b', 'c', 'd'])
        >>> a
        a       1
        b       2
        c       3
        d    <NA>
        dtype: int64
        >>> b = cudf.Series([1, None, 1, None], index=['a', 'b', 'd', 'e'])
        >>> b
        a       1
        b    <NA>
        d       1
        e    <NA>
        dtype: int64
        >>> a.add(b, fill_value=0)
        a       2
        b       2
        c       3
        d       1
        e    <NA>
        dtype: int64
        """
        if axis != 0:
            raise NotImplementedError("Only axis=0 supported at this time.")
        return self._binaryop(
            other, "add", fill_value=fill_value, reflect=True
        )

    def subtract(self, other, fill_value=None, axis=0):
        """Subtraction of series and other, element-wise
        (binary operator sub).

        Parameters
        ----------
        other : Series or scalar value
        fill_value : None or value
            Value to fill nulls with before computation. If data in both
            corresponding Series locations is null the result will be null

        Returns
        -------
        Series
            The result of the operation.

        Examples
        --------
        >>> import cudf
        >>> a = cudf.Series([10, 20, None, 30, None], index=['a', 'b', 'c', 'd', 'e'])
        >>> a
        a      10
        b      20
        c    <NA>
        d      30
        e    <NA>
        dtype: int64
        >>> b = cudf.Series([1, None, 2, 30], index=['a', 'c', 'b', 'd'])
        >>> b
        a       1
        c    <NA>
        b       2
        d      30
        dtype: int64
        >>> a.subtract(b, fill_value=2)
        a       9
        b      18
        c    <NA>
        d       0
        e    <NA>
        dtype: int64
        """  # noqa: E501
        if axis != 0:
            raise NotImplementedError("Only axis=0 supported at this time.")
        return self._binaryop(other, "sub", fill_value)

    sub = subtract

    def rsub(self, other, fill_value=None, axis=0):
        """Subtraction of series and other, element-wise
        (binary operator rsub).

        Parameters
        ----------
        other : Series or scalar value
        fill_value : None or value
            Value to fill nulls with before computation. If data in both
            corresponding Series locations is null the result will be null

        Returns
        -------
        Series
            The result of the operation.

        Examples
        --------
        >>> import cudf
        >>> a = cudf.Series([1, 2, 3, None], index=['a', 'b', 'c', 'd'])
        >>> a
        a       1
        b       2
        c       3
        d    <NA>
        dtype: int64
        >>> b = cudf.Series([1, None, 2, None], index=['a', 'b', 'd', 'e'])
        >>> b
        a       1
        b    <NA>
        d       2
        e    <NA>
        dtype: int64
        >>> a.rsub(b, fill_value=10)
        a       0
        b       8
        c       7
        d      -8
        e    <NA>
        dtype: int64
        """
        if axis != 0:
            raise NotImplementedError("Only axis=0 supported at this time.")
        return self._binaryop(other, "sub", fill_value, reflect=True)

    def multiply(self, other, fill_value=None, axis=0):
        """Multiplication of series and other, element-wise
        (binary operator mul).

        Parameters
        ----------
        other : Series or scalar value
        fill_value : None or value
            Value to fill nulls with before computation. If data in both
            corresponding Series locations is null the result will be null

        Returns
        -------
        Series
            The result of the operation.

        Examples
        --------
        >>> import cudf
        >>> a = cudf.Series([1, 2, 3, None], index=['a', 'b', 'c', 'd'])
        >>> a
        a       1
        b       2
        c       3
        d    <NA>
        dtype: int64
        >>> b = cudf.Series([1, None, 2, None], index=['a', 'b', 'd', 'e'])
        >>> b
        a       1
        b    <NA>
        d       2
        e    <NA>
        dtype: int64
        >>> a.multiply(b, fill_value=0)
        a       1
        b       0
        c       0
        d       0
        e    <NA>
        dtype: int64
        """
        if axis != 0:
            raise NotImplementedError("Only axis=0 supported at this time.")
        return self._binaryop(other, "mul", fill_value=fill_value)

    mul = multiply

    def rmul(self, other, fill_value=None, axis=0):
        """Multiplication of series and other, element-wise
        (binary operator rmul).

        Parameters
        ----------
        other : Series or scalar value
        fill_value : None or value
            Value to fill nulls with before computation. If data in both
            corresponding Series locations is null the result will be null

        Returns
        -------
        Series
            The result of the operation.

        Examples
        --------
        >>> import cudf
        >>> a = cudf.Series([10, 20, None, 30, 40], index=['a', 'b', 'c', 'd', 'e'])
        >>> a
        a      10
        b      20
        c    <NA>
        d      30
        e      40
        dtype: int64
        >>> b = cudf.Series([None, 1, 20, 5, 4], index=['a', 'b', 'd', 'e', 'f'])
        >>> b
        a    <NA>
        b       1
        d      20
        e       5
        f       4
        dtype: int64
        >>> a.rmul(b, fill_value=2)
        a      20
        b      20
        c    <NA>
        d     600
        e     200
        f       8
        dtype: int64
        """  # noqa: E501
        if axis != 0:
            raise NotImplementedError("Only axis=0 supported at this time.")
        return self._binaryop(other, "mul", fill_value, True)

    def mod(self, other, fill_value=None, axis=0):
        """Modulo of series and other, element-wise
        (binary operator mod).

        Parameters
        ----------
        other : Series or scalar value
        fill_value : None or value
            Value to fill nulls with before computation. If data in both
            corresponding Series locations is null the result will be null

        Returns
        -------
        Series
            The result of the operation.

        Examples
        --------
        >>> import cudf
        >>> series = cudf.Series([10, 20, 30])
        >>> series
        0    10
        1    20
        2    30
        dtype: int64
        >>> series.mod(4)
        0    2
        1    0
        2    2
        dtype: int64
        """
        if axis != 0:
            raise NotImplementedError("Only axis=0 supported at this time.")
        return self._binaryop(other, "mod", fill_value)

    def rmod(self, other, fill_value=None, axis=0):
        """Modulo of series and other, element-wise
        (binary operator rmod).

        Parameters
        ----------
        other : Series or scalar value
        fill_value : None or value
            Value to fill nulls with before computation. If data in both
            corresponding Series locations is null the result will be null

        Returns
        -------
        Series
            The result of the operation.

        Examples
        --------
        >>> import cudf
        >>> a = cudf.Series([10, 20, None, 30, 40], index=['a', 'b', 'c', 'd', 'e'])
        >>> a
        a      10
        b      20
        c    <NA>
        d      30
        e      40
        dtype: int64
        >>> b = cudf.Series([None, 1, 20, 5, 4], index=['a', 'b', 'd', 'e', 'f'])
        >>> b
        a    <NA>
        b       1
        d      20
        e       5
        f       4
        dtype: int64
        >>> a.rmod(b, fill_value=10)
        a       0
        b       1
        c    <NA>
        d      20
        e       5
        f       4
        dtype: int64
        """  # noqa: E501
        if axis != 0:
            raise NotImplementedError("Only axis=0 supported at this time.")
        return self._binaryop(other, "mod", fill_value, True)

    def pow(self, other, fill_value=None, axis=0):
        """Exponential power of series and other, element-wise
        (binary operator pow).

        Parameters
        ----------
        other : Series or scalar value
        fill_value : None or value
            Value to fill nulls with before computation. If data in both
            corresponding Series locations is null the result will be null

        Returns
        -------
        Series
            The result of the operation.

        Examples
        --------
        >>> import cudf
        >>> a = cudf.Series([1, 2, 3, None], index=['a', 'b', 'c', 'd'])
        >>> a
        a       1
        b       2
        c       3
        d    <NA>
        dtype: int64
        >>> b = cudf.Series([10, None, 12, None], index=['a', 'b', 'd', 'e'])
        >>> b
        a      10
        b    <NA>
        d      12
        e    <NA>
        dtype: int64
        >>> a.pow(b, fill_value=0)
        a       1
        b       1
        c       1
        d       0
        e    <NA>
        dtype: int64
        """
        if axis != 0:
            raise NotImplementedError("Only axis=0 supported at this time.")
        return self._binaryop(other, "pow", fill_value)

    def rpow(self, other, fill_value=None, axis=0):
        """Exponential power of series and other, element-wise
        (binary operator rpow).

        Parameters
        ----------
        other : Series or scalar value
        fill_value : None or value
            Value to fill nulls with before computation. If data in both
            corresponding Series locations is null the result will be null

        Returns
        -------
        Series
            The result of the operation.

        Examples
        --------
        >>> import cudf
        >>> a = cudf.Series([1, 2, 3, None], index=['a', 'b', 'c', 'd'])
        >>> a
        a       1
        b       2
        c       3
        d    <NA>
        dtype: int64
        >>> b = cudf.Series([10, None, 12, None], index=['a', 'b', 'd', 'e'])
        >>> b
        a      10
        b    <NA>
        d      12
        e    <NA>
        dtype: int64
        >>> a.rpow(b, fill_value=0)
        a      10
        b       0
        c       0
        d       1
        e    <NA>
        dtype: int64
        """
        if axis != 0:
            raise NotImplementedError("Only axis=0 supported at this time.")
        return self._binaryop(other, "pow", fill_value, True)

    def floordiv(self, other, fill_value=None, axis=0):
        """Integer division of series and other, element-wise
        (binary operator floordiv).

        Parameters
        ----------
        other : Series or scalar value
        fill_value : None or value
            Value to fill nulls with before computation. If data in both
            corresponding Series locations is null the result will be null

        Returns
        -------
        Series
            The result of the operation.

        Examples
        --------
        >>> import cudf
        >>> a = cudf.Series([1, 1, 1, None], index=['a', 'b', 'c', 'd'])
        >>> a
        a       1
        b       1
        c       1
        d    <NA>
        dtype: int64
        >>> b = cudf.Series([1, None, 1, None], index=['a', 'b', 'd', 'e'])
        >>> b
        a       1
        b    <NA>
        d       1
        e    <NA>
        dtype: int64
        >>> a.floordiv(b)
        a       1
        b    <NA>
        c    <NA>
        d    <NA>
        e    <NA>
        dtype: int64
        """
        if axis != 0:
            raise NotImplementedError("Only axis=0 supported at this time.")
        return self._binaryop(other, "floordiv", fill_value)

    def rfloordiv(self, other, fill_value=None, axis=0):
        """Integer division of series and other, element-wise
        (binary operator rfloordiv).

        Parameters
        ----------
        other : Series or scalar value
        fill_value : None or value
            Value to fill nulls with before computation. If data in both
            corresponding Series locations is null the result will be null

        Returns
        -------
        Series
            Result of the arithmetic operation.

        Examples
        --------
        >>> import cudf
        >>> s = cudf.Series([1, 2, 10, 17])
        >>> s
        0     1
        1     2
        2    10
        3    17
        dtype: int64
        >>> s.rfloordiv(100)
        0    100
        1     50
        2     10
        3      5
        dtype: int64
        >>> s = cudf.Series([10, 20, None])
        >>> s
        0      10
        1      20
        2    <NA>
        dtype: int64
        >>> s.rfloordiv(200)
        0      20
        1      10
        2    <NA>
        dtype: int64
        >>> s.rfloordiv(200, fill_value=2)
        0     20
        1     10
        2    100
        dtype: int64
        """
        if axis != 0:
            raise NotImplementedError("Only axis=0 supported at this time.")
        return self._binaryop(other, "floordiv", fill_value, True)

    def truediv(self, other, fill_value=None, axis=0):
        """Floating division of series and other, element-wise
        (binary operator truediv).

        Parameters
        ----------
        other : Series or scalar value
        fill_value : None or value
            Value to fill nulls with before computation. If data in both
            corresponding Series locations is null the result will be null

        Returns
        -------
        Series
            The reuslt of the operation.

        Examples
        --------
        >>> import cudf
        >>> a = cudf.Series([1, 10, 20, None], index=['a', 'b', 'c', 'd'])
        >>> a
        a       1
        b      10
        c      20
        d    <NA>
        dtype: int64
        >>> b = cudf.Series([1, None, 2, None], index=['a', 'b', 'd', 'e'])
        >>> b
        a       1
        b    <NA>
        d       2
        e    <NA>
        dtype: int64
        >>> a.truediv(b, fill_value=0)
        a     1.0
        b     Inf
        c     Inf
        d     0.0
        e    <NA>
        dtype: float64
        """
        if axis != 0:
            raise NotImplementedError("Only axis=0 supported at this time.")
        return self._binaryop(other, "truediv", fill_value)

    def rtruediv(self, other, fill_value=None, axis=0):
        """Floating division of series and other, element-wise
        (binary operator rtruediv).

        Parameters
        ----------
        other : Series or scalar value
        fill_value : None or value
            Value to fill nulls with before computation. If data in both
            corresponding Series locations is null the result will be null

        Returns
        -------
        Series
            The result of the operation.

        Examples
        --------
        >>> import cudf
        >>> a = cudf.Series([10, 20, None, 30], index=['a', 'b', 'c', 'd'])
        >>> a
        a      10
        b      20
        c    <NA>
        d      30
        dtype: int64
        >>> b = cudf.Series([1, None, 2, 3], index=['a', 'b', 'd', 'e'])
        >>> b
        a       1
        b    <NA>
        d       2
        e       3
        dtype: int64
        >>> a.rtruediv(b, fill_value=0)
        a            0.1
        b            0.0
        c           <NA>
        d    0.066666667
        e            Inf
        dtype: float64
        """
        if axis != 0:
            raise NotImplementedError("Only axis=0 supported at this time.")
        return self._binaryop(other, "truediv", fill_value, True)

    def logical_and(self, other):
        return self._binaryop(other, "l_and").astype(np.bool_)

    def remainder(self, other):
        return self._binaryop(other, "mod")

    def logical_or(self, other):
        return self._binaryop(other, "l_or").astype(np.bool_)

    def logical_not(self):
        return self._unaryop("not")

    def eq(self, other, fill_value=None, axis=0):
        """Equal to of series and other, element-wise
        (binary operator eq).

        Parameters
        ----------
        other : Series or scalar value
        fill_value : None or value
            Value to fill nulls with before computation. If data in both
            corresponding Series locations is null the result will be null

        Returns
        -------
        Series
            The result of the operation.

        Examples
        --------
        >>> import cudf
        >>> a = cudf.Series([1, 2, 3, None, 10, 20], index=['a', 'c', 'd', 'e', 'f', 'g'])
        >>> a
        a       1
        c       2
        d       3
        e    <NA>
        f      10
        g      20
        dtype: int64
        >>> b = cudf.Series([-10, 23, -1, None, None], index=['a', 'b', 'c', 'd', 'e'])
        >>> b
        a     -10
        b      23
        c      -1
        d    <NA>
        e    <NA>
        dtype: int64
        >>> a.eq(b, fill_value=2)
        a    False
        b    False
        c    False
        d    False
        e     <NA>
        f    False
        g    False
        dtype: bool
        """  # noqa: E501
        if axis != 0:
            raise NotImplementedError("Only axis=0 supported at this time.")
        return self._binaryop(
            other=other, fn="eq", fill_value=fill_value, can_reindex=True
        )

    def ne(self, other, fill_value=None, axis=0):
        """Not equal to of series and other, element-wise
        (binary operator ne).

        Parameters
        ----------
        other : Series or scalar value
        fill_value : None or value
            Value to fill nulls with before computation. If data in both
            corresponding Series locations is null the result will be null

        Returns
        -------
        Series
            The result of the operation.

        Examples
        --------
        >>> import cudf
        >>> a = cudf.Series([1, 2, 3, None, 10, 20], index=['a', 'c', 'd', 'e', 'f', 'g'])
        >>> a
        a       1
        c       2
        d       3
        e    <NA>
        f      10
        g      20
        dtype: int64
        >>> b = cudf.Series([-10, 23, -1, None, None], index=['a', 'b', 'c', 'd', 'e'])
        >>> b
        a     -10
        b      23
        c      -1
        d    <NA>
        e    <NA>
        dtype: int64
        >>> a.ne(b, fill_value=2)
        a    True
        b    True
        c    True
        d    True
        e    <NA>
        f    True
        g    True
        dtype: bool
        """  # noqa: E501
        if axis != 0:
            raise NotImplementedError("Only axis=0 supported at this time.")
        return self._binaryop(
            other=other, fn="ne", fill_value=fill_value, can_reindex=True
        )

    def lt(self, other, fill_value=None, axis=0):
        """Less than of series and other, element-wise
        (binary operator lt).

        Parameters
        ----------
        other : Series or scalar value
        fill_value : None or value
            Value to fill nulls with before computation. If data in both
            corresponding Series locations is null the result will be null

        Returns
        -------
        Series
            The result of the operation.

        Examples
        --------
        >>> import cudf
        >>> a = cudf.Series([1, 2, 3, None, 10, 20], index=['a', 'c', 'd', 'e', 'f', 'g'])
        >>> a
        a       1
        c       2
        d       3
        e    <NA>
        f      10
        g      20
        dtype: int64
        >>> b = cudf.Series([-10, 23, -1, None, None], index=['a', 'b', 'c', 'd', 'e'])
        >>> b
        a     -10
        b      23
        c      -1
        d    <NA>
        e    <NA>
        dtype: int64
        >>> a.lt(b, fill_value=-10)
        a    False
        b     True
        c    False
        d    False
        e     <NA>
        f    False
        g    False
        dtype: bool
        """  # noqa: E501
        if axis != 0:
            raise NotImplementedError("Only axis=0 supported at this time.")
        return self._binaryop(
            other=other, fn="lt", fill_value=fill_value, can_reindex=True
        )

    def le(self, other, fill_value=None, axis=0):
        """Less than or equal to of series and other, element-wise
        (binary operator le).

        Parameters
        ----------
        other : Series or scalar value
        fill_value : None or value
            Value to fill nulls with before computation. If data in both
            corresponding Series locations is null the result will be null

        Returns
        -------
        Series
            The result of the operation.

        Examples
        --------
        >>> import cudf
        >>> a = cudf.Series([1, 2, 3, None, 10, 20], index=['a', 'c', 'd', 'e', 'f', 'g'])
        >>> a
        a       1
        c       2
        d       3
        e    <NA>
        f      10
        g      20
        dtype: int64
        >>> b = cudf.Series([-10, 23, -1, None, None], index=['a', 'b', 'c', 'd', 'e'])
        >>> b
        a     -10
        b      23
        c      -1
        d    <NA>
        e    <NA>
        dtype: int64
        >>> a.le(b, fill_value=-10)
        a    False
        b     True
        c    False
        d    False
        e     <NA>
        f    False
        g    False
        dtype: bool
        """  # noqa: E501
        if axis != 0:
            raise NotImplementedError("Only axis=0 supported at this time.")
        return self._binaryop(
            other=other, fn="le", fill_value=fill_value, can_reindex=True
        )

    def gt(self, other, fill_value=None, axis=0):
        """Greater than of series and other, element-wise
        (binary operator gt).

        Parameters
        ----------
        other : Series or scalar value
        fill_value : None or value
            Value to fill nulls with before computation. If data in both
            corresponding Series locations is null the result will be null

        Returns
        -------
        Series
            The result of the operation.

        Examples
        --------
        >>> import cudf
        >>> a = cudf.Series([1, 2, 3, None, 10, 20], index=['a', 'c', 'd', 'e', 'f', 'g'])
        >>> a
        a       1
        c       2
        d       3
        e    <NA>
        f      10
        g      20
        dtype: int64
        >>> b = cudf.Series([-10, 23, -1, None, None], index=['a', 'b', 'c', 'd', 'e'])
        >>> b
        a     -10
        b      23
        c      -1
        d    <NA>
        e    <NA>
        dtype: int64
        >>> a.gt(b)
        a     True
        b    False
        c     True
        d    False
        e    False
        f    False
        g    False
        dtype: bool
        """  # noqa: E501
        if axis != 0:
            raise NotImplementedError("Only axis=0 supported at this time.")
        return self._binaryop(
            other=other, fn="gt", fill_value=fill_value, can_reindex=True
        )

    def ge(self, other, fill_value=None, axis=0):
        """Greater than or equal to of series and other, element-wise
        (binary operator ge).

        Parameters
        ----------
        other : Series or scalar value
        fill_value : None or value
            Value to fill nulls with before computation. If data in both
            corresponding Series locations is null the result will be null

        Returns
        -------
        Series
            The result of the operation.

        Examples
        --------
        >>> import cudf
        >>> a = cudf.Series([1, 2, 3, None, 10, 20], index=['a', 'c', 'd', 'e', 'f', 'g'])
        >>> a
        a       1
        c       2
        d       3
        e    <NA>
        f      10
        g      20
        dtype: int64
        >>> b = cudf.Series([-10, 23, -1, None, None], index=['a', 'b', 'c', 'd', 'e'])
        >>> b
        a     -10
        b      23
        c      -1
        d    <NA>
        e    <NA>
        dtype: int64
        >>> a.ge(b)
        a     True
        b    False
        c     True
        d    False
        e    False
        f    False
        g    False
        dtype: bool
        """  # noqa: E501
        if axis != 0:
            raise NotImplementedError("Only axis=0 supported at this time.")
        return self._binaryop(
            other=other, fn="ge", fill_value=fill_value, can_reindex=True
        )

    def __invert__(self):
        """Bitwise invert (~) for integral dtypes, logical NOT for bools."""
        if np.issubdtype(self.dtype, np.integer):
            return self._unaryop("invert")
        elif np.issubdtype(self.dtype, np.bool_):
            return self._unaryop("not")
        else:
            raise TypeError(
                f"Operation `~` not supported on {self.dtype.type.__name__}"
            )

    @copy_docstring(CategoricalAccessor.__init__)  # type: ignore
    @property
    def cat(self):
        return CategoricalAccessor(column=self._column, parent=self)

    @copy_docstring(StringMethods.__init__)  # type: ignore
    @property
    def str(self):
        return StringMethods(column=self._column, parent=self)

    @copy_docstring(ListMethods.__init__)  # type: ignore
    @property
    def list(self):
        return ListMethods(column=self._column, parent=self)

    @copy_docstring(StructMethods.__init__)  # type: ignore
    @property
    def struct(self):
        return StructMethods(column=self._column, parent=self)

    @property
    def dtype(self):
        """dtype of the Series"""
        return self._column.dtype

    @classmethod
    def _concat(cls, objs, axis=0, index=True):
        # Concatenate index if not provided
        if index is True:
            if isinstance(objs[0].index, cudf.MultiIndex):
                index = cudf.MultiIndex._concat([o.index for o in objs])
            else:
                index = Index._concat([o.index for o in objs])

        names = {obj.name for obj in objs}
        if len(names) == 1:
            [name] = names
        else:
            name = None

        if len(objs) > 1:
            dtype_mismatch = False
            for obj in objs[1:]:
                if (
                    obj.null_count == len(obj)
                    or len(obj) == 0
                    or isinstance(
                        obj._column, cudf.core.column.CategoricalColumn
                    )
                    or isinstance(
                        objs[0]._column, cudf.core.column.CategoricalColumn
                    )
                ):
                    continue

                if (
                    not dtype_mismatch
                    and (
                        not isinstance(
                            objs[0]._column, cudf.core.column.CategoricalColumn
                        )
                        and not isinstance(
                            obj._column, cudf.core.column.CategoricalColumn
                        )
                    )
                    and objs[0].dtype != obj.dtype
                ):
                    dtype_mismatch = True

                if is_mixed_with_object_dtype(objs[0], obj):
                    raise TypeError(
                        "cudf does not support mixed types, please type-cast "
                        "both series to same dtypes."
                    )

            if dtype_mismatch:
                common_dtype = find_common_type([obj.dtype for obj in objs])
                objs = [obj.astype(common_dtype) for obj in objs]

        col = _concat_columns([o._column for o in objs])

        if isinstance(col, cudf.core.column.DecimalColumn):
            col = col._with_type_metadata(objs[0]._column.dtype)

        return cls(data=col, index=index, name=name)

    @property
    def valid_count(self):
        """Number of non-null values"""
        return self._column.valid_count

    @property
    def null_count(self):
        """Number of null values"""
        return self._column.null_count

    @property
    def nullable(self):
        """A boolean indicating whether a null-mask is needed"""
        return self._column.nullable

    @property
    def has_nulls(self):
        """
        Indicator whether Series contains null values.

        Returns
        -------
        out : bool
            If Series has atleast one null value, return True, if not
            return False.

        Examples
        --------
        >>> import cudf
        >>> series = cudf.Series([1, 2, None, 3, 4])
        >>> series
        0       1
        1       2
        2    <NA>
        3       3
        4       4
        dtype: int64
        >>> series.has_nulls
        True
        >>> series.dropna().has_nulls
        False
        """
        return self._column.has_nulls

    def dropna(self, axis=0, inplace=False, how=None):
        """
        Return a Series with null values removed.

        Parameters
        ----------
        axis : {0 or ‘index’}, default 0
            There is only one axis to drop values from.
        inplace : bool, default False
            If True, do operation inplace and return None.
        how : str, optional
            Not in use. Kept for compatibility.

        Returns
        -------
        Series
            Series with null entries dropped from it.

        See Also
        --------
        Series.isna : Indicate null values.

        Series.notna : Indicate non-null values.

        Series.fillna : Replace null values.

        cudf.core.dataframe.DataFrame.dropna : Drop rows or columns which
            contain null values.

        cudf.core.index.Index.dropna : Drop null indices.

        Examples
        --------
        >>> import cudf
        >>> ser = cudf.Series([1, 2, None])
        >>> ser
        0       1
        1       2
        2    null
        dtype: int64

        Drop null values from a Series.

        >>> ser.dropna()
        0    1
        1    2
        dtype: int64

        Keep the Series with valid entries in the same variable.

        >>> ser.dropna(inplace=True)
        >>> ser
        0    1
        1    2
        dtype: int64

        Empty strings are not considered null values.
        `None` is considered a null value.

        >>> ser = cudf.Series(['', None, 'abc'])
        >>> ser
        0
        1    <NA>
        2     abc
        dtype: object
        >>> ser.dropna()
        0
        2    abc
        dtype: object
        """
        if axis not in (0, "index"):
            raise ValueError(
                "Series.dropna supports only one axis to drop values from"
            )

        result = super().dropna(axis=axis)

        return self._mimic_inplace(result, inplace=inplace)

    def drop_duplicates(self, keep="first", inplace=False, ignore_index=False):
        """
        Return Series with duplicate values removed.

        Parameters
        ----------
        keep : {'first', 'last', ``False``}, default 'first'
            Method to handle dropping duplicates:

            - 'first' : Drop duplicates except for the first occurrence.
            - 'last' : Drop duplicates except for the last occurrence.
            - ``False`` : Drop all duplicates.

        inplace : bool, default ``False``
            If ``True``, performs operation inplace and returns None.

        Returns
        -------
        Series or None
            Series with duplicates dropped or None if ``inplace=True``.

        Examples
        --------
        >>> s = cudf.Series(['lama', 'cow', 'lama', 'beetle', 'lama', 'hippo'],
        ...               name='animal')
        >>> s
        0      lama
        1       cow
        2      lama
        3    beetle
        4      lama
        5     hippo
        Name: animal, dtype: object

        With the `keep` parameter, the selection behaviour of duplicated
        values can be changed. The value ‘first’ keeps the first
        occurrence for each set of duplicated entries.
        The default value of keep is ‘first’. Note that order of
        the rows being returned is not guaranteed
        to be sorted.

        >>> s.drop_duplicates()
        3    beetle
        1       cow
        5     hippo
        0      lama
        Name: animal, dtype: object

        The value ‘last’ for parameter `keep` keeps the last occurrence
        for each set of duplicated entries.

        >>> s.drop_duplicates(keep='last')
        3    beetle
        1       cow
        5     hippo
        4      lama
        Name: animal, dtype: object

        The value `False` for parameter `keep` discards all sets
        of duplicated entries. Setting the value of ‘inplace’ to
        `True` performs the operation inplace and returns `None`.

        >>> s.drop_duplicates(keep=False, inplace=True)
        >>> s
        3    beetle
        1       cow
        5     hippo
        Name: animal, dtype: object
        """
        result = super().drop_duplicates(keep=keep, ignore_index=ignore_index)

        return self._mimic_inplace(result, inplace=inplace)

    def fill(self, fill_value, begin=0, end=-1, inplace=False):
        return self._fill([fill_value], begin, end, inplace)

    def fillna(
        self, value=None, method=None, axis=None, inplace=False, limit=None
    ):
        if isinstance(value, pd.Series):
            value = Series.from_pandas(value)

        if not (is_scalar(value) or isinstance(value, (abc.Mapping, Series))):
            raise TypeError(
                f'"value" parameter must be a scalar, dict '
                f"or Series, but you passed a "
                f'"{type(value).__name__}"'
            )

        if isinstance(value, (abc.Mapping, Series)):
            value = Series(value)
            if not self.index.equals(value.index):
                value = value.reindex(self.index)
            value = value._column

        return super().fillna(
            value=value, method=method, axis=axis, inplace=inplace, limit=limit
        )

    def to_array(self, fillna=None):
        """Get a dense numpy array for the data.

        Parameters
        ----------
        fillna : str or None
            Defaults to None, which will skip null values.
            If it equals "pandas", null values are filled with NaNs.
            Non integral dtype is promoted to np.float64.

        Returns
        -------
        numpy.ndarray
            A numpy array representation of the elements in the Series.

        Notes
        -----
        If ``fillna`` is ``None``, null values are skipped.  Therefore, the
        output size could be smaller.

        Examples
        --------
        >>> import cudf
        >>> series = cudf.Series([10, 11, 12, 13, 14])
        >>> series
        0    10
        1    11
        2    12
        3    13
        4    14
        dtype: int64
        >>> array = series.to_array()
        >>> array
        array([10, 11, 12, 13, 14])
        >>> type(array)
        <class 'numpy.ndarray'>
        """
        return self._column.to_array(fillna=fillna)

    def nans_to_nulls(self):
        """
        Convert nans (if any) to nulls

        Returns
        -------
        Series

        Examples
        --------
        >>> import cudf
        >>> import numpy as np
        >>> series = cudf.Series([1, 2, np.nan, None, 10], nan_as_null=False)
        >>> series
        0     1.0
        1     2.0
        2     NaN
        3    <NA>
        4    10.0
        dtype: float64
        >>> series.nans_to_nulls()
        0     1.0
        1     2.0
        2    <NA>
        3    <NA>
        4    10.0
        dtype: float64
        """
        result_col = self._column.nans_to_nulls()
        return self._copy_construct(data=result_col)

    def all(self, axis=0, bool_only=None, skipna=True, level=None, **kwargs):
        """
        Return whether all elements are True in Series.

        Parameters
        ----------

        skipna : bool, default True
            Exclude NA/null values. If the entire row/column is NA and
            skipna is True, then the result will be True, as for an
            empty row/column.
            If skipna is False, then NA are treated as True, because
            these are not equal to zero.

        Returns
        -------
        scalar

        Notes
        -----
        Parameters currently not supported are `axis`, `bool_only`, `level`.

        Examples
        --------
        >>> import cudf
        >>> ser = cudf.Series([1, 5, 2, 4, 3])
        >>> ser.all()
        True
        """

        if axis not in (None, 0):
            raise NotImplementedError("axis parameter is not implemented yet")

        if level is not None:
            raise NotImplementedError("level parameter is not implemented yet")

        if bool_only not in (None, True):
            raise NotImplementedError(
                "bool_only parameter is not implemented yet"
            )

        if skipna:
            result_series = self.nans_to_nulls()
            if len(result_series) == result_series.null_count:
                return True
        else:
            result_series = self
        return result_series._column.all()

    def any(self, axis=0, bool_only=None, skipna=True, level=None, **kwargs):
        """
        Return whether any elements is True in Series.

        Parameters
        ----------

        skipna : bool, default True
            Exclude NA/null values. If the entire row/column is NA and
            skipna is True, then the result will be False, as for an
            empty row/column.
            If skipna is False, then NA are treated as True, because
            these are not equal to zero.

        Returns
        -------
        scalar

        Notes
        -----
        Parameters currently not supported are `axis`, `bool_only`, `level`.

        Examples
        --------
        >>> import cudf
        >>> ser = cudf.Series([1, 5, 2, 4, 3])
        >>> ser.any()
        True
        """

        if axis not in (None, 0):
            raise NotImplementedError("axis parameter is not implemented yet")

        if level is not None:
            raise NotImplementedError("level parameter is not implemented yet")

        if bool_only not in (None, True):
            raise NotImplementedError(
                "bool_only parameter is not implemented yet"
            )

        skipna = False if skipna is None else skipna

        if skipna is False and self.has_nulls:
            return True

        if skipna:
            result_series = self.nans_to_nulls()
            if len(result_series) == result_series.null_count:
                return False

        else:
            result_series = self

        return result_series._column.any()

    def to_pandas(self, index=True, nullable=False, **kwargs):
        """
        Convert to a Pandas Series.

        Parameters
        ----------
        index : Boolean, Default True
            If ``index`` is ``True``, converts the index of cudf.Series
            and sets it to the pandas.Series. If ``index`` is ``False``,
            no index conversion is performed and pandas.Series will assign
            a default index.
        nullable : Boolean, Default False
            If ``nullable`` is ``True``, the resulting series will be
            having a corresponding nullable Pandas dtype. If ``nullable``
            is ``False``, the resulting series will either convert null
            values to ``np.nan`` or ``None`` depending on the dtype.

        Returns
        -------
        out : Pandas Series

        Examples
        --------
        >>> import cudf
        >>> ser = cudf.Series([-3, 2, 0])
        >>> pds = ser.to_pandas()
        >>> pds
        0   -3
        1    2
        2    0
        dtype: int64
        >>> type(pds)
        <class 'pandas.core.series.Series'>

        ``nullable`` parameter can be used to control
        whether dtype can be Pandas Nullable or not:

        >>> ser = cudf.Series([10, 20, None, 30])
        >>> ser
        0      10
        1      20
        2    <NA>
        3      30
        dtype: int64
        >>> ser.to_pandas(nullable=True)
        0      10
        1      20
        2    <NA>
        3      30
        dtype: Int64
        >>> ser.to_pandas(nullable=False)
        0    10.0
        1    20.0
        2     NaN
        3    30.0
        dtype: float64
        """
        if index is True:
            index = self.index.to_pandas()
        s = self._column.to_pandas(index=index, nullable=nullable)
        s.name = self.name
        return s

    @property
    def data(self):
        """The gpu buffer for the data

        Returns
        -------
        out : The GPU buffer of the Series.

        Examples
        --------
        >>> import cudf
        >>> series = cudf.Series([1, 2, 3, 4])
        >>> series
        0    1
        1    2
        2    3
        3    4
        dtype: int64
        >>> series.data
        <cudf.core.buffer.Buffer object at 0x7f23c192d110>
        >>> series.data.to_host_array()
        array([1, 0, 0, 0, 0, 0, 0, 0, 2, 0, 0, 0, 0, 0, 0, 0, 3, 0, 0, 0, 0, 0,
               0, 0, 4, 0, 0, 0, 0, 0, 0, 0], dtype=uint8)
        """  # noqa: E501
        return self._column.data

    @property
    def index(self):
        """The index object
        """
        return self._index

    @index.setter
    def index(self, _index):
        self._index = as_index(_index)

    @property
    def loc(self):
        """
        Select values by label.

        See also
        --------
        cudf.core.dataframe.DataFrame.loc

        Examples
        --------
        >>> import cudf
        >>> series = cudf.Series([10, 11, 12], index=['a', 'b', 'c'])
        >>> series
        a    10
        b    11
        c    12
        dtype: int64
        >>> series.loc['b']
        11
        """
        return _SeriesLocIndexer(self)

    @property
    def iloc(self):
        """
        Select values by position.

        See also
        --------
        cudf.core.dataframe.DataFrame.iloc

        Examples
        --------
        >>> import cudf
        >>> s = cudf.Series([10, 20, 30])
        >>> s
        0    10
        1    20
        2    30
        dtype: int64
        >>> s.iloc[2]
        30
        """
        return _SeriesIlocIndexer(self)

    @property
    def nullmask(self):
        """The gpu buffer for the null-mask
        """
        return cudf.Series(self._column.nullmask)

    def as_mask(self):
        """Convert booleans to bitmask

        Returns
        -------
        device array

        Examples
        --------
        >>> import cudf
        >>> s = cudf.Series([True, False, True])
        >>> s.as_mask()
        <cudf.core.buffer.Buffer object at 0x7f23c3eed0d0>
        >>> s.as_mask().to_host_array()
        array([  5,   0,   0,   0,   0,   0,   0,   0,   1,   0,   0,   0,   0,
                 0,   0,   0,   2,   0,   0,   0,   0,   0,   0,   0, 181, 164,
               188,   1,   0,   0,   0,   0, 255, 255, 255, 255, 255, 255, 255,
               127, 253, 214,  62, 241,   1,   0,   0,   0,   0,   0,   0,   0,
                 0,   0,   0,   0,   0,   0,   0,   0,   0,   0,   0,   0],
             dtype=uint8)
        """
        if not is_bool_dtype(self.dtype):
            raise TypeError(
                f"Series must of boolean dtype, found: {self.dtype}"
            )

        return self._column.as_mask()

    def astype(self, dtype, copy=False, errors="raise"):
        """
        Cast the Series to the given dtype

        Parameters
        ----------

        dtype : data type, or dict of column name -> data type
            Use a numpy.dtype or Python type to cast Series object to
            the same type. Alternatively, use {col: dtype, ...}, where col is a
            series name and dtype is a numpy.dtype or Python type to cast to.
        copy : bool, default False
            Return a deep-copy when ``copy=True``. Note by default
            ``copy=False`` setting is used and hence changes to
            values then may propagate to other cudf objects.
        errors : {'raise', 'ignore', 'warn'}, default 'raise'
            Control raising of exceptions on invalid data for provided dtype.

            - ``raise`` : allow exceptions to be raised
            - ``ignore`` : suppress exceptions. On error return original
              object.
            - ``warn`` : prints last exceptions as warnings and
              return original object.

        Returns
        -------
        out : Series
            Returns ``self.copy(deep=copy)`` if ``dtype`` is the same
            as ``self.dtype``.

        Examples
        --------
        >>> import cudf
        >>> series = cudf.Series([1, 2], dtype='int32')
        >>> series
        0    1
        1    2
        dtype: int32
        >>> series.astype('int64')
        0    1
        1    2
        dtype: int64

        Convert to categorical type:

        >>> series.astype('category')
        0    1
        1    2
        dtype: category
        Categories (2, int64): [1, 2]

        Convert to ordered categorical type with custom ordering:

        >>> cat_dtype = cudf.CategoricalDtype(categories=[2, 1], ordered=True)
        >>> series.astype(cat_dtype)
        0    1
        1    2
        dtype: category
        Categories (2, int64): [2 < 1]

        Note that using ``copy=False`` (enabled by default)
        and changing data on a new Series will
        propagate changes:

        >>> s1 = cudf.Series([1, 2])
        >>> s1
        0    1
        1    2
        dtype: int64
        >>> s2 = s1.astype('int64', copy=False)
        >>> s2[0] = 10
        >>> s1
        0    10
        1     2
        dtype: int64
        """
        if errors not in ("ignore", "raise", "warn"):
            raise ValueError("invalid error value specified")

        if is_dict_like(dtype):
            if len(dtype) > 1 or self.name not in dtype:
                raise KeyError(
                    "Only the Series name can be used for "
                    "the key in Series dtype mappings."
                )
            dtype = dtype[self.name]

        if is_dtype_equal(dtype, self.dtype):
            return self.copy(deep=copy)
        try:
            data = self._column.astype(dtype)

            return self._copy_construct(
                data=data.copy(deep=True) if copy else data, index=self.index
            )

        except Exception as e:
            if errors == "raise":
                raise e
            elif errors == "warn":
                import traceback

                tb = traceback.format_exc()
                warnings.warn(tb)
            elif errors == "ignore":
                pass
            return self

    def argsort(self, ascending=True, na_position="last"):
        """Returns a Series of int64 index that will sort the series.

        Uses Thrust sort.

        Returns
        -------
        result: Series

        Examples
        --------
        >>> import cudf
        >>> s = cudf.Series([3, 1, 2])
        >>> s
        0    3
        1    1
        2    2
        dtype: int64
        >>> s.argsort()
        0    1
        1    2
        2    0
        dtype: int32
        >>> s[s.argsort()]
        1    1
        2    2
        0    3
        dtype: int64
        """
        return self._sort(ascending=ascending, na_position=na_position)[1]

    def sort_index(self, ascending=True):
        """
        Sort by the index.

        Parameters
        ----------
        ascending : bool, default True
            Sort ascending vs. descending.

        Returns
        -------
        Series
            The original Series sorted by the labels.

        Examples
        --------
        >>> import cudf
        >>> series = cudf.Series(['a', 'b', 'c', 'd'], index=[3, 2, 1, 4])
        >>> series
        3    a
        2    b
        1    c
        4    d
        dtype: object
        >>> series.sort_index()
        1    c
        2    b
        3    a
        4    d
        dtype: object

        Sort Descending

        >>> series.sort_index(ascending=False)
        4    d
        3    a
        2    b
        1    c
        dtype: object
        """
        inds = self.index.argsort(ascending=ascending)
        return self.take(inds)

    def sort_values(
        self,
        axis=0,
        ascending=True,
        inplace=False,
        kind="quicksort",
        na_position="last",
        ignore_index=False,
    ):
        """
        Sort by the values.

        Sort a Series in ascending or descending order by some criterion.

        Parameters
        ----------
        ascending : bool, default True
            If True, sort values in ascending order, otherwise descending.
        na_position : {‘first’, ‘last’}, default ‘last’
            'first' puts nulls at the beginning, 'last' puts nulls at the end.
        ignore_index : bool, default False
            If True, index will not be sorted.

        Returns
        -------
        sorted_obj : cuDF Series

        Notes
        -----
        Difference from pandas:
          * Not supporting: `inplace`, `kind`

        Examples
        --------
        >>> import cudf
        >>> s = cudf.Series([1, 5, 2, 4, 3])
        >>> s.sort_values()
        0    1
        2    2
        4    3
        3    4
        1    5
        dtype: int64
        """

        if inplace:
            raise NotImplementedError("`inplace` not currently implemented.")
        if kind != "quicksort":
            raise NotImplementedError("`kind` not currently implemented.")
        if axis != 0:
            raise NotImplementedError("`axis` not currently implemented.")

        if len(self) == 0:
            return self
        vals, inds = self._sort(ascending=ascending, na_position=na_position)
        if not ignore_index:
            index = self.index.take(inds)
        else:
            index = self.index
        return vals.set_index(index)

    def _n_largest_or_smallest(self, largest, n, keep):
        direction = largest
        if keep == "first":
            if n < 0:
                n = 0
            return self.sort_values(ascending=not direction).head(n)
        elif keep == "last":
            data = self.sort_values(ascending=direction)
            if n <= 0:
                data = data[-n:-n]
            else:
                data = data.tail(n)
            return data.reverse()
        else:
            raise ValueError('keep must be either "first", "last"')

    def nlargest(self, n=5, keep="first"):
        """Returns a new Series of the *n* largest element.

        Parameters
        ----------
        n : int, default 5
            Return this many descending sorted values.
        keep : {'first', 'last'}, default 'first'
            When there are duplicate values that cannot all fit in a
            Series of `n` elements:

            - ``first`` : return the first `n` occurrences in order
              of appearance.
            - ``last`` : return the last `n` occurrences in reverse
              order of appearance.

        Returns
        -------
        Series
            The `n` largest values in the Series, sorted in decreasing order.

        Examples
        --------
        >>> import cudf
        >>> countries_population = {"Italy": 59000000, "France": 65000000,
        ...                         "Malta": 434000, "Maldives": 434000,
        ...                         "Brunei": 434000, "Iceland": 337000,
        ...                         "Nauru": 11300, "Tuvalu": 11300,
        ...                         "Anguilla": 11300, "Montserrat": 5200}
        >>> series = cudf.Series(countries_population)
        >>> series
        Italy         59000000
        France        65000000
        Malta           434000
        Maldives        434000
        Brunei          434000
        Iceland         337000
        Nauru            11300
        Tuvalu           11300
        Anguilla         11300
        Montserrat        5200
        dtype: int64
        >>> series.nlargest()
        France      65000000
        Italy       59000000
        Malta         434000
        Maldives      434000
        Brunei        434000
        dtype: int64
        >>> series.nlargest(3)
        France    65000000
        Italy     59000000
        Malta       434000
        dtype: int64
        >>> series.nlargest(3, keep='last')
        France    65000000
        Italy     59000000
        Brunei      434000
        dtype: int64
        """
        return self._n_largest_or_smallest(n=n, keep=keep, largest=True)

    def nsmallest(self, n=5, keep="first"):
        """
        Returns a new Series of the *n* smallest element.

        Parameters
        ----------
        n : int, default 5
            Return this many ascending sorted values.
        keep : {'first', 'last'}, default 'first'
            When there are duplicate values that cannot all fit in a
            Series of `n` elements:

            - ``first`` : return the first `n` occurrences in order
              of appearance.
            - ``last`` : return the last `n` occurrences in reverse
              order of appearance.

        Returns
        -------
        Series
            The `n` smallest values in the Series, sorted in increasing order.

        Examples
        --------
        >>> import cudf
        >>> countries_population = {"Italy": 59000000, "France": 65000000,
        ...                         "Brunei": 434000, "Malta": 434000,
        ...                         "Maldives": 434000, "Iceland": 337000,
        ...                         "Nauru": 11300, "Tuvalu": 11300,
        ...                         "Anguilla": 11300, "Montserrat": 5200}
        >>> s = cudf.Series(countries_population)
        >>> s
        Italy       59000000
        France      65000000
        Brunei        434000
        Malta         434000
        Maldives      434000
        Iceland       337000
        Nauru          11300
        Tuvalu         11300
        Anguilla       11300
        Montserrat      5200
        dtype: int64

        The `n` smallest elements where ``n=5`` by default.

        >>> s.nsmallest()
        Montserrat    5200
        Nauru        11300
        Tuvalu       11300
        Anguilla     11300
        Iceland     337000
        dtype: int64

        The `n` smallest elements where ``n=3``. Default `keep` value is
        'first' so Nauru and Tuvalu will be kept.

        >>> s.nsmallest(3)
        Montserrat   5200
        Nauru       11300
        Tuvalu      11300
        dtype: int64

        The `n` smallest elements where ``n=3`` and keeping the last
        duplicates. Anguilla and Tuvalu will be kept since they are the last
        with value 11300 based on the index order.

        >>> s.nsmallest(3, keep='last')
        Montserrat   5200
        Anguilla    11300
        Tuvalu      11300
        dtype: int64
        """
        return self._n_largest_or_smallest(n=n, keep=keep, largest=False)

    def _sort(self, ascending=True, na_position="last"):
        """
        Sort by values

        Returns
        -------
        2-tuple of key and index
        """
        col_keys, col_inds = self._column.sort_by_values(
            ascending=ascending, na_position=na_position
        )
        sr_keys = self._copy_construct(data=col_keys)
        sr_inds = self._copy_construct(data=col_inds)
        return sr_keys, sr_inds

    def replace(
        self,
        to_replace=None,
        value=None,
        inplace=False,
        limit=None,
        regex=False,
        method=None,
    ):
        """
        Replace values given in ``to_replace`` with ``value``.

        Parameters
        ----------
        to_replace : numeric, str or list-like
            Value(s) to replace.

            * numeric or str:
                - values equal to ``to_replace`` will be replaced
                  with ``value``
            * list of numeric or str:
                - If ``value`` is also list-like, ``to_replace`` and
                  ``value`` must be of same length.
            * dict:
                - Dicts can be used to specify different replacement values
                  for different existing values. For example, {'a': 'b',
                  'y': 'z'} replaces the value ‘a’ with ‘b’ and
                  ‘y’ with ‘z’.
                  To use a dict in this way the ``value`` parameter should
                  be ``None``.
        value : scalar, dict, list-like, str, default None
            Value to replace any values matching ``to_replace`` with.
        inplace : bool, default False
            If True, in place.

        See also
        --------
        Series.fillna

        Raises
        ------
        TypeError
            - If ``to_replace`` is not a scalar, array-like, dict, or None
            - If ``to_replace`` is a dict and value is not a list, dict,
              or Series
        ValueError
            - If a list is passed to ``to_replace`` and ``value`` but they
              are not the same length.

        Returns
        -------
        result : Series
            Series after replacement. The mask and index are preserved.

        Notes
        -----
        Parameters that are currently not supported are: `limit`, `regex`,
        `method`

        Examples
        --------

        Scalar ``to_replace`` and ``value``

        >>> import cudf
        >>> s = cudf.Series([0, 1, 2, 3, 4])
        >>> s
        0    0
        1    1
        2    2
        3    3
        4    4
        dtype: int64
        >>> s.replace(0, 5)
        0    5
        1    1
        2    2
        3    3
        4    4
        dtype: int64

        List-like ``to_replace``

        >>> s.replace([1, 2], 10)
        0     0
        1    10
        2    10
        3     3
        4     4
        dtype: int64

        dict-like ``to_replace``

        >>> s.replace({1:5, 3:50})
        0     0
        1     5
        2     2
        3    50
        4     4
        dtype: int64
        >>> s = cudf.Series(['b', 'a', 'a', 'b', 'a'])
        >>> s
        0     b
        1     a
        2     a
        3     b
        4     a
        dtype: object
        >>> s.replace({'a': None})
        0       b
        1    <NA>
        2    <NA>
        3       b
        4    <NA>
        dtype: object

        If there is a mimatch in types of the values in
        ``to_replace`` & ``value`` with the actual series, then
        cudf exhibits different behaviour with respect to pandas
        and the pairs are ignored silently:

        >>> s = cudf.Series(['b', 'a', 'a', 'b', 'a'])
        >>> s
        0    b
        1    a
        2    a
        3    b
        4    a
        dtype: object
        >>> s.replace('a', 1)
        0    b
        1    a
        2    a
        3    b
        4    a
        dtype: object
        >>> s.replace(['a', 'c'], [1, 2])
        0    b
        1    a
        2    a
        3    b
        4    a
        dtype: object
        """
        if limit is not None:
            raise NotImplementedError("limit parameter is not implemented yet")

        if regex:
            raise NotImplementedError("regex parameter is not implemented yet")

        if method not in ("pad", None):
            raise NotImplementedError(
                "method parameter is not implemented yet"
            )

        if is_dict_like(to_replace) and value is not None:
            raise ValueError(
                "Series.replace cannot use dict-like to_replace and non-None "
                "value"
            )

        result = super().replace(to_replace=to_replace, replacement=value)

        return self._mimic_inplace(result, inplace=inplace)

    def update(self, other):
        """
        Modify Series in place using values from passed Series.
        Uses non-NA values from passed Series to make updates. Aligns
        on index.

        Parameters
        ----------
        other : Series, or object coercible into Series

        Examples
        --------
        >>> import cudf
        >>> s = cudf.Series([1, 2, 3])
        >>> s
        0    1
        1    2
        2    3
        dtype: int64
        >>> s.update(cudf.Series([4, 5, 6]))
        >>> s
        0    4
        1    5
        2    6
        dtype: int64
        >>> s = cudf.Series(['a', 'b', 'c'])
        >>> s
        0    a
        1    b
        2    c
        dtype: object
        >>> s.update(cudf.Series(['d', 'e'], index=[0, 2]))
        >>> s
        0    d
        1    b
        2    e
        dtype: object
        >>> s = cudf.Series([1, 2, 3])
        >>> s
        0    1
        1    2
        2    3
        dtype: int64
        >>> s.update(cudf.Series([4, 5, 6, 7, 8]))
        >>> s
        0    4
        1    5
        2    6
        dtype: int64

        If ``other`` contains NaNs the corresponding values are not updated
        in the original Series.

        >>> s = cudf.Series([1, 2, 3])
        >>> s
        0    1
        1    2
        2    3
        dtype: int64
        >>> s.update(cudf.Series([4, np.nan, 6], nan_as_null=False))
        >>> s
        0    4
        1    2
        2    6
        dtype: int64

        ``other`` can also be a non-Series object type
        that is coercible into a Series

        >>> s = cudf.Series([1, 2, 3])
        >>> s
        0    1
        1    2
        2    3
        dtype: int64
        >>> s.update([4, np.nan, 6])
        >>> s
        0    4
        1    2
        2    6
        dtype: int64
        >>> s = cudf.Series([1, 2, 3])
        >>> s
        0    1
        1    2
        2    3
        dtype: int64
        >>> s.update({1: 9})
        >>> s
        0    1
        1    9
        2    3
        dtype: int64
        """

        if not isinstance(other, cudf.Series):
            other = cudf.Series(other)

        if not self.index.equals(other.index):
            other = other.reindex(index=self.index)
        mask = other.notna()

        self.mask(mask, other, inplace=True)

    def reverse(self):
        """
        Reverse the Series

        Returns
        -------
        Series
            A reversed Series.

        Examples
        --------
        >>> import cudf
        >>> series = cudf.Series([1, 2, 3, 4, 5, 6])
        >>> series
        0    1
        1    2
        2    3
        3    4
        4    5
        5    6
        dtype: int64
        >>> series.reverse()
        5    6
        4    5
        3    4
        2    3
        1    2
        0    1
        dtype: int64
        """
        rinds = column.arange((self._column.size - 1), -1, -1, dtype=np.int32)
        col = self._column[rinds]
        index = self.index._values[rinds]
        return self._copy_construct(data=col, index=index)

    def one_hot_encoding(self, cats, dtype="float64"):
        """Perform one-hot-encoding

        Parameters
        ----------
        cats : sequence of values
                values representing each category.
        dtype : numpy.dtype
                specifies the output dtype.

        Returns
        -------
        Sequence
            A sequence of new series for each category. Its length is
            determined by the length of ``cats``.

        Examples
        --------
        >>> import cudf
        >>> s = cudf.Series(['a', 'b', 'c', 'a'])
        >>> s
        0    a
        1    b
        2    c
        3    a
        dtype: object
        >>> s.one_hot_encoding(['a', 'c', 'b'])
        [0    1.0
        1    0.0
        2    0.0
        3    1.0
        dtype: float64, 0    0.0
        1    0.0
        2    1.0
        3    0.0
        dtype: float64, 0    0.0
        1    1.0
        2    0.0
        3    0.0
        dtype: float64]
        """
        if hasattr(cats, "to_arrow"):
            cats = cats.to_pandas()
        else:
            cats = pd.Series(cats, dtype="object")
        dtype = np.dtype(dtype)

        def encode(cat):
            if cat is None:
                if self.dtype.kind == "f":
                    # Need to ignore `np.nan` values incase
                    # of a float column
                    return self.__class__(
                        libcudf.unary.is_null((self._column))
                    )
                else:
                    return self.isnull()
            elif np.issubdtype(type(cat), np.floating) and np.isnan(cat):
                return self.__class__(libcudf.unary.is_nan(self._column))
            else:
                return (self == cat).fillna(False)

        return [encode(cat).astype(dtype) for cat in cats]

    def label_encoding(self, cats, dtype=None, na_sentinel=-1):
        """Perform label encoding

        Parameters
        ----------
        values : sequence of input values
        dtype : numpy.dtype; optional
            Specifies the output dtype.  If `None` is given, the
            smallest possible integer dtype (starting with np.int8)
            is used.
        na_sentinel : number, default -1
            Value to indicate missing category.

        Returns
        -------
        A sequence of encoded labels with value between 0 and n-1 classes(cats)

        Examples
        --------
        >>> import cudf
        >>> s = cudf.Series([1, 2, 3, 4, 10])
        >>> s.label_encoding([2, 3])
        0   -1
        1    0
        2    1
        3   -1
        4   -1
        dtype: int8

        `na_sentinel` parameter can be used to
        control the value when there is no encoding.

        >>> s.label_encoding([2, 3], na_sentinel=10)
        0    10
        1     0
        2     1
        3    10
        4    10
        dtype: int8

        When none of `cats` values exist in s, entire
        Series will be `na_sentinel`.

        >>> s.label_encoding(['a', 'b', 'c'])
        0   -1
        1   -1
        2   -1
        3   -1
        4   -1
        dtype: int8
        """

        def _return_sentinel_series():
            return Series(
                cudf.core.column.full(
                    size=len(self), fill_value=na_sentinel, dtype=dtype
                ),
                index=self.index,
                name=None,
            )

        if dtype is None:
            dtype = min_scalar_type(max(len(cats), na_sentinel), 8)

        cats = column.as_column(cats)
        if is_mixed_with_object_dtype(self, cats):
            return _return_sentinel_series()

        try:
            # Where there is a type-cast failure, we have
            # to catch the exception and return encoded labels
            # with na_sentinel values as there would be no corresponding
            # encoded values of cats in self.
            cats = cats.astype(self.dtype)
        except ValueError:
            return _return_sentinel_series()

        order = column.arange(len(self))
        codes = column.arange(len(cats), dtype=dtype)

        value = cudf.DataFrame({"value": cats, "code": codes})
        codes = cudf.DataFrame(
            {"value": self._data.columns[0].copy(deep=False), "order": order}
        )

        codes = codes.merge(value, on="value", how="left")
        codes = codes.sort_values("order")["code"].fillna(na_sentinel)

        return codes._copy_construct(name=None, index=self.index)

    # UDF related

    def applymap(self, udf, out_dtype=None):
        """Apply an elementwise function to transform the values in the Column.

        The user function is expected to take one argument and return the
        result, which will be stored to the output Series.  The function
        cannot reference globals except for other simple scalar objects.

        Parameters
        ----------
        udf : function
            Either a callable python function or a python function already
            decorated by ``numba.cuda.jit`` for call on the GPU as a device

        out_dtype  : numpy.dtype; optional
            The dtype for use in the output.
            Only used for ``numba.cuda.jit`` decorated udf.
            By default, the result will have the same dtype as the source.

        Returns
        -------
        result : Series
            The mask and index are preserved.

        Notes
        -----
        The supported Python features are listed in

          https://numba.pydata.org/numba-doc/dev/cuda/cudapysupported.html

        with these exceptions:

        * Math functions in `cmath` are not supported since `libcudf` does not
          have complex number support and output of `cmath` functions are most
          likely complex numbers.

        * These five functions in `math` are not supported since numba
          generates multiple PTX functions from them

          * math.sin()
          * math.cos()
          * math.tan()
          * math.gamma()
          * math.lgamma()

        * Series with string dtypes are not supported in `applymap` method.

        * Global variables need to be re-defined explicitly inside
          the udf, as numba considers them to be compile-time constants
          and there is no known way to obtain value of the global variable.

        Examples
        --------
        Returning a Series of booleans using only a literal pattern.

        >>> import cudf
        >>> s = cudf.Series([1, 10, -10, 200, 100])
        >>> s.applymap(lambda x: x)
        0      1
        1     10
        2    -10
        3    200
        4    100
        dtype: int64
        >>> s.applymap(lambda x: x in [1, 100, 59])
        0     True
        1    False
        2    False
        3    False
        4     True
        dtype: bool
        >>> s.applymap(lambda x: x ** 2)
        0        1
        1      100
        2      100
        3    40000
        4    10000
        dtype: int64
        >>> s.applymap(lambda x: (x ** 2) + (x / 2))
        0        1.5
        1      105.0
        2       95.0
        3    40100.0
        4    10050.0
        dtype: float64
        >>> def cube_function(a):
        ...     return a ** 3
        ...
        >>> s.applymap(cube_function)
        0          1
        1       1000
        2      -1000
        3    8000000
        4    1000000
        dtype: int64
        >>> def custom_udf(x):
        ...     if x > 0:
        ...         return x + 5
        ...     else:
        ...         return x - 5
        ...
        >>> s.applymap(custom_udf)
        0      6
        1     15
        2    -15
        3    205
        4    105
        dtype: int64
        """
        if not callable(udf):
            raise ValueError("Input UDF must be a callable object.")
        return self._copy_construct(data=self._unaryop(udf))

    #
    # Stats
    #
    def count(self, level=None, **kwargs):
        """
        Return number of non-NA/null observations in the Series

        Returns
        -------
        int
            Number of non-null values in the Series.

        Notes
        -----
        Parameters currently not supported is `level`.

        Examples
        --------
        >>> import cudf
        >>> ser = cudf.Series([1, 5, 2, 4, 3])
        >>> ser.count()
        5
        """

        if level is not None:
            raise NotImplementedError("level parameter is not implemented yet")

        return self.valid_count

    def min(
        self,
        axis=None,
        skipna=None,
        dtype=None,
        level=None,
        numeric_only=None,
        **kwargs,
    ):
        """
        Return the minimum of the values in the Series.

        Parameters
        ----------

        skipna : bool, default True
            Exclude NA/null values when computing the result.

        dtype : data type
            Data type to cast the result to.

        Returns
        -------
        scalar

        Notes
        -----
        Parameters currently not supported are `axis`, `level`, `numeric_only`.

        Examples
        --------
        >>> import cudf
        >>> ser = cudf.Series([1, 5, 2, 4, 3])
        >>> ser.min()
        1
        """

        if axis not in (None, 0):
            raise NotImplementedError("axis parameter is not implemented yet")

        if level is not None:
            raise NotImplementedError("level parameter is not implemented yet")

        if numeric_only not in (None, True):
            raise NotImplementedError(
                "numeric_only parameter is not implemented yet"
            )

        return self._column.min(skipna=skipna, dtype=dtype)

    def max(
        self,
        axis=None,
        skipna=None,
        dtype=None,
        level=None,
        numeric_only=None,
        **kwargs,
    ):
        """
        Return the maximum of the values in the Series.

        Parameters
        ----------

        skipna : bool, default True
            Exclude NA/null values when computing the result.

        dtype : data type
            Data type to cast the result to.

        Returns
        -------
        scalar

        Notes
        -----
        Parameters currently not supported are `axis`, `level`, `numeric_only`.

        Examples
        --------
        >>> import cudf
        >>> ser = cudf.Series([1, 5, 2, 4, 3])
        >>> ser.max()
        5
        """

        if axis not in (None, 0):
            raise NotImplementedError("axis parameter is not implemented yet")

        if level is not None:
            raise NotImplementedError("level parameter is not implemented yet")

        if numeric_only not in (None, True):
            raise NotImplementedError(
                "numeric_only parameter is not implemented yet"
            )

        return self._column.max(skipna=skipna, dtype=dtype)

    def sum(
        self,
        axis=None,
        skipna=None,
        dtype=None,
        level=None,
        numeric_only=None,
        min_count=0,
        **kwargs,
    ):
        """
        Return sum of the values in the Series.

        Parameters
        ----------

        skipna : bool, default True
            Exclude NA/null values when computing the result.

        dtype : data type
            Data type to cast the result to.

        min_count : int, default 0
            The required number of valid values to perform the operation.
            If fewer than min_count non-NA values are present the result
            will be NA.

            The default being 0. This means the sum of an all-NA or empty
            Series is 0, and the product of an all-NA or empty Series is 1.

        Returns
        -------
        scalar

        Notes
        -----
        Parameters currently not supported are `axis`, `level`, `numeric_only`.

        Examples
        --------
        >>> import cudf
        >>> ser = cudf.Series([1, 5, 2, 4, 3])
        >>> ser.sum()
        15
        """

        if axis not in (None, 0):
            raise NotImplementedError("axis parameter is not implemented yet")

        if level is not None:
            raise NotImplementedError("level parameter is not implemented yet")

        if numeric_only not in (None, True):
            raise NotImplementedError(
                "numeric_only parameter is not implemented yet"
            )

        return self._column.sum(
            skipna=skipna, dtype=dtype, min_count=min_count
        )

    def product(
        self,
        axis=None,
        skipna=None,
        dtype=None,
        level=None,
        numeric_only=None,
        min_count=0,
        **kwargs,
    ):
        """
        Return product of the values in the Series.

        Parameters
        ----------

        skipna : bool, default True
            Exclude NA/null values when computing the result.

        dtype : data type
            Data type to cast the result to.

        min_count : int, default 0
            The required number of valid values to perform the operation.
            If fewer than min_count non-NA values are present the result
            will be NA.

            The default being 0. This means the sum of an all-NA or empty
            Series is 0, and the product of an all-NA or empty Series is 1.

        Returns
        -------
        scalar

        Notes
        -----
        Parameters currently not supported are `axis`, `level`, `numeric_only`.

        Examples
        --------
        >>> import cudf
        >>> ser = cudf.Series([1, 5, 2, 4, 3])
        >>> ser.product()
        120
        """

        if axis not in (None, 0):
            raise NotImplementedError("axis parameter is not implemented yet")

        if level is not None:
            raise NotImplementedError("level parameter is not implemented yet")

        if numeric_only not in (None, True):
            raise NotImplementedError(
                "numeric_only parameter is not implemented yet"
            )

        return self._column.product(
            skipna=skipna, dtype=dtype, min_count=min_count
        )

    prod = product

    def cummin(self, axis=None, skipna=True, *args, **kwargs):
        """
        Return cumulative minimum of the Series.

        Parameters
        ----------

        skipna : bool, default True
            Exclude NA/null values. If an entire row/column is NA,
            the result will be NA.

        Returns
        -------
        Series

        Notes
        -----
        Parameters currently not supported is `axis`

        Examples
        --------
        >>> import cudf
        >>> ser = cudf.Series([1, 5, 2, 4, 3])
        >>> ser.cummin()
        0    1
        1    1
        2    1
        3    1
        4    1
        """

        if axis not in (None, 0):
            raise NotImplementedError("axis parameter is not implemented yet")

        skipna = True if skipna is None else skipna

        if skipna:
            result_col = self.nans_to_nulls()._column
        else:
            result_col = self._column.copy()
            if result_col.has_nulls:
                # Workaround as find_first_value doesn't seem to work
                # incase of bools.
                first_index = int(
                    result_col.isnull().astype("int8").find_first_value(1)
                )
                result_col[first_index:] = None

        return Series(
            result_col._apply_scan_op("min"), name=self.name, index=self.index,
        )

    def cummax(self, axis=0, skipna=True, *args, **kwargs):
        """
        Return cumulative maximum of the Series.

        Parameters
        ----------

        skipna : bool, default True
            Exclude NA/null values. If an entire row/column is NA,
            the result will be NA.

        Returns
        -------
        Series

        Notes
        -----
        Parameters currently not supported is `axis`

        Examples
        --------
        >>> import cudf
        >>> ser = cudf.Series([1, 5, 2, 4, 3])
        >>> ser.cummax()
        0    1
        1    5
        2    5
        3    5
        4    5
        """
        assert axis in (None, 0)

        if axis not in (None, 0):
            raise NotImplementedError("axis parameter is not implemented yet")

        skipna = True if skipna is None else skipna

        if skipna:
            result_col = self.nans_to_nulls()._column
        else:
            result_col = self._column.copy()
            if result_col.has_nulls:
                first_index = int(
                    result_col.isnull().astype("int8").find_first_value(1)
                )
                result_col[first_index:] = None

        return Series(
            result_col._apply_scan_op("max"), name=self.name, index=self.index,
        )

    def cumsum(self, axis=0, skipna=True, *args, **kwargs):
        """
        Return cumulative sum of the Series.

        Parameters
        ----------

        skipna : bool, default True
            Exclude NA/null values. If an entire row/column is NA,
            the result will be NA.


        Returns
        -------
        Series

        Notes
        -----
        Parameters currently not supported is `axis`

        Examples
        --------
        >>> import cudf
        >>> ser = cudf.Series([1, 5, 2, 4, 3])
        >>> ser.cumsum()
        0    1
        1    6
        2    8
        3    12
        4    15
        """

        if axis not in (None, 0):
            raise NotImplementedError("axis parameter is not implemented yet")

        skipna = True if skipna is None else skipna

        if skipna:
            result_col = self.nans_to_nulls()._column
        else:
            result_col = self._column.copy()
            if result_col.has_nulls:
                first_index = int(
                    result_col.isnull().astype("int8").find_first_value(1)
                )
                result_col[first_index:] = None

        # pandas always returns int64 dtype if original dtype is int or `bool`
        if not is_decimal_dtype(result_col.dtype) and (
            np.issubdtype(result_col.dtype, np.integer)
            or np.issubdtype(result_col.dtype, np.bool_)
        ):
            return Series(
                result_col.astype(np.int64)._apply_scan_op("sum"),
                name=self.name,
                index=self.index,
            )
        else:
            return Series(
                result_col._apply_scan_op("sum"),
                name=self.name,
                index=self.index,
            )

    def cumprod(self, axis=0, skipna=True, *args, **kwargs):
        """
        Return cumulative product of the Series.

        Parameters
        ----------

        skipna : bool, default True
            Exclude NA/null values. If an entire row/column is NA,
            the result will be NA.

        Returns
        -------
        Series

        Notes
        -----
        Parameters currently not supported is `axis`

        Examples
        --------
        >>> import cudf
        >>> ser = cudf.Series([1, 5, 2, 4, 3])
        >>> ser.cumprod()
        0    1
        1    5
        2    10
        3    40
        4    120
        """

        if axis not in (None, 0):
            raise NotImplementedError("axis parameter is not implemented yet")

        if is_decimal_dtype(self.dtype):
            raise NotImplementedError(
                "cumprod does not currently support decimal types"
            )

        skipna = True if skipna is None else skipna

        if skipna:
            result_col = self.nans_to_nulls()._column
        else:
            result_col = self._column.copy()
            if result_col.has_nulls:
                first_index = int(
                    result_col.isnull().astype("int8").find_first_value(1)
                )
                result_col[first_index:] = None

        # pandas always returns int64 dtype if original dtype is int or `bool`
        if np.issubdtype(result_col.dtype, np.integer) or np.issubdtype(
            result_col.dtype, np.bool_
        ):
            return Series(
                result_col.astype(np.int64)._apply_scan_op("product"),
                name=self.name,
                index=self.index,
            )
        else:
            return Series(
                result_col._apply_scan_op("product"),
                name=self.name,
                index=self.index,
            )

    def mean(
        self, axis=None, skipna=None, level=None, numeric_only=None, **kwargs
    ):
        """
        Return the mean of the values in the series.

        Parameters
        ----------

        skipna : bool, default True
            Exclude NA/null values when computing the result.

        Returns
        -------
        scalar

        Notes
        -----
        Parameters currently not supported are `axis`, `level` and
        `numeric_only`

        Examples
        --------
        >>> import cudf
        >>> ser = cudf.Series([10, 25, 3, 25, 24, 6])
        >>> ser.mean()
        15.5
        """

        if axis not in (None, 0):
            raise NotImplementedError("axis parameter is not implemented yet")

        if level is not None:
            raise NotImplementedError("level parameter is not implemented yet")

        if numeric_only not in (None, True):
            raise NotImplementedError(
                "numeric_only parameter is not implemented yet"
            )

        return self._column.mean(skipna=skipna)

    def std(
        self,
        axis=None,
        skipna=None,
        level=None,
        ddof=1,
        numeric_only=None,
        **kwargs,
    ):
        """
        Return sample standard deviation of the Series.

        Normalized by N-1 by default. This can be changed using
        the `ddof` argument

        Parameters
        ----------

        skipna : bool, default True
            Exclude NA/null values. If an entire row/column is NA, the result
            will be NA.

        ddof : int, default 1
            Delta Degrees of Freedom. The divisor used in calculations
            is N - ddof, where N represents the number of elements.

        Returns
        -------
        scalar

        Notes
        -----
        Parameters currently not supported are `axis`, `level` and
        `numeric_only`

        Examples
        --------
        >>> import cudf
        >>> series = cudf.Series([10, 10, 20, 30, 40])
        >>> series
        0    10
        1    10
        2    20
        3    30
        4    40
        dtype: int64
        >>> series.std()
        13.038404810405298
        >>> series.std(ddof=2)
        15.05545305418162
        """

        if axis not in (None, 0):
            raise NotImplementedError("axis parameter is not implemented yet")

        if level is not None:
            raise NotImplementedError("level parameter is not implemented yet")

        if numeric_only not in (None, True):
            raise NotImplementedError(
                "numeric_only parameter is not implemented yet"
            )

        return self._column.std(skipna=skipna, ddof=ddof)

    def var(
        self,
        axis=None,
        skipna=None,
        level=None,
        ddof=1,
        numeric_only=None,
        **kwargs,
    ):
        """
        Return unbiased variance of the Series.

        Normalized by N-1 by default. This can be changed using the
        ddof argument

        Parameters
        ----------

        skipna : bool, default True
            Exclude NA/null values. If an entire row/column is NA, the result
            will be NA.

        ddof : int, default 1
            Delta Degrees of Freedom. The divisor used in calculations is
            N - ddof, where N represents the number of elements.

        Returns
        -------
        scalar

        Notes
        -----
        Parameters currently not supported are `axis`, `level` and
        `numeric_only`

        Examples
        --------
        >>> import cudf
        >>> series = cudf.Series([10, 11, 12, 0, 1])
        >>> series
        0    10
        1    11
        2    12
        3     0
        4     1
        dtype: int64
        >>> series.var()
        33.7
        """

        if axis not in (None, 0):
            raise NotImplementedError("axis parameter is not implemented yet")

        if level is not None:
            raise NotImplementedError("level parameter is not implemented yet")

        if numeric_only not in (None, True):
            raise NotImplementedError(
                "numeric_only parameter is not implemented yet"
            )

        return self._column.var(skipna=skipna, ddof=ddof)

    def sum_of_squares(self, dtype=None):
        return self._column.sum_of_squares(dtype=dtype)

    def median(
        self, axis=None, skipna=None, level=None, numeric_only=None, **kwargs
    ):
        """
        Return the median of the values for the requested axis.

        Parameters
        ----------

        skipna : bool, default True
            Exclude NA/null values when computing the result.

        Returns
        -------
        scalar

        Notes
        -----
        Parameters currently not supported are `axis`, `level` and
        `numeric_only`

        Examples
        --------
        >>> import cudf
        >>> ser = cudf.Series([10, 25, 3, 25, 24, 6])
        >>> ser
        0    10
        1    25
        2     3
        3    25
        4    24
        5     6
        dtype: int64
        >>> ser.median()
        17.0
        """
        if axis not in (None, 0):
            raise NotImplementedError("axis parameter is not implemented yet")

        if level is not None:
            raise NotImplementedError("level parameter is not implemented yet")

        if numeric_only not in (None, True):
            raise NotImplementedError(
                "numeric_only parameter is not implemented yet"
            )

        return self._column.median(skipna=skipna)

    def mode(self, dropna=True):
        """
        Return the mode(s) of the dataset.

        Always returns Series even if only one value is returned.

        Parameters
        ----------
        dropna : bool, default True
            Don't consider counts of NA/NaN/NaT.

        Returns
        -------
        Series
            Modes of the Series in sorted order.

        Examples
        --------
        >>> import cudf
        >>> series = cudf.Series([7, 6, 5, 4, 3, 2, 1])
        >>> series
        0    7
        1    6
        2    5
        3    4
        4    3
        5    2
        6    1
        dtype: int64
        >>> series.mode()
        0    1
        1    2
        2    3
        3    4
        4    5
        5    6
        6    7
        dtype: int64

        We can include ``<NA>`` values in mode by
        passing ``dropna=False``.

        >>> series = cudf.Series([7, 4, 3, 3, 7, None, None])
        >>> series
        0       7
        1       4
        2       3
        3       3
        4       7
        5    <NA>
        6    <NA>
        dtype: int64
        >>> series.mode()
        0    3
        1    7
        dtype: int64
        >>> series.mode(dropna=False)
        0       3
        1       7
        2    <NA>
        dtype: int64
        """
        val_counts = self.value_counts(ascending=False, dropna=dropna)
        if len(val_counts) > 0:
            val_counts = val_counts[val_counts == val_counts.iloc[0]]

        return Series(val_counts.index.sort_values(), name=self.name)

    def round(self, decimals=0, how="half_even"):
        """
        Round each value in a Series to the given number of decimals.

        Parameters
        ----------
        decimals : int, default 0
            Number of decimal places to round to. If decimals is negative,
            it specifies the number of positions to the left of the decimal
            point.
        how : str, optional
            Type of rounding. Can be either "half_even" (default)
            of "half_up" rounding.

        Returns
        -------
        Series
            Rounded values of the Series.

        Examples
        --------
        >>> s = cudf.Series([0.1, 1.4, 2.9])
        >>> s.round()
        0    0.0
        1    1.0
        2    3.0
        dtype: float64
        """
        return Series(
            self._column.round(decimals=decimals, how=how),
            name=self.name,
            index=self.index,
            dtype=self.dtype,
        )

    def kurtosis(
        self, axis=None, skipna=None, level=None, numeric_only=None, **kwargs
    ):
        """
        Return Fisher's unbiased kurtosis of a sample.

        Kurtosis obtained using Fisher’s definition of
        kurtosis (kurtosis of normal == 0.0). Normalized by N-1.

        Parameters
        ----------

        skipna : bool, default True
            Exclude NA/null values when computing the result.

        Returns
        -------
        scalar

        Notes
        -----
        Parameters currently not supported are `axis`, `level` and
        `numeric_only`

        Examples
        --------
        >>> import cudf
        >>> series = cudf.Series([1, 2, 3, 4])
        >>> series.kurtosis()
        -1.1999999999999904
        """
        if axis not in (None, 0):
            raise NotImplementedError("axis parameter is not implemented yet")

        if level is not None:
            raise NotImplementedError("level parameter is not implemented yet")

        if numeric_only not in (None, True):
            raise NotImplementedError(
                "numeric_only parameter is not implemented yet"
            )

        return self._column.kurtosis(skipna=skipna)

    # Alias for kurtosis.
    kurt = kurtosis

    def skew(
        self, axis=None, skipna=None, level=None, numeric_only=None, **kwargs
    ):
        """
        Return unbiased Fisher-Pearson skew of a sample.

        Parameters
        ----------
        skipna : bool, default True
            Exclude NA/null values when computing the result.

        Returns
        -------
        scalar

        Notes
        -----
        Parameters currently not supported are `axis`, `level` and
        `numeric_only`

        Examples
        --------
        >>> import cudf
        >>> series = cudf.Series([1, 2, 3, 4, 5, 6, 6])
        >>> series
        0    1
        1    2
        2    3
        3    4
        4    5
        5    6
        6    6
        dtype: int64
        >>> series.skew()
        -0.288195490292614
        """

        if axis not in (None, 0):
            raise NotImplementedError("axis parameter is not implemented yet")

        if level is not None:
            raise NotImplementedError("level parameter is not implemented yet")

        if numeric_only not in (None, True):
            raise NotImplementedError(
                "numeric_only parameter is not implemented yet"
            )

        return self._column.skew(skipna=skipna)

    def cov(self, other, min_periods=None):
        """
        Compute covariance with Series, excluding missing values.

        Parameters
        ----------
        other : Series
            Series with which to compute the covariance.

        Returns
        -------
        float
            Covariance between Series and other normalized by N-1
            (unbiased estimator).

        Notes
        -----
        `min_periods` parameter is not yet supported.

        Examples
        --------
        >>> import cudf
        >>> ser1 = cudf.Series([0.9, 0.13, 0.62])
        >>> ser2 = cudf.Series([0.12, 0.26, 0.51])
        >>> ser1.cov(ser2)
        -0.015750000000000004
        """

        if min_periods is not None:
            raise NotImplementedError(
                "min_periods parameter is not implemented yet"
            )

        if self.empty or other.empty:
            return cudf.utils.dtypes._get_nan_for_dtype(self.dtype)

        lhs = self.nans_to_nulls().dropna()
        rhs = other.nans_to_nulls().dropna()

        lhs, rhs = _align_indices([lhs, rhs], how="inner")

        return lhs._column.cov(rhs._column)

    def corr(self, other, method="pearson", min_periods=None):
        """Calculates the sample correlation between two Series,
        excluding missing values.

        Examples
        --------
        >>> import cudf
        >>> ser1 = cudf.Series([0.9, 0.13, 0.62])
        >>> ser2 = cudf.Series([0.12, 0.26, 0.51])
        >>> ser1.corr(ser2)
        -0.20454263717316112
        """

        assert method in ("pearson",) and min_periods in (None,)

        if self.empty or other.empty:
            return cudf.utils.dtypes._get_nan_for_dtype(self.dtype)

        lhs = self.nans_to_nulls().dropna()
        rhs = other.nans_to_nulls().dropna()
        lhs, rhs = _align_indices([lhs, rhs], how="inner")

        return lhs._column.corr(rhs._column)

    def isin(self, values):
        """Check whether values are contained in Series.

        Parameters
        ----------
        values : set or list-like
            The sequence of values to test. Passing in a single string will
            raise a TypeError. Instead, turn a single string into a list
            of one element.

        Returns
        -------
        result : Series
            Series of booleans indicating if each element is in values.

        Raises
        -------
        TypeError
            If values is a string

        Examples
        --------
        >>> import cudf
        >>> s = cudf.Series(['lama', 'cow', 'lama', 'beetle', 'lama',
        ...                'hippo'], name='animal')
        >>> s.isin(['cow', 'lama'])
        0     True
        1     True
        2     True
        3    False
        4     True
        5    False
        Name: animal, dtype: bool

        Passing a single string as ``s.isin('lama')`` will raise an error. Use
        a list of one element instead:

        >>> s.isin(['lama'])
        0     True
        1    False
        2     True
        3    False
        4     True
        5    False
        Name: animal, dtype: bool

        Strings and integers are distinct and are therefore not comparable:

        >>> cudf.Series([1]).isin(['1'])
        0    False
        dtype: bool
        >>> cudf.Series([1.1]).isin(['1.1'])
        0    False
        dtype: bool
        """

        if is_scalar(values):
            raise TypeError(
                "only list-like objects are allowed to be passed "
                f"to isin(), you passed a [{type(values).__name__}]"
            )

        return Series(
            self._column.isin(values), index=self.index, name=self.name
        )

    def unique(self):
        """
        Returns unique values of this Series.

        Returns
        -------
        Series
            A series with only the unique values.

        Examples
        --------
        >>> import cudf
        >>> series = cudf.Series(['a', 'a', 'b', None, 'b', None, 'c'])
        >>> series
        0       a
        1       a
        2       b
        3    <NA>
        4       b
        5    <NA>
        6       c
        dtype: object
        >>> series.unique()
        0    <NA>
        1       a
        2       b
        3       c
        dtype: object
        """
        res = self._column.unique()
        return Series(res, name=self.name)

    def nunique(self, method="sort", dropna=True):
        """Returns the number of unique values of the Series: approximate version,
        and exact version to be moved to libgdf

        Excludes NA values by default.

        Parameters
        ----------
        dropna : bool, default True
            Don't include NA values in the count.

        Returns
        -------
        int

        Examples
        --------
        >>> import cudf
        >>> s = cudf.Series([1, 3, 5, 7, 7])
        >>> s
        0    1
        1    3
        2    5
        3    7
        4    7
        dtype: int64
        >>> s.nunique()
        4
        """
        if method != "sort":
            msg = "non sort based distinct_count() not implemented yet"
            raise NotImplementedError(msg)
        if self.null_count == len(self):
            return 0
        return self._column.distinct_count(method, dropna)

    def value_counts(
        self,
        normalize=False,
        sort=True,
        ascending=False,
        bins=None,
        dropna=True,
    ):
        """Return a Series containing counts of unique values.

        The resulting object will be in descending order so that
        the first element is the most frequently-occurring element.
        Excludes NA values by default.

        Parameters
        ----------
        normalize : bool, default False
            If True then the object returned will contain
            the relative frequencies of the unique values.

        sort : bool, default True
            Sort by frequencies.

        ascending : bool, default False
            Sort in ascending order.

        bins : int, optional
            Rather than count values, group them into half-open bins,
            only works with numeric data.

        dropna : bool, default True
            Don’t include counts of NaN and None.

        Returns
        -------
        result : Series contanining counts of unique values.

        See also
        --------
        Series.count
            Number of non-NA elements in a Series.

        cudf.core.dataframe.DataFrame.count
            Number of non-NA elements in a DataFrame.

        Examples
        --------
        >>> import cudf
        >>> sr = cudf.Series([1.0, 2.0, 2.0, 3.0, 3.0, 3.0, None])
        >>> sr
        0     1.0
        1     2.0
        2     2.0
        3     3.0
        4     3.0
        5     3.0
        6    <NA>
        dtype: float64
        >>> sr.value_counts()
        3.0    3
        2.0    2
        1.0    1
        dtype: int32

        The order of the counts can be changed by passing ``ascending=True``:

        >>> sr.value_counts(ascending=True)
        1.0    1
        2.0    2
        3.0    3
        dtype: int32

        With ``normalize`` set to True, returns the relative frequency
        by dividing all values by the sum of values.

        >>> sr.value_counts(normalize=True)
        3.0    0.500000
        2.0    0.333333
        1.0    0.166667
        dtype: float64

        To include ``NA`` value counts, pass ``dropna=False``:

        >>> sr = cudf.Series([1.0, 2.0, 2.0, 3.0, None, 3.0, 3.0, None])
        >>> sr
        0     1.0
        1     2.0
        2     2.0
        3     3.0
        4    <NA>
        5     3.0
        6     3.0
        7    <NA>
        dtype: float64
        >>> sr.value_counts(dropna=False)
        3.0     3
        2.0     2
        <NA>    2
        1.0     1
        dtype: int32

        >>> s = pd.Series([3, 1, 2, 3, 4, np.nan])
        >>> s.value_counts(bins=3)
        (0.996, 2.0]    2
        (2.0, 3.0]      2
        (3.0, 4.0]      1
        dtype: int64
        """
        if bins is not None:
            series_bins = cudf.cut(self, bins, include_lowest=True)

        if dropna and self.null_count == len(self):
            return Series(
                [],
                dtype=np.int32,
                name=self.name,
                index=cudf.Index([], dtype=self.dtype),
            )

        if bins is not None:
            res = series_bins.groupby(series_bins, dropna=dropna).count(
                dropna=dropna
            )
        else:
            res = self.groupby(self, dropna=dropna).count(dropna=dropna)

        res.index.name = None

        if sort:
            res = res.sort_values(ascending=ascending)

        if normalize:
            res = res / float(res._column.sum())

        # Pandas returns an IntervalIndex as the index of res
        # this condition makes sure we do too if bins is given
        if bins is not None and len(res) == len(res.index.categories):
            res.index = res.index.categories

        return res

    def scale(self):
        """
        Scale values to [0, 1] in float64

        Returns
        -------
        Series
            A new series with values scaled to [0, 1].

        Examples
        --------
        >>> import cudf
        >>> series = cudf.Series([10, 11, 12, 0.5, 1])
        >>> series
        0    10.0
        1    11.0
        2    12.0
        3     0.5
        4     1.0
        dtype: float64
        >>> series.scale()
        0    0.826087
        1    0.913043
        2    1.000000
        3    0.000000
        4    0.043478
        dtype: float64
        """
        vmin = self.min()
        vmax = self.max()
        scaled = (self - vmin) / (vmax - vmin)
        return self._copy_construct(data=scaled)

    # Absolute
    def abs(self):
        """Absolute value of each element of the series.

        Returns
        -------
        abs
            Series containing the absolute value of each element.

        Examples
        --------
        >>> import cudf
        >>> series = cudf.Series([-1.10, 2, -3.33, 4])
        >>> series
        0   -1.10
        1    2.00
        2   -3.33
        3    4.00
        dtype: float64
        >>> series.abs()
        0    1.10
        1    2.00
        2    3.33
        3    4.00
        dtype: float64
        """
        return self._unaryop("abs")

    # Rounding
    def ceil(self):
        """
        Rounds each value upward to the smallest integral value not less
        than the original.

        Returns
        -------
        res
            Returns a new Series with ceiling value of each element.

        Examples
        --------
        >>> import cudf
        >>> series = cudf.Series([1.1, 2.8, 3.5, 4.5])
        >>> series
        0    1.1
        1    2.8
        2    3.5
        3    4.5
        dtype: float64
        >>> series.ceil()
        0    2.0
        1    3.0
        2    4.0
        3    5.0
        dtype: float64
        """
        return self._unaryop("ceil")

    def floor(self):
        """Rounds each value downward to the largest integral value not greater
        than the original.

        Returns
        -------
        res
            Returns a new Series with floor of each element.

        Examples
        --------
        >>> import cudf
        >>> series = cudf.Series([-1.9, 2, 0.2, 1.5, 0.0, 3.0])
        >>> series
        0   -1.9
        1    2.0
        2    0.2
        3    1.5
        4    0.0
        5    3.0
        dtype: float64
        >>> series.floor()
        0   -2.0
        1    2.0
        2    0.0
        3    1.0
        4    0.0
        5    3.0
        dtype: float64
        """
        return self._unaryop("floor")

    def hash_values(self):
        """Compute the hash of values in this column.

        Returns
        -------
        cupy array
            A cupy array with hash values.

        Examples
        --------
        >>> import cudf
        >>> series = cudf.Series([10, 120, 30])
        >>> series
        0     10
        1    120
        2     30
        dtype: int64
        >>> series.hash_values()
        array([-1930516747,   422619251,  -941520876], dtype=int32)
        """
        return Series(self._hash()).values

    def hash_encode(self, stop, use_name=False):
        """Encode column values as ints in [0, stop) using hash function.

        Parameters
        ----------
        stop : int
            The upper bound on the encoding range.
        use_name : bool
            If ``True`` then combine hashed column values
            with hashed column name. This is useful for when the same
            values in different columns should be encoded
            with different hashed values.

        Returns
        -------
        result : Series
            The encoded Series.

        Examples
        --------
        >>> import cudf
        >>> series = cudf.Series([10, 120, 30])
        >>> series.hash_encode(stop=200)
        0     53
        1     51
        2    124
        dtype: int32

        You can choose to include name while hash
        encoding by specifying `use_name=True`

        >>> series.hash_encode(stop=200, use_name=True)
        0    131
        1     29
        2     76
        dtype: int32
        """
        assert stop > 0

        initial_hash = [hash(self.name) & 0xFFFFFFFF] if use_name else None
        hashed_values = Series(self._hash(initial_hash))

        if hashed_values.has_nulls:
            raise ValueError("Column must have no nulls.")

        mod_vals = hashed_values % stop
        return Series(mod_vals._column, index=self.index, name=self.name)

    def quantile(
        self, q=0.5, interpolation="linear", exact=True, quant_index=True
    ):
        """
        Return values at the given quantile.

        Parameters
        ----------

        q : float or array-like, default 0.5 (50% quantile)
            0 <= q <= 1, the quantile(s) to compute
        interpolation : {’linear’, ‘lower’, ‘higher’, ‘midpoint’, ‘nearest’}
            This optional parameter specifies the interpolation method to use,
            when the desired quantile lies between two data points i and j:
        columns : list of str
            List of column names to include.
        exact : boolean
            Whether to use approximate or exact quantile algorithm.
        quant_index : boolean
            Whether to use the list of quantiles as index.

        Returns
        -------
        float or Series
            If ``q`` is an array, a Series will be returned where the
            index is ``q`` and the values are the quantiles, otherwise
            a float will be returned.

        Examples
        --------
        >>> import cudf
        >>> series = cudf.Series([1, 2, 3, 4])
        >>> series
        0    1
        1    2
        2    3
        3    4
        dtype: int64
        >>> series.quantile(0.5)
        2.5
        >>> series.quantile([0.25, 0.5, 0.75])
        0.25    1.75
        0.50    2.50
        0.75    3.25
        dtype: float64
        """

        result = self._column.quantile(q, interpolation, exact)

        if isinstance(q, Number):
            return result

        if quant_index:
            index = np.asarray(q)
            if len(self) == 0:
                result = column_empty_like(
                    index, dtype=self.dtype, masked=True, newsize=len(index),
                )
        else:
            index = None

        return Series(result, index=index, name=self.name)

    @docutils.doc_describe()
    def describe(
        self,
        percentiles=None,
        include=None,
        exclude=None,
        datetime_is_numeric=False,
    ):
        """{docstring}"""

        def _prepare_percentiles(percentiles):
            percentiles = list(percentiles)

            if not all(0 <= x <= 1 for x in percentiles):
                raise ValueError(
                    "All percentiles must be between 0 and 1, " "inclusive."
                )

            # describe always includes 50th percentile
            if 0.5 not in percentiles:
                percentiles.append(0.5)

            percentiles = np.sort(percentiles)
            return percentiles

        def _format_percentile_names(percentiles):
            return ["{0}%".format(int(x * 100)) for x in percentiles]

        def _format_stats_values(stats_data):
            return list(map(lambda x: round(x, 6), stats_data))

        def _describe_numeric(self):
            # mimicking pandas
            index = (
                ["count", "mean", "std", "min"]
                + _format_percentile_names(percentiles)
                + ["max"]
            )
            data = (
                [self.count(), self.mean(), self.std(), self.min()]
                + self.quantile(percentiles).to_array(fillna="pandas").tolist()
                + [self.max()]
            )
            data = _format_stats_values(data)

            return Series(
                data=data, index=index, nan_as_null=False, name=self.name,
            )

        def _describe_timedelta(self):
            # mimicking pandas
            index = (
                ["count", "mean", "std", "min"]
                + _format_percentile_names(percentiles)
                + ["max"]
            )

            data = (
                [
                    str(self.count()),
                    str(self.mean()),
                    str(self.std()),
                    str(pd.Timedelta(self.min())),
                ]
                + self.quantile(percentiles)
                .astype("str")
                .to_array(fillna="pandas")
                .tolist()
                + [str(pd.Timedelta(self.max()))]
            )

            return Series(
                data=data,
                index=index,
                dtype="str",
                nan_as_null=False,
                name=self.name,
            )

        def _describe_categorical(self):
            # blocked by StringColumn/DatetimeColumn support for
            # value_counts/unique
            index = ["count", "unique", "top", "freq"]
            val_counts = self.value_counts(ascending=False)
            data = [self.count(), self.unique().size]

            if data[1] > 0:
                top, freq = val_counts.index[0], val_counts.iloc[0]
                data += [str(top), freq]
            # If the DataFrame is empty, set 'top' and 'freq' to None
            # to maintain output shape consistency
            else:
                data += [None, None]

            return Series(
                data=data,
                dtype="str",
                index=index,
                nan_as_null=False,
                name=self.name,
            )

        def _describe_timestamp(self):

            index = (
                ["count", "mean", "min"]
                + _format_percentile_names(percentiles)
                + ["max"]
            )

            data = (
                [
                    str(self.count()),
                    str(self.mean().to_numpy().astype("datetime64[ns]")),
                    str(pd.Timestamp(self.min().astype("datetime64[ns]"))),
                ]
                + self.quantile(percentiles)
                .astype("str")
                .to_array(fillna="pandas")
                .tolist()
                + [str(pd.Timestamp((self.max()).astype("datetime64[ns]")))]
            )

            return Series(
                data=data,
                dtype="str",
                index=index,
                nan_as_null=False,
                name=self.name,
            )

        if percentiles is not None:
            percentiles = _prepare_percentiles(percentiles)
        else:
            # pandas defaults
            percentiles = np.array([0.25, 0.5, 0.75])

        if is_bool_dtype(self.dtype):
            return _describe_categorical(self)
        elif isinstance(self._column, cudf.core.column.NumericalColumn):
            return _describe_numeric(self)
        elif isinstance(self._column, cudf.core.column.TimeDeltaColumn):
            return _describe_timedelta(self)
        elif isinstance(self._column, cudf.core.column.DatetimeColumn):
            return _describe_timestamp(self)
        else:
            return _describe_categorical(self)

    def digitize(self, bins, right=False):
        """Return the indices of the bins to which each value in series belongs.

        Notes
        -----
        Monotonicity of bins is assumed and not checked.

        Parameters
        ----------
        bins : np.array
            1-D monotonically, increasing array with same type as this series.
        right : bool
            Indicates whether interval contains the right or left bin edge.

        Returns
        -------
        A new Series containing the indices.

        Examples
        --------
        >>> import cudf
        >>> s = cudf.Series([0.2, 6.4, 3.0, 1.6])
        >>> bins = cudf.Series([0.0, 1.0, 2.5, 4.0, 10.0])
        >>> inds = s.digitize(bins)
        >>> inds
        0    1
        1    4
        2    3
        3    2
        dtype: int32
        """
        return Series(
            cudf.core.column.numerical.digitize(self._column, bins, right)
        )

    def diff(self, periods=1):
        """Calculate the difference between values at positions i and i - N in
        an array and store the output in a new array.

        Returns
        -------
        Series
            First differences of the Series.

        Notes
        -----
        Diff currently only supports float and integer dtype columns with
        no null values.

        Examples
        --------
        >>> import cudf
        >>> series = cudf.Series([1, 1, 2, 3, 5, 8])
        >>> series
        0    1
        1    1
        2    2
        3    3
        4    5
        5    8
        dtype: int64

        Difference with previous row

        >>> series.diff()
        0    <NA>
        1       0
        2       1
        3       1
        4       2
        5       3
        dtype: int64

        Difference with 3rd previous row

        >>> series.diff(periods=3)
        0    <NA>
        1    <NA>
        2    <NA>
        3       2
        4       4
        5       6
        dtype: int64

        Difference with following row

        >>> series.diff(periods=-1)
        0       0
        1      -1
        2      -1
        3      -2
        4      -3
        5    <NA>
        dtype: int64
        """
        if self.has_nulls:
            raise AssertionError(
                "Diff currently requires columns with no null values"
            )

        if not np.issubdtype(self.dtype, np.number):
            raise NotImplementedError(
                "Diff currently only supports numeric dtypes"
            )

        # TODO: move this libcudf
        input_col = self._column
        output_col = column_empty_like(input_col)
        output_mask = column_empty_like(input_col, dtype="bool")
        if output_col.size > 0:
            cudautils.gpu_diff.forall(output_col.size)(
                input_col, output_col, output_mask, periods
            )

        output_col = column.build_column(
            data=output_col.data,
            dtype=output_col.dtype,
            mask=bools_to_mask(output_mask),
        )

        return Series(output_col, name=self.name, index=self.index)

    @copy_docstring(SeriesGroupBy.__init__)
    def groupby(
        self,
        by=None,
        axis=0,
        level=None,
        as_index=True,
        sort=False,
        group_keys=True,
        squeeze=False,
        observed=False,
        dropna=True,
    ):
        if axis not in (0, "index"):
            raise NotImplementedError("axis parameter is not yet implemented")

        if group_keys is not True:
            raise NotImplementedError(
                "The group_keys keyword is not yet implemented"
            )

        if squeeze is not False:
            raise NotImplementedError(
                "squeeze parameter is not yet implemented"
            )

        if observed is not False:
            raise NotImplementedError(
                "observed parameter is not yet implemented"
            )

        if by is None and level is None:
            raise TypeError(
                "groupby() requires either by or level to be specified."
            )

        return SeriesGroupBy(
            self, by=by, level=level, dropna=dropna, sort=sort
        )

    @copy_docstring(Rolling)
    def rolling(
        self, window, min_periods=None, center=False, axis=0, win_type=None
    ):
        return Rolling(
            self,
            window,
            min_periods=min_periods,
            center=center,
            axis=axis,
            win_type=win_type,
        )

    @ioutils.doc_to_json()
    def to_json(self, path_or_buf=None, *args, **kwargs):
        """{docstring}"""

        return cudf.io.json.to_json(
            self, path_or_buf=path_or_buf, *args, **kwargs
        )

    @ioutils.doc_to_hdf()
    def to_hdf(self, path_or_buf, key, *args, **kwargs):
        """{docstring}"""

        cudf.io.hdf.to_hdf(path_or_buf, key, self, *args, **kwargs)

    @ioutils.doc_to_dlpack()
    def to_dlpack(self):
        """{docstring}"""

        return cudf.io.dlpack.to_dlpack(self)

    def rename(self, index=None, copy=True):
        """
        Alter Series name

        Change Series.name with a scalar value

        Parameters
        ----------
        index : Scalar, optional
            Scalar to alter the Series.name attribute
        copy : boolean, default True
            Also copy underlying data

        Returns
        -------
        Series

        Notes
        -----
        Difference from pandas:
          - Supports scalar values only for changing name attribute
          - Not supporting : inplace, level

        Examples
        --------
        >>> import cudf
        >>> series = cudf.Series([10, 20, 30])
        >>> series
        0    10
        1    20
        2    30
        dtype: int64
        >>> series.name
        >>> renamed_series = series.rename('numeric_series')
        >>> renamed_series
        0    10
        1    20
        2    30
        Name: numeric_series, dtype: int64
        >>> renamed_series.name
        'numeric_series'
        """
        out = self.copy(deep=False)
        out = out.set_index(self.index)
        if index:
            out.name = index

        return out.copy(deep=copy)

    def _align_to_index(
        self, index, how="outer", sort=True, allow_non_unique=False
    ):
        """
        Align to the given Index. See _align_indices below.
        """

        index = as_index(index)
        if self.index.equals(index):
            return self
        if not allow_non_unique:
            if len(self) != len(self.index.unique()) or len(index) != len(
                index.unique()
            ):
                raise ValueError("Cannot align indices with non-unique values")
        lhs = self.to_frame(0)
        rhs = cudf.DataFrame(index=as_index(index))
        if how == "left":
            tmp_col_id = str(uuid4())
            lhs[tmp_col_id] = column.arange(len(lhs))
        elif how == "right":
            tmp_col_id = str(uuid4())
            rhs[tmp_col_id] = column.arange(len(rhs))
        result = lhs.join(rhs, how=how, sort=sort)
        if how == "left" or how == "right":
            result = result.sort_values(tmp_col_id)[0]
        else:
            result = result[0]

        result.name = self.name
        result.index.names = index.names
        return result

    def merge(
        self,
        other,
        on=None,
        left_on=None,
        right_on=None,
        left_index=False,
        right_index=False,
        how="inner",
        sort=False,
        lsuffix=None,
        rsuffix=None,
        method="hash",
        suffixes=("_x", "_y"),
    ):
        if left_on not in (self.name, None):
            raise ValueError(
                "Series to other merge uses series name as key implicitly"
            )

        if lsuffix or rsuffix:
            raise ValueError(
                "The lsuffix and rsuffix keywords have been replaced with the "
                "``suffixes=`` keyword.  "
                "Please provide the following instead: \n\n"
                "    suffixes=('%s', '%s')"
                % (lsuffix or "_x", rsuffix or "_y")
            )
        else:
            lsuffix, rsuffix = suffixes

        result = super()._merge(
            other,
            on=on,
            left_on=left_on,
            right_on=right_on,
            left_index=left_index,
            right_index=right_index,
            how=how,
            sort=sort,
            method=method,
            indicator=False,
            suffixes=suffixes,
        )

        return result

    def keys(self):
        """
        Return alias for index.

        Returns
        -------
        Index
            Index of the Series.

        Examples
        --------
        >>> import cudf
        >>> sr = cudf.Series([10, 11, 12, 13, 14, 15])
        >>> sr
        0    10
        1    11
        2    12
        3    13
        4    14
        5    15
        dtype: int64

        >>> sr.keys()
        RangeIndex(start=0, stop=6)
        >>> sr = cudf.Series(['a', 'b', 'c'])
        >>> sr
        0    a
        1    b
        2    c
        dtype: object
        >>> sr.keys()
        RangeIndex(start=0, stop=3)
        >>> sr = cudf.Series([1, 2, 3], index=['a', 'b', 'c'])
        >>> sr
        a    1
        b    2
        c    3
        dtype: int64
        >>> sr.keys()
        StringIndex(['a' 'b' 'c'], dtype='object')
        """
        return self.index

    def explode(self, ignore_index=False):
        """
        Transform each element of a list-like to a row, replicating index
        values.

        Parameters
        ----------
        ignore_index : bool, default False
            If True, the resulting index will be labeled 0, 1, …, n - 1.

        Returns
        -------
        DataFrame

        Examples
        --------
        >>> import cudf
        >>> s = cudf.Series([[1, 2, 3], [], None, [4, 5]])
        >>> s
        0    [1, 2, 3]
        1           []
        2         None
        3       [4, 5]
        dtype: list
        >>> s.explode()
        0       1
        0       2
        0       3
        1    <NA>
        2    <NA>
        3       4
        3       5
        dtype: int64
        """
        if not is_list_dtype(self._column.dtype):
            data = self._data.copy(deep=True)
            idx = None if ignore_index else self._index.copy(deep=True)
            return self.__class__._from_data(data, index=idx)

        return super()._explode(self._column_names[0], ignore_index)


class DatetimeProperties(object):
    """
    Accessor object for datetimelike properties of the Series values.

    Returns
    -------
    Returns a Series indexed like the original Series.

    Examples
    --------
    >>> import cudf
    >>> import pandas as pd
    >>> seconds_series = cudf.Series(pd.date_range("2000-01-01", periods=3,
    ...     freq="s"))
    >>> seconds_series
    0   2000-01-01 00:00:00
    1   2000-01-01 00:00:01
    2   2000-01-01 00:00:02
    dtype: datetime64[ns]
    >>> seconds_series.dt.second
    0    0
    1    1
    2    2
    dtype: int16
    >>> hours_series = cudf.Series(pd.date_range("2000-01-01", periods=3,
    ...     freq="h"))
    >>> hours_series
    0   2000-01-01 00:00:00
    1   2000-01-01 01:00:00
    2   2000-01-01 02:00:00
    dtype: datetime64[ns]
    >>> hours_series.dt.hour
    0    0
    1    1
    2    2
    dtype: int16
    >>> weekday_series = cudf.Series(pd.date_range("2000-01-01", periods=3,
    ...     freq="q"))
    >>> weekday_series
    0   2000-03-31
    1   2000-06-30
    2   2000-09-30
    dtype: datetime64[ns]
    >>> weekday_series.dt.weekday
    0    4
    1    4
    2    5
    dtype: int16
    """

    def __init__(self, series):
        self.series = series

    @property
    def year(self):
        """
        The year of the datetime.

        Examples
        --------
        >>> import cudf
        >>> import pandas as pd
        >>> datetime_series = cudf.Series(pd.date_range("2000-01-01",
        ...         periods=3, freq="Y"))
        >>> datetime_series
        0   2000-12-31
        1   2001-12-31
        2   2002-12-31
        dtype: datetime64[ns]
        >>> datetime_series.dt.year
        0    2000
        1    2001
        2    2002
        dtype: int16
        """
        return self._get_dt_field("year")

    @property
    def month(self):
        """
        The month as January=1, December=12.

        Examples
        --------
        >>> import pandas as pd
        >>> import cudf
        >>> datetime_series = cudf.Series(pd.date_range("2000-01-01",
        ...         periods=3, freq="M"))
        >>> datetime_series
        0   2000-01-31
        1   2000-02-29
        2   2000-03-31
        dtype: datetime64[ns]
        >>> datetime_series.dt.month
        0    1
        1    2
        2    3
        dtype: int16
        """
        return self._get_dt_field("month")

    @property
    def day(self):
        """
        The day of the datetime.

        Examples
        --------
        >>> import pandas as pd
        >>> import cudf
        >>> datetime_series = cudf.Series(pd.date_range("2000-01-01",
        ...         periods=3, freq="D"))
        >>> datetime_series
        0   2000-01-01
        1   2000-01-02
        2   2000-01-03
        dtype: datetime64[ns]
        >>> datetime_series.dt.day
        0    1
        1    2
        2    3
        dtype: int16
        """
        return self._get_dt_field("day")

    @property
    def hour(self):
        """
        The hours of the datetime.

        Examples
        --------
        >>> import pandas as pd
        >>> import cudf
        >>> datetime_series = cudf.Series(pd.date_range("2000-01-01",
        ...         periods=3, freq="h"))
        >>> datetime_series
        0   2000-01-01 00:00:00
        1   2000-01-01 01:00:00
        2   2000-01-01 02:00:00
        dtype: datetime64[ns]
        >>> datetime_series.dt.hour
        0    0
        1    1
        2    2
        dtype: int16
        """
        return self._get_dt_field("hour")

    @property
    def minute(self):
        """
        The minutes of the datetime.

        Examples
        --------
        >>> import pandas as pd
        >>> import cudf
        >>> datetime_series = cudf.Series(pd.date_range("2000-01-01",
        ...         periods=3, freq="T"))
        >>> datetime_series
        0   2000-01-01 00:00:00
        1   2000-01-01 00:01:00
        2   2000-01-01 00:02:00
        dtype: datetime64[ns]
        >>> datetime_series.dt.minute
        0    0
        1    1
        2    2
        dtype: int16
        """
        return self._get_dt_field("minute")

    @property
    def second(self):
        """
        The seconds of the datetime.

        Examples
        --------
        >>> import pandas as pd
        >>> import cudf
        >>> datetime_series = cudf.Series(pd.date_range("2000-01-01",
        ...         periods=3, freq="s"))
        >>> datetime_series
        0   2000-01-01 00:00:00
        1   2000-01-01 00:00:01
        2   2000-01-01 00:00:02
        dtype: datetime64[ns]
        >>> datetime_series.dt.second
        0    0
        1    1
        2    2
        dtype: int16
        """
        return self._get_dt_field("second")

    @property
    def weekday(self):
        """
        The day of the week with Monday=0, Sunday=6.

        Examples
        --------
        >>> import pandas as pd
        >>> import cudf
        >>> datetime_series = cudf.Series(pd.date_range('2016-12-31',
        ...     '2017-01-08', freq='D'))
        >>> datetime_series
        0   2016-12-31
        1   2017-01-01
        2   2017-01-02
        3   2017-01-03
        4   2017-01-04
        5   2017-01-05
        6   2017-01-06
        7   2017-01-07
        8   2017-01-08
        dtype: datetime64[ns]
        >>> datetime_series.dt.weekday
        0    5
        1    6
        2    0
        3    1
        4    2
        5    3
        6    4
        7    5
        8    6
        dtype: int16
        """
        return self._get_dt_field("weekday")

    @property
    def dayofweek(self):
        """
        The day of the week with Monday=0, Sunday=6.

        Examples
        --------
        >>> import pandas as pd
        >>> import cudf
        >>> datetime_series = cudf.Series(pd.date_range('2016-12-31',
        ...     '2017-01-08', freq='D'))
        >>> datetime_series
        0   2016-12-31
        1   2017-01-01
        2   2017-01-02
        3   2017-01-03
        4   2017-01-04
        5   2017-01-05
        6   2017-01-06
        7   2017-01-07
        8   2017-01-08
        dtype: datetime64[ns]
        >>> datetime_series.dt.dayofweek
        0    5
        1    6
        2    0
        3    1
        4    2
        5    3
        6    4
        7    5
        8    6
        dtype: int16
        """
        return self._get_dt_field("weekday")

    def _get_dt_field(self, field):
        out_column = self.series._column.get_dt_field(field)
        return Series(
            data=out_column, index=self.series._index, name=self.series.name
        )

    def strftime(self, date_format, *args, **kwargs):
        """
        Convert to Series using specified ``date_format``.

        Return a Series of formatted strings specified by ``date_format``,
        which supports the same string format as the python standard library.
        Details of the string format can be found in `python string format doc
        <https://docs.python.org/3/library/datetime.html#strftime-and-strptime-behavior>`_.

        Parameters
        ----------
        date_format : str
            Date format string (e.g. “%Y-%m-%d”).

        Returns
        -------
        Series
            Series of formatted strings.

        Notes
        -----

        The following date format identifiers are not yet supported: ``%a``,
        ``%A``, ``%w``, ``%b``, ``%B``, ``%U``, ``%W``, ``%c``, ``%x``,
        ``%X``, ``%G``, ``%u``, ``%V``

        Examples
        --------
        >>> import cudf
        >>> import pandas as pd
        >>> weekday_series = cudf.Series(pd.date_range("2000-01-01", periods=3,
        ...      freq="q"))
        >>> weekday_series.dt.strftime("%Y-%m-%d")
        >>> weekday_series
        0   2000-03-31
        1   2000-06-30
        2   2000-09-30
        dtype: datetime64[ns]
        0    2000-03-31
        1    2000-06-30
        2    2000-09-30
        dtype: object
        >>> weekday_series.dt.strftime("%Y %d %m")
        0    2000 31 03
        1    2000 30 06
        2    2000 30 09
        dtype: object
        >>> weekday_series.dt.strftime("%Y / %d / %m")
        0    2000 / 31 / 03
        1    2000 / 30 / 06
        2    2000 / 30 / 09
        dtype: object
        """

        if not isinstance(date_format, str):
            raise TypeError(
                f"'date_format' must be str, not {type(date_format)}"
            )

        # TODO: Remove following validations
        # once https://github.com/rapidsai/cudf/issues/5991
        # is implemented
        not_implemented_formats = {
            "%a",
            "%A",
            "%w",
            "%b",
            "%B",
            "%U",
            "%W",
            "%c",
            "%x",
            "%X",
            "%G",
            "%u",
            "%V",
        }
        for d_format in not_implemented_formats:
            if d_format in date_format:
                raise NotImplementedError(
                    f"{d_format} date-time format is not "
                    f"supported yet, Please follow this issue "
                    f"https://github.com/rapidsai/cudf/issues/5991 "
                    f"for tracking purposes."
                )

        str_col = self.series._column.as_string_column(
            dtype="str", format=date_format
        )
        return Series(
            data=str_col, index=self.series._index, name=self.series.name
        )


class TimedeltaProperties(object):
    """
    Accessor object for timedeltalike properties of the Series values.

    Returns
    -------
    Returns a Series indexed like the original Series.

    Examples
    --------
    >>> import cudf
    >>> seconds_series = cudf.Series([1, 2, 3], dtype='timedelta64[s]')
    >>> seconds_series
    0    00:00:01
    1    00:00:02
    2    00:00:03
    dtype: timedelta64[s]
    >>> seconds_series.dt.seconds
    0    1
    1    2
    2    3
    dtype: int64
    >>> series = cudf.Series([12231312123, 1231231231, 1123236768712, 2135656,
    ...     3244334234], dtype='timedelta64[ms]')
    >>> series
    0      141 days 13:35:12.123
    1       14 days 06:00:31.231
    2    13000 days 10:12:48.712
    3        0 days 00:35:35.656
    4       37 days 13:12:14.234
    dtype: timedelta64[ms]
    >>> series.dt.components
        days  hours  minutes  seconds  milliseconds  microseconds  nanoseconds
    0    141     13       35       12           123             0            0
    1     14      6        0       31           231             0            0
    2  13000     10       12       48           712             0            0
    3      0      0       35       35           656             0            0
    4     37     13       12       14           234             0            0
    >>> series.dt.days
    0      141
    1       14
    2    13000
    3        0
    4       37
    dtype: int64
    >>> series.dt.seconds
    0    48912
    1    21631
    2    36768
    3     2135
    4    47534
    dtype: int64
    >>> series.dt.microseconds
    0    123000
    1    231000
    2    712000
    3    656000
    4    234000
    dtype: int64
    >>> s.dt.nanoseconds
    0    0
    1    0
    2    0
    3    0
    4    0
    dtype: int64
    """

    def __init__(self, series):
        self.series = series

    @property
    def days(self):
        """
        Number of days.

        Returns
        -------
        Series

        Examples
        --------
        >>> import cudf
        >>> s = cudf.Series([12231312123, 1231231231, 1123236768712, 2135656,
        ...     3244334234], dtype='timedelta64[ms]')
        >>> s
        0      141 days 13:35:12.123
        1       14 days 06:00:31.231
        2    13000 days 10:12:48.712
        3        0 days 00:35:35.656
        4       37 days 13:12:14.234
        dtype: timedelta64[ms]
        >>> s.dt.days
        0      141
        1       14
        2    13000
        3        0
        4       37
        dtype: int64
        """
        return self._get_td_field("days")

    @property
    def seconds(self):
        """
        Number of seconds (>= 0 and less than 1 day).

        Returns
        -------
        Series

        Examples
        --------
        >>> import cudf
        >>> s = cudf.Series([12231312123, 1231231231, 1123236768712, 2135656,
        ...     3244334234], dtype='timedelta64[ms]')
        >>> s
        0      141 days 13:35:12.123
        1       14 days 06:00:31.231
        2    13000 days 10:12:48.712
        3        0 days 00:35:35.656
        4       37 days 13:12:14.234
        dtype: timedelta64[ms]
        >>> s.dt.seconds
        0    48912
        1    21631
        2    36768
        3     2135
        4    47534
        dtype: int64
        >>> s.dt.microseconds
        0    123000
        1    231000
        2    712000
        3    656000
        4    234000
        dtype: int64
        """
        return self._get_td_field("seconds")

    @property
    def microseconds(self):
        """
        Number of microseconds (>= 0 and less than 1 second).

        Returns
        -------
        Series

        Examples
        --------
        >>> import cudf
        >>> s = cudf.Series([12231312123, 1231231231, 1123236768712, 2135656,
        ...     3244334234], dtype='timedelta64[ms]')
        >>> s
        0      141 days 13:35:12.123
        1       14 days 06:00:31.231
        2    13000 days 10:12:48.712
        3        0 days 00:35:35.656
        4       37 days 13:12:14.234
        dtype: timedelta64[ms]
        >>> s.dt.microseconds
        0    123000
        1    231000
        2    712000
        3    656000
        4    234000
        dtype: int64
        """
        return self._get_td_field("microseconds")

    @property
    def nanoseconds(self):
        """
        Return the number of nanoseconds (n), where 0 <= n < 1 microsecond.

        Returns
        -------
        Series

        Examples
        --------
        >>> import cudf
        >>> s = cudf.Series([12231312123, 1231231231, 1123236768712, 2135656,
        ...     3244334234], dtype='timedelta64[ns]')
        >>> s
        0    00:00:12.231312123
        1    00:00:01.231231231
        2    00:18:43.236768712
        3    00:00:00.002135656
        4    00:00:03.244334234
        dtype: timedelta64[ns]
        >>> s.dt.nanoseconds
        0    123
        1    231
        2    712
        3    656
        4    234
        dtype: int64
        """
        return self._get_td_field("nanoseconds")

    @property
    def components(self):
        """
        Return a Dataframe of the components of the Timedeltas.

        Returns
        -------
        DataFrame

        Examples
        --------
        >>> s = cudf.Series([12231312123, 1231231231, 1123236768712, 2135656, 3244334234], dtype='timedelta64[ms]')
        >>> s
        0      141 days 13:35:12.123
        1       14 days 06:00:31.231
        2    13000 days 10:12:48.712
        3        0 days 00:35:35.656
        4       37 days 13:12:14.234
        dtype: timedelta64[ms]
        >>> s.dt.components
            days  hours  minutes  seconds  milliseconds  microseconds  nanoseconds
        0    141     13       35       12           123             0            0
        1     14      6        0       31           231             0            0
        2  13000     10       12       48           712             0            0
        3      0      0       35       35           656             0            0
        4     37     13       12       14           234             0            0
        """  # noqa: E501
        return self.series._column.components(index=self.series._index)

    def _get_td_field(self, field):
        out_column = getattr(self.series._column, field)
        return Series(
            data=out_column, index=self.series._index, name=self.series.name
        )


def _align_indices(series_list, how="outer", allow_non_unique=False):
    """
    Internal util to align the indices of a list of Series objects

    series_list : list of Series objects
    how : {"outer", "inner"}
        If "outer", the values of the resulting index are the
        unique values of the index obtained by concatenating
        the indices of all the series.
        If "inner", the values of the resulting index are
        the values common to the indices of all series.
    allow_non_unique : bool
        Whether or not to allow non-unique valued indices in the input
        series.
    """
    if len(series_list) <= 1:
        return series_list

    # check if all indices are the same
    head = series_list[0].index

    all_index_equal = True
    for sr in series_list[1:]:
        if not sr.index.equals(head):
            all_index_equal = False
            break

    # check if all names are the same
    all_names_equal = True
    for sr in series_list[1:]:
        if not sr.index.names == head.names:
            all_names_equal = False
    new_index_names = [None]
    if all_names_equal:
        new_index_names = head.names

    if all_index_equal:
        return series_list

    if how == "outer":
        combined_index = cudf.core.reshape.concat(
            [sr.index for sr in series_list]
        ).unique()
        combined_index.names = new_index_names
    else:
        combined_index = series_list[0].index
        for sr in series_list[1:]:
            combined_index = (
                cudf.DataFrame(index=sr.index).join(
                    cudf.DataFrame(index=combined_index),
                    sort=True,
                    how="inner",
                )
            ).index
        combined_index.names = new_index_names

    # align all Series to the combined index
    result = [
        sr._align_to_index(
            combined_index, how=how, allow_non_unique=allow_non_unique
        )
        for sr in series_list
    ]

    return result


def isclose(a, b, rtol=1e-05, atol=1e-08, equal_nan=False):
    """Returns a boolean array where two arrays are equal within a tolerance.

    Two values in ``a`` and ``b`` are  considiered equal when the following
    equation is satisfied.

    .. math::
       |a - b| \\le \\mathrm{atol} + \\mathrm{rtol} |b|

    Parameters
    ----------
    a : list-like, array-like or cudf.Series
        Input sequence to compare.
    b : list-like, array-like or cudf.Series
        Input sequence to compare.
    rtol : float
        The relative tolerance.
    atol : float
        The absolute tolerance.
    equal_nan : bool
        If ``True``, null's in ``a`` will be considered equal
        to null's in ``b``.

    Returns
    -------
    Series

    See Also
    --------
    np.isclose : Returns a boolean array where two arrays are element-wise
        equal within a tolerance.

    Examples
    --------
    >>> import cudf
    >>> s1 = cudf.Series([1.9876543,   2.9876654,   3.9876543, None, 9.9, 1.0])
    >>> s2 = cudf.Series([1.987654321, 2.987654321, 3.987654321, None, 19.9,
    ... None])
    >>> s1
    0    1.9876543
    1    2.9876654
    2    3.9876543
    3         <NA>
    4          9.9
    5          1.0
    dtype: float64
    >>> s2
    0    1.987654321
    1    2.987654321
    2    3.987654321
    3           <NA>
    4           19.9
    5           <NA>
    dtype: float64
    >>> cudf.isclose(s1, s2)
    0     True
    1     True
    2     True
    3    False
    4    False
    5    False
    dtype: bool
    >>> cudf.isclose(s1, s2, equal_nan=True)
    0     True
    1     True
    2     True
    3     True
    4    False
    5    False
    dtype: bool
    >>> cudf.isclose(s1, s2, equal_nan=False)
    0     True
    1     True
    2     True
    3    False
    4    False
    5    False
    dtype: bool
    """

    if not can_convert_to_column(a):
        raise TypeError(
            f"Parameter `a` is expected to be a "
            f"list-like or Series object, found:{type(a)}"
        )
    if not can_convert_to_column(b):
        raise TypeError(
            f"Parameter `b` is expected to be a "
            f"list-like or Series object, found:{type(a)}"
        )

    if isinstance(a, pd.Series):
        a = Series.from_pandas(a)
    if isinstance(b, pd.Series):
        b = Series.from_pandas(b)

    index = None

    if isinstance(a, cudf.Series) and isinstance(b, cudf.Series):
        b = b.reindex(a.index)
        index = as_index(a.index)

    a_col = column.as_column(a)
    a_array = cupy.asarray(a_col.data_array_view)

    b_col = column.as_column(b)
    b_array = cupy.asarray(b_col.data_array_view)

    result = cupy.isclose(
        a=a_array, b=b_array, rtol=rtol, atol=atol, equal_nan=equal_nan
    )
    result_col = column.as_column(result)

    if a_col.null_count and b_col.null_count:
        a_nulls = a_col.isna()
        b_nulls = b_col.isna()
        null_values = a_nulls | b_nulls

        if equal_nan is True:
            equal_nulls = a_nulls & b_nulls

        del a_nulls, b_nulls
    elif a_col.null_count:
        null_values = a_col.isna()
    elif b_col.null_count:
        null_values = b_col.isna()
    else:
        return Series(result_col, index=index)

    result_col[null_values] = False
    if equal_nan is True and a_col.null_count and b_col.null_count:
        result_col[equal_nulls] = True

    return Series(result_col, index=index)<|MERGE_RESOLUTION|>--- conflicted
+++ resolved
@@ -46,13 +46,9 @@
 from cudf.utils.dtypes import (
     can_convert_to_column,
     find_common_type,
-<<<<<<< HEAD
-    is_decimal_dtype,
-=======
     is_categorical_dtype,
     is_decimal_dtype,
     is_interval_dtype,
->>>>>>> 93ce6c7f
     is_list_dtype,
     is_list_like,
     is_mixed_with_object_dtype,
