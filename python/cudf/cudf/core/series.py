--- conflicted
+++ resolved
@@ -984,15 +984,11 @@
             for idx, value in enumerate(preprocess):
                 if value is None:
                     lines[idx] = lines[idx].replace(" NaT", "null")
-<<<<<<< HEAD
         if preprocess.dtype == np.dtype('object'):
             for idx, value in enumerate(preprocess):
                 if value is None:
                     lines[idx] = lines[idx].replace("<NA>", "null")
-        if is_categorical_dtype(preprocess.dtype):
-=======
         if isinstance(preprocess._column, cudf.core.column.CategoricalColumn):
->>>>>>> 0f0a8dfc
             category_memory = lines[-1]
             lines = lines[:-1]
         if len(lines) > 1:
