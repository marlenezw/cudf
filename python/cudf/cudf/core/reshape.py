# Copyright (c) 2018-2020, NVIDIA CORPORATION.
import itertools

import numpy as np
import pandas as pd

import cudf

_axis_map = {0: 0, 1: 1, "index": 0, "columns": 1}


def _align_objs(objs, how="outer"):
    """Align a set of Series or Dataframe objects.

    Parameters
    ----------
    objs : list of DataFrame, Series, or Index

    Returns
    -------
    A bool for if indexes have matched and a set of
    reindexed and aligned objects ready for concatenation
    """
    # Check if multiindex then check if indexes match. GenericIndex
    # returns ndarray tuple of bools requiring additional filter.
    # Then check for duplicate index value.
    i_objs = iter(objs)
    first = next(i_objs)
    match_index = all(first.index.equals(rest.index) for rest in i_objs)

    if match_index:
        return objs, True
    else:
        if not all(o.index.is_unique for o in objs):
            raise ValueError("cannot reindex from a duplicate axis")

        index = objs[0].index
        for obj in objs[1:]:
            name = index.name
            index = (
                cudf.DataFrame(index=obj.index)
                .join(cudf.DataFrame(index=index), how=how)
                .index
            )
            index.name = name

        return [obj.reindex(index) for obj in objs], False


def _normalize_series_and_dataframe(objs, axis):
    sr_name = 0
    for idx, o in enumerate(objs):
        if isinstance(o, cudf.Series):
            if axis == 1:
                name = o.name
                if name is None:
                    name = sr_name
                    sr_name += 1
            else:
                name = sr_name

            objs[idx] = o.to_frame(name=name)


def concat(objs, axis=0, ignore_index=False, sort=None):
    """Concatenate DataFrames, Series, or Indices row-wise.

    Parameters
    ----------
    objs : list of DataFrame, Series, or Index
    axis : {0/'index', 1/'columns'}, default 0
        The axis to concatenate along.
    ignore_index : bool, default False
        Set True to ignore the index of the *objs* and provide a
        default range index instead.
    sort : bool, default False
        Sort non-concatenation axis if it is not already aligned.

    Returns
    -------
    A new object of like type with rows from each object in ``objs``.

    Examples
    --------
    Combine two ``Series``.

    >>> import cudf
    >>> s1 = cudf.Series(['a', 'b'])
    >>> s2 = cudf.Series(['c', 'd'])
    >>> s1
    0    a
    1    b
    dtype: object
    >>> s2
    0    c
    1    d
    dtype: object
    >>> cudf.concat([s1, s2])
    0    a
    1    b
    0    c
    1    d
    dtype: object

    Clear the existing index and reset it in the
    result by setting the ``ignore_index`` option to ``True``.

    >>> cudf.concat([s1, s2], ignore_index=True)
    0    a
    1    b
    2    c
    3    d
    dtype: object

    Combine two DataFrame objects with identical columns.

    >>> df1 = cudf.DataFrame([['a', 1], ['b', 2]],
    ...                    columns=['letter', 'number'])
    >>> df1
      letter  number
    0      a       1
    1      b       2
    >>> df2 = cudf.DataFrame([['c', 3], ['d', 4]],
    ...                    columns=['letter', 'number'])
    >>> df2
      letter  number
    0      c       3
    1      d       4
    >>> cudf.concat([df1, df2])
      letter  number
    0      a       1
    1      b       2
    0      c       3
    1      d       4

    Combine DataFrame objects with overlapping columns and return
    everything. Columns outside the intersection will
    be filled with ``null`` values.

    >>> df3 = cudf.DataFrame([['c', 3, 'cat'], ['d', 4, 'dog']],
    ...                    columns=['letter', 'number', 'animal'])
    >>> df3
    letter  number animal
    0      c       3    cat
    1      d       4    dog
    >>> cudf.concat([df1, df3], sort=False)
      letter  number animal
    0      a       1   None
    1      b       2   None
    0      c       3    cat
    1      d       4    dog

    Combine ``DataFrame`` objects horizontally along the
    x axis by passing in ``axis=1``.

    >>> df4 = cudf.DataFrame([['bird', 'polly'], ['monkey', 'george']],
    ...                    columns=['animal', 'name'])
    >>> df4
       animal    name
    0    bird   polly
    1  monkey  george
    >>> cudf.concat([df1, df4], axis=1)
      letter  number  animal    name
    0      a       1    bird   polly
    1      b       2  monkey  george
    """

    if not objs:
        raise ValueError("No objects to concatenate")

    objs = [obj for obj in objs if obj is not None]

    # Return for single object
    if len(objs) == 1:
        if ignore_index:
            result = cudf.DataFrame(
                data=objs[0]._data.copy(deep=True),
                index=cudf.RangeIndex(len(objs[0])),
            )
        else:
            result = objs[0].copy()
        return result

    if len(objs) == 0:
        raise ValueError("All objects passed were None")

    # Retrieve the base types of `objs`. In order to support sub-types
    # and object wrappers, we use `isinstance()` instead of comparing
    # types directly
    typs = set()
    for o in objs:
        if isinstance(o, cudf.MultiIndex):
            typs.add(cudf.MultiIndex)
        if issubclass(type(o), cudf.Index):
            typs.add(type(o))
        elif isinstance(o, cudf.DataFrame):
            typs.add(cudf.DataFrame)
        elif isinstance(o, cudf.Series):
            typs.add(cudf.Series)
        else:
            raise ValueError(f"cannot concatenate object of type {type(o)}")

    allowed_typs = {cudf.Series, cudf.DataFrame}

    param_axis = _axis_map.get(axis, None)
    if param_axis is None:
        raise ValueError(
            '`axis` must be 0 / "index" or 1 / "columns", got: {0}'.format(
                param_axis
            )
        )
    else:
        axis = param_axis

    # when axis is 1 (column) we can concat with Series and Dataframes
    if axis == 1:

        assert typs.issubset(allowed_typs)
        df = cudf.DataFrame()
        _normalize_series_and_dataframe(objs, axis=axis)

        objs, match_index = _align_objs(objs)

        for idx, o in enumerate(objs):
            if not ignore_index and idx == 0:
                df.index = o.index
            for col in o._data.names:
                if col in df._data:
                    raise NotImplementedError(
                        "A Column with duplicate name found: {0}, cuDF\
                        doesn't support having multiple columns with\
                        same names yet.".format(
                            col
                        )
                    )
                df[col] = o._data[col]

        result_columns = objs[0].columns
        for o in objs[1:]:
            result_columns = result_columns.append(o.columns)

        df.columns = result_columns.unique()
        if ignore_index:
            df.index = cudf.RangeIndex(len(objs[0]))
            return df
        elif not match_index:
            return df.sort_index()
        else:
            return df

    typ = list(typs)[0]

    if len(typs) > 1:
        if allowed_typs == typs:
            # This block of code will run when `objs` has
            # both Series & DataFrame kind of inputs.
            _normalize_series_and_dataframe(objs, axis=axis)
            typ = cudf.DataFrame
        else:
            raise ValueError(
                "`concat` cannot concatenate objects of "
                "types: %r." % sorted([t.__name__ for t in typs])
            )

    if typ is cudf.DataFrame:
        objs = [obj for obj in objs if obj.shape != (0, 0)]
        if len(objs) == 0:
            # If objs is empty, that indicates all of
            # objs are empty dataframes.
            return cudf.DataFrame()
        elif len(objs) == 1:
            if ignore_index:
                result = cudf.DataFrame(
                    data=objs[0]._data.copy(deep=True),
                    index=cudf.RangeIndex(len(objs[0])),
                )
            else:
                result = objs[0].copy()
            return result
        else:
            return cudf.DataFrame._concat(
                objs, axis=axis, ignore_index=ignore_index, sort=sort
            )
<<<<<<< HEAD
    elif typ is cudf.Series:
        return cudf.Series._concat(
            objs, axis=axis, index=None if ignore_index else True
        )
=======
    elif typ is Series:
        objs = [obj for obj in objs if len(obj)]
        if len(objs) == 0:
            return cudf.Series()
        elif len(objs) == 1:
            if ignore_index:
                result = Series._concat(objs, axis=axis, index=None)
            else:
                result = objs[0]
            return result
        else:
            return Series._concat(
                objs, axis=axis, index=None if ignore_index else True
            )
>>>>>>> ecad0f21
    elif typ is cudf.MultiIndex:
        return cudf.MultiIndex._concat(objs)
    elif issubclass(typ, cudf.Index):
        return cudf.Index._concat(objs)
    else:
        raise ValueError(f"cannot concatenate object of type {typ}")


def melt(
    frame,
    id_vars=None,
    value_vars=None,
    var_name=None,
    value_name="value",
    col_level=None,
):
    """Unpivots a DataFrame from wide format to long format,
    optionally leaving identifier variables set.

    Parameters
    ----------
    frame : DataFrame
    id_vars : tuple, list, or ndarray, optional
        Column(s) to use as identifier variables.
        default: None
    value_vars : tuple, list, or ndarray, optional
        Column(s) to unpivot.
        default: all columns that are not set as `id_vars`.
    var_name : scalar
        Name to use for the `variable` column.
        default: frame.columns.name or 'variable'
    value_name : str
        Name to use for the `value` column.
        default: 'value'

    Returns
    -------
    out : DataFrame
        Melted result

    Difference from pandas:
     * Does not support 'col_level' because cuDF does not have multi-index

    Examples
    --------
    >>> import cudf
    >>> df = cudf.DataFrame({'A': ['a', 'b', 'c'],
    ...                      'B': [1, 3, 5],
    ...                      'C': [2, 4, 6]})
    >>> df
       A  B  C
    0  a  1  2
    1  b  3  4
    2  c  5  6
    >>> cudf.melt(df, id_vars=['A'], value_vars=['B'])
       A variable  value
    0  a        B      1
    1  b        B      3
    2  c        B      5
    >>> cudf.melt(df, id_vars=['A'], value_vars=['B', 'C'])
       A variable  value
    0  a        B      1
    1  b        B      3
    2  c        B      5
    3  a        C      2
    4  b        C      4
    5  c        C      6

    The names of ‘variable’ and ‘value’ columns can be customized:

    >>> cudf.melt(df, id_vars=['A'], value_vars=['B'],
    ...         var_name='myVarname', value_name='myValname')
       A myVarname  myValname
    0  a         B          1
    1  b         B          3
    2  c         B          5
    """
    assert col_level in (None,)

    # Arg cleaning
    import collections

    # id_vars
    if id_vars is not None:
        if not isinstance(id_vars, collections.abc.Sequence):
            id_vars = [id_vars]
        id_vars = list(id_vars)
        missing = set(id_vars) - set(frame.columns)
        if not len(missing) == 0:
            raise KeyError(
                "The following 'id_vars' are not present"
                " in the DataFrame: {missing}"
                "".format(missing=list(missing))
            )
    else:
        id_vars = []

    # value_vars
    if value_vars is not None:
        if not isinstance(value_vars, collections.abc.Sequence):
            value_vars = [value_vars]
        value_vars = list(value_vars)
        missing = set(value_vars) - set(frame.columns)
        if not len(missing) == 0:
            raise KeyError(
                "The following 'value_vars' are not present"
                " in the DataFrame: {missing}"
                "".format(missing=list(missing))
            )
    else:
        # then all remaining columns in frame
        value_vars = frame.columns.drop(id_vars)
        value_vars = list(value_vars)

    # Error for unimplemented support for datatype
    dtypes = [frame[col].dtype for col in id_vars + value_vars]
    if any(cudf.utils.dtypes.is_categorical_dtype(t) for t in dtypes):
        raise NotImplementedError(
            "Categorical columns are not yet " "supported for function"
        )

    # Check dtype homogeneity in value_var
    # Because heterogeneous concat is unimplemented
    dtypes = [frame[col].dtype for col in value_vars]
    if len(dtypes) > 0:
        dtype = dtypes[0]
        if any(t != dtype for t in dtypes):
            raise ValueError("all cols in value_vars must have the same dtype")

    # overlap
    overlap = set(id_vars).intersection(set(value_vars))
    if not len(overlap) == 0:
        raise KeyError(
            "'value_vars' and 'id_vars' cannot have overlap."
            " The following 'value_vars' are ALSO present"
            " in 'id_vars': {overlap}"
            "".format(overlap=list(overlap))
        )

    N = len(frame)
    K = len(value_vars)

    def _tile(A, reps):
        series_list = [A] * reps
        if reps > 0:
            return cudf.Series._concat(objs=series_list, index=None)
        else:
            return cudf.Series([], dtype=A.dtype)

    # Step 1: tile id_vars
    mdata = collections.OrderedDict()
    for col in id_vars:
        mdata[col] = _tile(frame[col], K)

    # Step 2: add variable
    var_cols = []
    for i, var in enumerate(value_vars):
        var_cols.append(
            cudf.Series(cudf.core.column.full(N, i, dtype=np.int8))
        )
    temp = cudf.Series._concat(objs=var_cols, index=None)

    if not var_name:
        var_name = "variable"

    mdata[var_name] = cudf.Series(
        cudf.core.column.build_categorical_column(
            categories=value_vars,
            codes=cudf.core.column.as_column(
                temp._column.base_data, dtype=temp._column.dtype
            ),
            mask=temp._column.base_mask,
            size=temp._column.size,
            offset=temp._column.offset,
            ordered=False,
        )
    )

    # Step 3: add values
    mdata[value_name] = cudf.Series._concat(
        objs=[frame[val] for val in value_vars], index=None
    )

    return cudf.DataFrame(mdata)


def get_dummies(
    df,
    prefix=None,
    prefix_sep="_",
    dummy_na=False,
    columns=None,
    cats={},
    sparse=False,
    drop_first=False,
    dtype="uint8",
):
    """ Returns a dataframe whose columns are the one hot encodings of all
    columns in `df`

    Parameters
    ----------
    df : cudf.DataFrame
        dataframe to encode
    prefix : str, dict, or sequence, optional
        prefix to append. Either a str (to apply a constant prefix), dict
        mapping column names to prefixes, or sequence of prefixes to apply with
        the same length as the number of columns. If not supplied, defaults
        to the empty string
    prefix_sep : str, dict, or sequence, optional, default '_'
        separator to use when appending prefixes
    dummy_na : boolean, optional
        Add a column to indicate Nones, if False Nones are ignored.
    cats : dict, optional
        dictionary mapping column names to sequences of integers representing
        that column's category. See `cudf.DataFrame.one_hot_encoding` for more
        information. if not supplied, it will be computed
    sparse : boolean, optional
        Right now this is NON-FUNCTIONAL argument in rapids.
    drop_first : boolean, optional
        Right now this is NON-FUNCTIONAL argument in rapids.
    columns : sequence of str, optional
        Names of columns to encode. If not provided, will attempt to encode all
        columns. Note this is different from pandas default behavior, which
        encodes all columns with dtype object or categorical
    dtype : str, optional
        output dtype, default 'uint8'

    Examples
    --------
    >>> import cudf
    >>> df = cudf.DataFrame({"a": ["value1", "value2", None], "b": [0, 0, 0]})
    >>> cudf.get_dummies(df)
       b  a_value1  a_value2
    0  0         1         0
    1  0         0         1
    2  0         0         0

    >>> cudf.get_dummies(df, dummy_na=True)
       b  a_None  a_value1  a_value2
    0  0       0         1         0
    1  0       0         0         1
    2  0       1         0         0

    >>> import numpy as np
    >>> df = cudf.DataFrame({"a":cudf.Series([1, 2, np.nan, None],
    ...                     nan_as_null=False)})
    >>> df
          a
    0   1.0
    1   2.0
    2   NaN
    3  null

    >>> cudf.get_dummies(df, dummy_na=True, columns=["a"])
       a_1.0  a_2.0  a_nan  a_null
    0      1      0      0       0
    1      0      1      0       0
    2      0      0      1       0
    3      0      0      0       1
    """
    if sparse:
        raise NotImplementedError("sparse is not supported yet")

    if drop_first:
        raise NotImplementedError("drop_first is not supported yet")

    encode_fallback_dtypes = ["object", "category"]

    if columns is None or len(columns) == 0:
        columns = df.select_dtypes(include=encode_fallback_dtypes).columns

    def length_check(obj, name):
        err_msg = (
            "Length of '{name}' ({len_obj}) did not match the "
            "length of the columns being encoded ({len_required})."
        )

        if cudf.utils.dtypes.is_list_like(obj):
            if len(obj) != len(columns):
                err_msg = err_msg.format(
                    name=name, len_obj=len(obj), len_required=len(columns)
                )
                raise ValueError(err_msg)

    length_check(prefix, "prefix")
    length_check(prefix_sep, "prefix_sep")

    if prefix is None:
        prefix = columns

    if isinstance(prefix, str):
        prefix_map = {}
    elif isinstance(prefix, dict):
        prefix_map = prefix
    else:
        prefix_map = dict(zip(columns, prefix))

    if isinstance(prefix_sep, str):
        prefix_sep_map = {}
    elif isinstance(prefix_sep, dict):
        prefix_sep_map = prefix_sep
    else:
        prefix_sep_map = dict(zip(columns, prefix_sep))

    # If we have no columns to encode, we need to drop fallback columns(if any)
    if len(columns) == 0:
        return df.select_dtypes(exclude=encode_fallback_dtypes)
    else:
        result_df = df.drop(labels=columns)
        for name in columns:
            if isinstance(
                df[name]._column, cudf.core.column.CategoricalColumn
            ):
                unique = df[name]._column.categories
            else:
                unique = df[name].unique()

            if not dummy_na:
                if np.issubdtype(unique.dtype, np.floating):
                    unique = unique.nans_to_nulls()
                unique = unique.dropna()

            col_enc_df = df.one_hot_encoding(
                name,
                prefix=prefix_map.get(name, prefix),
                cats=cats.get(name, unique),
                prefix_sep=prefix_sep_map.get(name, prefix_sep),
                dtype=dtype,
            )
            for col in col_enc_df.columns.difference(df._data.names):
                result_df[col] = col_enc_df._data[col]

        return result_df


def merge_sorted(
    objs,
    keys=None,
    by_index=False,
    ignore_index=False,
    ascending=True,
    na_position="last",
):
    """Merge a list of sorted DataFrame or Series objects.

    Dataframes/Series in objs list MUST be pre-sorted by columns
    listed in `keys`, or by the index (if `by_index=True`).

    Parameters
    ----------
    objs : list of DataFrame, Series, or Index
    keys : list, default None
        List of Column names to sort by. If None, all columns used
        (Ignored if `index=True`)
    by_index : bool, default False
        Use index for sorting. `keys` input will be ignored if True
    ignore_index : bool, default False
        Drop and ignore index during merge. Default range index will
        be used in the output dataframe.
    ascending : bool, default True
        Sorting is in ascending order, otherwise it is descending
    na_position : {‘first’, ‘last’}, default ‘last’
        'first' nulls at the beginning, 'last' nulls at the end

    Returns
    -------
    A new, lexicographically sorted, DataFrame/Series.
    """

    if not pd.api.types.is_list_like(objs):
        raise TypeError("objs must be a list-like of Frame-like objects")

    if len(objs) < 1:
        raise ValueError("objs must be non-empty")

    if not all(isinstance(table, cudf.core.frame.Frame) for table in objs):
        raise TypeError("Elements of objs must be Frame-like")

    if len(objs) == 1:
        return objs[0]

    if by_index and ignore_index:
        raise ValueError("`by_index` and `ignore_index` cannot both be True")

    result = objs[0].__class__._from_table(
        cudf._lib.merge.merge_sorted(
            objs,
            keys=keys,
            by_index=by_index,
            ignore_index=ignore_index,
            ascending=ascending,
            na_position=na_position,
        )
    )
    result._copy_categories(objs[0])
    return result


def _pivot(df, index, columns):
    """
    Reorganize the values of the DataFrame according to the given
    index and columns.

    Parameters
    ----------
    df : DataFrame
    index : cudf.core.index.Index
        Index labels of the result
    columns : cudf.core.index.Index
        Column labels of the result
    """
    columns_labels, columns_idx = columns._encode()
    index_labels, index_idx = index._encode()
    column_labels = columns_labels.to_pandas().to_flat_index()

    # the result of pivot always has a multicolumn
    result = cudf.core.column_accessor.ColumnAccessor(
        multiindex=True, level_names=(None,) + columns._data.names
    )

    def as_tuple(x):
        return x if isinstance(x, tuple) else (x,)

    for v in df:
        names = [as_tuple(v) + as_tuple(name) for name in column_labels]
        col = df._data[v]
        result.update(
            cudf.DataFrame._from_table(
                col.scatter_to_table(
                    index_idx,
                    columns_idx,
                    names,
                    nrows=len(index_labels),
                    ncols=len(names),
                )
            )._data
        )

    return cudf.DataFrame(
        result, index=cudf.Index(index_labels, name=index.name)
    )


def pivot(data, index=None, columns=None, values=None):
    """
    Return reshaped DataFrame organized by the given index and column values.

    Reshape data (produce a "pivot" table) based on column values. Uses
    unique values from specified `index` / `columns` to form axes of the
    resulting DataFrame.

    Parameters
    ----------
    index : column name, optional
        Column used to construct the index of the result.
    columns : column name, optional
        Column used to construct the columns of the result.
    values : column name or list of column names, optional
        Column(s) whose values are rearranged to produce the result.
        If not specified, all remaining columns of the DataFrame
        are used.

    Returns
    -------
    DataFrame

    Examples
    --------
    >>> a = cudf.DataFrame()
    >>> a['a'] = [1, 1, 2, 2],
    >>> a['b'] = ['a', 'b', 'a', 'b']
    >>> a['c'] = [1, 2, 3, 4]
    >>> a.pivot(index='a', columns='b')
       c
    b  a  b
    a
    1  1  2
    2  3  4

    Pivot with missing values in result:

    >>> a = cudf.DataFrame()
    >>> a['a'] = [1, 1, 2]
    >>> a['b'] = [1, 2, 3]
    >>> a['c'] = ['one', 'two', 'three']
    >>> a.pivot(index='a', columns='b')
              c
        b     1     2      3
        a
        1   one   two   <NA>
        2  <NA>  <NA>  three

    """
    df = data
    if values is None:
        values = df._columns_view(
            col for col in df._column_names if col not in (index, columns)
        )
    else:
        values = df._columns_view(values)
    if index is None:
        index = df.index
    else:
        index = cudf.core.index.Index(df.loc[:, index])
    columns = cudf.Index(df.loc[:, columns])

    # Create a DataFrame composed of columns from both
    # columns and index
    columns_index = {}
    columns_index = {
        i: col
        for i, col in enumerate(
            itertools.chain(index._data.columns, columns._data.columns)
        )
    }
    columns_index = cudf.DataFrame(columns_index)

    # Check that each row is unique:
    if len(columns_index) != len(columns_index.drop_duplicates()):
        raise ValueError("Duplicate index-column pairs found. Cannot reshape.")

    return _pivot(values, index, columns)


def unstack(df, level, fill_value=None):
    """
    Pivot one or more levels of the (necessarily hierarchical) index labels.

    Pivots the specified levels of the index labels of df to the innermost
    levels of the columns labels of the result.

    Parameters
    ----------
    df : DataFrame
    level : level name or index, list-like
        Integer, name or list of such, specifying one or more
        levels of the index to pivot
    fill_value
        Non-functional argument provided for compatibility with Pandas.

    Returns
    -------
    DataFrame with specified index levels pivoted to column levels

    Examples
    --------
    >>> df['a'] = [1, 1, 1, 2, 2]
    >>> df['b'] = [1, 2, 3, 1, 2]
    >>> df['c'] = [5, 6, 7, 8, 9]
    >>> df['d'] = ['a', 'b', 'a', 'd', 'e']
    >>> df = df.set_index(['a', 'b', 'd'])
    >>> df
           c
    a b d
    1 1 a  5
      2 b  6
      3 a  7
    2 1 d  8
      2 e  9

    Unstacking level 'a':

    >>> df.unstack('a')
            c
    a       1     2
    b d
    1 a     5  <NA>
      d  <NA>     8
    2 b     6  <NA>
      e  <NA>     9
    3 a     7  <NA>

    Unstacking level 'd' :

    >>> df.unstack('d')
            c
    d       a     b     d     e
    a b
    1 1     5  <NA>  <NA>  <NA>
      2  <NA>     6  <NA>  <NA>
      3     7  <NA>  <NA>  <NA>
    2 1  <NA>  <NA>     8  <NA>
      2  <NA>  <NA>  <NA>     9

    Unstacking multiple levels:

    >>> df.unstack(['b', 'd'])
          c
    b     1           2           3
    d     a     d     b     e     a
    a
    1     5  <NA>     6  <NA>     7
    2  <NA>     8  <NA>     9  <NA>
    """
    if fill_value is not None:
        raise NotImplementedError("fill_value is not supported.")
    if pd.api.types.is_list_like(level):
        if not level:
            return df
    df = df.copy(deep=False)
    if not isinstance(df.index, cudf.MultiIndex):
        raise NotImplementedError(
            "Calling unstack() on a DataFrame without a MultiIndex "
            "is not supported"
        )
    else:
        columns = df.index._poplevels(level)
        index = df.index
    result = _pivot(df, index, columns)
    if result.index.nlevels == 1:
        result.index = result.index.get_level_values(result.index.names[0])
    return result<|MERGE_RESOLUTION|>--- conflicted
+++ resolved
@@ -281,12 +281,6 @@
             return cudf.DataFrame._concat(
                 objs, axis=axis, ignore_index=ignore_index, sort=sort
             )
-<<<<<<< HEAD
-    elif typ is cudf.Series:
-        return cudf.Series._concat(
-            objs, axis=axis, index=None if ignore_index else True
-        )
-=======
     elif typ is Series:
         objs = [obj for obj in objs if len(obj)]
         if len(objs) == 0:
@@ -301,7 +295,6 @@
             return Series._concat(
                 objs, axis=axis, index=None if ignore_index else True
             )
->>>>>>> ecad0f21
     elif typ is cudf.MultiIndex:
         return cudf.MultiIndex._concat(objs)
     elif issubclass(typ, cudf.Index):
