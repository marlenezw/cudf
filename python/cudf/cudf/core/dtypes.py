--- conflicted
+++ resolved
@@ -1,6 +1,5 @@
 # Copyright (c) 2020, NVIDIA CORPORATION.
 
-import decimal
 import pickle
 
 import numpy as np
@@ -214,7 +213,6 @@
         return f"StructDtype({self.fields})"
 
 
-<<<<<<< HEAD
 class IntervalDtype(ExtensionDtype):
     """
     An ExtensionDtype for Interval data.
@@ -285,6 +283,106 @@
         """
         return self._subtype
 
+
+
+class IntervalDtype(ExtensionDtype):
+    def __init__(self, left=None, right=None, closed='right'):
+        """
+        dtype similar to pd.CategoricalDtype with the categories
+        stored on the GPU.
+        """
+        self._categories = self._init_categories(categories)
+        self.ordered = ordered
+
+    @property
+    def categories(self):
+        if self._categories is None:
+            return cudf.core.index.as_index(
+                cudf.core.column.column_empty(0, dtype="object", masked=False)
+            )
+        return cudf.core.index.as_index(self._categories, copy=False)
+
+    @property
+    def type(self):
+        return self._categories.dtype.type
+
+    @property
+    def name(self):
+        return "category"
+
+    @property
+    def str(self):
+        return "|O08"
+
+    @classmethod
+    def from_pandas(cls, dtype):
+        return CategoricalDtype(
+            categories=dtype.categories, ordered=dtype.ordered
+        )
+
+    def to_pandas(self):
+        if self.categories is None:
+            categories = None
+        else:
+            categories = self.categories.to_pandas()
+        return pd.CategoricalDtype(categories=categories, ordered=self.ordered)
+
+    def _init_categories(self, categories):
+        if categories is None:
+            return categories
+        if len(categories) == 0:
+            dtype = "object"
+        else:
+            dtype = None
+
+        column = cudf.core.column.as_column(categories, dtype=dtype)
+
+        if isinstance(column, cudf.core.column.CategoricalColumn):
+            return column.categories
+        else:
+            return column
+
+    def __eq__(self, other):
+        if isinstance(other, str):
+            return other == self.name
+        elif other is self:
+            return True
+        elif not isinstance(other, self.__class__):
+            return False
+        elif self.ordered != other.ordered:
+            return False
+        elif self._categories is None or other._categories is None:
+            return True
+        else:
+            return (
+                self._categories.dtype == other._categories.dtype
+                and self._categories.equals(other._categories)
+            )
+
+    def construct_from_string(self):
+        raise NotImplementedError()
+
+    def serialize(self):
+        header = {}
+        frames = []
+        header["ordered"] = self.ordered
+        if self.categories is not None:
+            categories_header, categories_frames = self.categories.serialize()
+        header["categories"] = categories_header
+        frames.extend(categories_frames)
+        return header, frames
+
+    @classmethod
+    def deserialize(cls, header, frames):
+        ordered = header["ordered"]
+        categories_header = header["categories"]
+        categories_frames = frames
+        categories_type = pickle.loads(categories_header["type-serialized"])
+        categories = categories_type.deserialize(
+            categories_header, categories_frames
+        )
+        return cls(categories=categories, ordered=ordered)
+
     # @classmethod
     # def construct_array_type(cls) -> Type["IntervalArray"]:
     #     """
@@ -392,33 +490,4 @@
     #         iarr = IntervalArray.from_arrays(left, right, closed=array.type.closed)
     #         results.append(iarr)
 
-    #     return IntervalArray._concat_same_type(results)
-=======
-class DecimalDtype(ExtensionDtype):
-
-    name = "decimal"
-    _metadata = ("precision", "scale")
-
-    def __init__(self, precision, scale):
-        self._typ = pa.decimal128(precision, scale)
-
-    @property
-    def precision(self):
-        return self._typ.precision
-
-    @property
-    def scale(self):
-        return self._typ.scale
-
-    @property
-    def type(self):
-        # might need to account for precision and scale here
-        return decimal.Decimal
-
-    def to_arrow(self):
-        return self._typ
-
-    @classmethod
-    def from_arrow(cls, typ):
-        return cls(typ.precision, typ.scale)
->>>>>>> de5577c1
+    #     return IntervalArray._concat_same_type(results)