--- conflicted
+++ resolved
@@ -278,7 +278,6 @@
     def from_arrow(cls, typ):
         return cls(typ.precision, typ.scale)
 
-<<<<<<< HEAD
 
 class IntervalDtype(StructDtype):
     name = "interval"
@@ -303,7 +302,6 @@
 
         return ArrowIntervalType(
             pa.from_numpy_dtype(self.subtype), self.closed
-=======
     @property
     def itemsize(self):
         return 8
@@ -312,7 +310,6 @@
         return (
             f"{self.__class__.__name__}"
             f"(precision={self.precision}, scale={self.scale})"
->>>>>>> f4223911
         )
 
     def __hash__(self):
