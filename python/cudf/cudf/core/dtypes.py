# Copyright (c) 2020-2021, NVIDIA CORPORATION.

import decimal
import pickle
from typing import Any

import numpy as np
import pandas as pd
import pyarrow as pa
from pandas.api.extensions import ExtensionDtype
from pandas.core.arrays._arrow_utils import ArrowIntervalType

import cudf
from cudf._typing import Dtype


class CategoricalDtype(ExtensionDtype):
    def __init__(self, categories=None, ordered: bool = None) -> None:
        """
        dtype similar to pd.CategoricalDtype with the categories
        stored on the GPU.
        """
        self._categories = self._init_categories(categories)
        self.ordered = ordered

    @property
    def categories(self) -> "cudf.core.index.Index":
        if self._categories is None:
            return cudf.core.index.as_index(
                cudf.core.column.column_empty(0, dtype="object", masked=False)
            )
        return cudf.core.index.as_index(self._categories, copy=False)

    @property
    def type(self):
        return self._categories.dtype.type

    @property
    def name(self):
        return "category"

    @property
    def str(self):
        return "|O08"

    @classmethod
    def from_pandas(cls, dtype: pd.CategoricalDtype) -> "CategoricalDtype":
        return CategoricalDtype(
            categories=dtype.categories, ordered=dtype.ordered
        )

    def to_pandas(self) -> pd.CategoricalDtype:
        if self.categories is None:
            categories = None
        else:
            categories = self.categories.to_pandas()
        return pd.CategoricalDtype(categories=categories, ordered=self.ordered)

    def _init_categories(self, categories: Any):
        if categories is None:
            return categories
        if len(categories) == 0:
            dtype = "object"  # type: Any
        else:
            dtype = None

        column = cudf.core.column.as_column(categories, dtype=dtype)

        if isinstance(column, cudf.core.column.CategoricalColumn):
            return column.categories
        else:
            return column

    def __eq__(self, other: Dtype) -> bool:
        if isinstance(other, str):
            return other == self.name
        elif other is self:
            return True
        elif not isinstance(other, self.__class__):
            return False
        elif self.ordered != other.ordered:
            return False
        elif self._categories is None or other._categories is None:
            return True
        else:
            return (
                self._categories.dtype == other._categories.dtype
                and self._categories.equals(other._categories)
            )

    def construct_from_string(self):
        raise NotImplementedError()

    def serialize(self):
        header = {}
        frames = []
        header["ordered"] = self.ordered
        if self.categories is not None:
            categories_header, categories_frames = self.categories.serialize()
        header["categories"] = categories_header
        frames.extend(categories_frames)
        return header, frames

    @classmethod
    def deserialize(cls, header, frames):
        ordered = header["ordered"]
        categories_header = header["categories"]
        categories_frames = frames
        categories_type = pickle.loads(categories_header["type-serialized"])
        categories = categories_type.deserialize(
            categories_header, categories_frames
        )
        return cls(categories=categories, ordered=ordered)


class ListDtype(ExtensionDtype):
    _typ: pa.ListType
    name: str = "list"

    def __init__(self, element_type: Any) -> None:
        if isinstance(element_type, ListDtype):
            self._typ = pa.list_(element_type._typ)
        else:
            element_type = cudf.utils.dtypes.cudf_dtype_to_pa_type(
                element_type
            )
            self._typ = pa.list_(element_type)

    @property
    def element_type(self) -> Dtype:
        if isinstance(self._typ.value_type, pa.ListType):
            return ListDtype.from_arrow(self._typ.value_type)
        else:
            return np.dtype(self._typ.value_type.to_pandas_dtype()).name

    @property
    def leaf_type(self):
        if isinstance(self.element_type, ListDtype):
            return self.element_type.leaf_type
        else:
            return self.element_type

    @property
    def type(self):
        # TODO: we should change this to return something like a
        # ListDtypeType, once we figure out what that should look like
        return pa.array

    @classmethod
    def from_arrow(cls, typ):
        obj = object.__new__(cls)
        obj._typ = typ
        return obj

    def to_arrow(self):
        return self._typ

    def __eq__(self, other):
        if isinstance(other, str):
            return other == self.name
        if not isinstance(other, ListDtype):
            return False
        return self._typ.equals(other._typ)

    def __repr__(self):
        if isinstance(self.element_type, ListDtype):
            return f"ListDtype({self.element_type.__repr__()})"
        else:
            return f"ListDtype({self.element_type})"

    def __hash__(self):
        return hash(self._typ)


class StructDtype(ExtensionDtype):

    name = "struct"

    def __init__(self, fields):
        """
        fields : dict
            A mapping of field names to dtypes
        """
        pa_fields = {
            k: cudf.utils.dtypes.cudf_dtype_to_pa_type(v)
            for k, v in fields.items()
        }
        self._typ = pa.struct(pa_fields)

    @property
    def fields(self):
        return {
            field.name: cudf.utils.dtypes.cudf_dtype_from_pa_type(field.type)
            for field in self._typ
        }

    @property
    def type(self):
        # TODO: we should change this to return something like a
        # StructDtypeType, once we figure out what that should look like
        return dict

    @classmethod
    def from_arrow(cls, typ):
        obj = object.__new__(cls)
        obj._typ = typ
        return obj

    def to_arrow(self):
        return self._typ

    def __eq__(self, other):
        if isinstance(other, str):
            return other == self.name
        if not isinstance(other, StructDtype):
            return False
        return self._typ.equals(other._typ)

    def __repr__(self):
        return f"{type(self).__name__}({self.fields})"

    def __hash__(self):
        return hash(self._typ)


class Decimal64Dtype(ExtensionDtype):

    name = "decimal"
    _metadata = ("precision", "scale")
    _MAX_PRECISION = np.floor(np.log10(np.iinfo("int64").max))

    def __init__(self, precision, scale=0):
        """
        Parameters
        ----------
        precision : int
            The total number of digits in each value of this dtype
        scale : int, optional
            The scale of the Decimal64Dtype. See Notes below.

        Notes
        -----
            When the scale is positive:
              - numbers with fractional parts (e.g., 0.0042) can be represented
              - the scale is the total number of digits to the right of the
                decimal point
            When the scale is negative:
              - only multiples of powers of 10 (including 10**0) can be
                represented (e.g., 1729, 4200, 1000000)
              - the scale represents the number of trailing zeros in the value.
            For example, 42 is representable with precision=2 and scale=0.
            13.0051 is representable with precision=6 and scale=4,
            and *not* representable with precision<6 or scale<4.
        """
        self._validate(precision, scale)
        self._typ = pa.decimal128(precision, scale)

    @property
    def precision(self):
        return self._typ.precision

    @precision.setter
    def precision(self, value):
        self._validate(value, self.scale)
        self._typ = pa.decimal128(precision=value, scale=self.scale)

    @property
    def scale(self):
        return self._typ.scale

    @property
    def type(self):
        # might need to account for precision and scale here
        return decimal.Decimal

    def to_arrow(self):
        return self._typ

    @classmethod
    def from_arrow(cls, typ):
        return cls(typ.precision, typ.scale)

<<<<<<< HEAD

class IntervalDtype(StructDtype):
    name = "interval"

    def __init__(self, subtype, closed="right"):
        """
        subtype: str, np.dtype
            The dtype of the Interval bounds.
        """
        super().__init__(fields={"left": subtype, "right": subtype})
        self.closed = closed

    @property
    def subtype(self):
        return self.fields["left"]

    @classmethod
    def from_arrow(cls, typ):
        return IntervalDtype(typ.subtype.to_pandas_dtype(), typ.closed)

    def to_arrow(self):

        return ArrowIntervalType(
            pa.from_numpy_dtype(self.subtype), self.closed
=======
    @property
    def itemsize(self):
        return 8

    def __repr__(self):
        return (
            f"{self.__class__.__name__}"
            f"(precision={self.precision}, scale={self.scale})"
>>>>>>> b578e257
        )

    def __hash__(self):
        return hash(self._typ)

    @classmethod
    def _validate(cls, precision, scale=0):
        if precision > Decimal64Dtype._MAX_PRECISION:
            raise ValueError(
                f"Cannot construct a {cls.__name__}"
                f" with precision > {cls._MAX_PRECISION}"
            )
        if abs(scale) > precision:
            raise ValueError(f"scale={scale} exceeds precision={precision}")<|MERGE_RESOLUTION|>--- conflicted
+++ resolved
@@ -280,32 +280,6 @@
     def from_arrow(cls, typ):
         return cls(typ.precision, typ.scale)
 
-<<<<<<< HEAD
-
-class IntervalDtype(StructDtype):
-    name = "interval"
-
-    def __init__(self, subtype, closed="right"):
-        """
-        subtype: str, np.dtype
-            The dtype of the Interval bounds.
-        """
-        super().__init__(fields={"left": subtype, "right": subtype})
-        self.closed = closed
-
-    @property
-    def subtype(self):
-        return self.fields["left"]
-
-    @classmethod
-    def from_arrow(cls, typ):
-        return IntervalDtype(typ.subtype.to_pandas_dtype(), typ.closed)
-
-    def to_arrow(self):
-
-        return ArrowIntervalType(
-            pa.from_numpy_dtype(self.subtype), self.closed
-=======
     @property
     def itemsize(self):
         return 8
@@ -314,7 +288,6 @@
         return (
             f"{self.__class__.__name__}"
             f"(precision={self.precision}, scale={self.scale})"
->>>>>>> b578e257
         )
 
     def __hash__(self):
@@ -328,4 +301,29 @@
                 f" with precision > {cls._MAX_PRECISION}"
             )
         if abs(scale) > precision:
-            raise ValueError(f"scale={scale} exceeds precision={precision}")+            raise ValueError(f"scale={scale} exceeds precision={precision}")
+
+
+class IntervalDtype(StructDtype):
+    name = "interval"
+
+    def __init__(self, subtype, closed="right"):
+        """
+        subtype: str, np.dtype
+            The dtype of the Interval bounds.
+        """
+        super().__init__(fields={"left": subtype, "right": subtype})
+        self.closed = closed
+
+    @property
+    def subtype(self):
+        return self.fields["left"]
+
+    @classmethod
+    def from_arrow(cls, typ):
+        return IntervalDtype(typ.subtype.to_pandas_dtype(), typ.closed)
+
+    def to_arrow(self):
+
+        return ArrowIntervalType(
+            pa.from_numpy_dtype(self.subtype), self.closed