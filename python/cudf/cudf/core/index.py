# Copyright (c) 2018-2021, NVIDIA CORPORATION.

from __future__ import annotations, division, print_function

import pickle
from numbers import Number
from typing import Any, Dict, Set, Type

import cupy
import numpy as np
import pandas as pd
import pyarrow as pa
from nvtx import annotate
from pandas._config import get_option

import cudf
from cudf._lib.filling import sequence
from cudf._typing import DtypeObj
from cudf.core.abc import Serializable
from cudf.core.column import (
    CategoricalColumn,
    IntervalColumn,
    ColumnBase,
    DatetimeColumn,
    IntervalColumn,
    NumericalColumn,
    StringColumn,
    TimeDeltaColumn,
    arange,
    column,
)
from cudf.core.column.string import StringMethods as StringMethods
from cudf.core.dtypes import IntervalDtype
from cudf.core.frame import Frame
from cudf.utils import ioutils, utils
from cudf.utils.docutils import copy_docstring
from cudf.utils.dtypes import (
    find_common_type,
    is_categorical_dtype,
    is_interval_dtype,
    is_list_like,
    is_mixed_with_object_dtype,
    is_numerical_dtype,
    is_scalar,
    numeric_normalize_types,
    is_interval_dtype,
)
from cudf.utils.utils import cached_property, search_range


def _to_frame(this_index, index=True, name=None):
    """Create a DataFrame with a column containing this Index

    Parameters
    ----------
    index : boolean, default True
        Set the index of the returned DataFrame as the original Index
    name : str, default None
        Name to be used for the column

    Returns
    -------
    DataFrame
        cudf DataFrame
    """

    if name is not None:
        col_name = name
    elif this_index.name is None:
        col_name = 0
    else:
        col_name = this_index.name

    return cudf.DataFrame(
        {col_name: this_index._values}, index=this_index if index else None
    )


class Index(Frame, Serializable):

    dtype: DtypeObj

    def __new__(
        cls,
        data=None,
        dtype=None,
        copy=False,
        name=None,
        tupleize_cols=True,
        **kwargs,
    ):
        if tupleize_cols is not True:
            raise NotImplementedError(
                "tupleize_cols != True is not yet supported"
            )

        return as_index(data, copy=copy, dtype=dtype, name=name, **kwargs)

    def __array_ufunc__(self, ufunc, method, *inputs, **kwargs):

        if method == "__call__" and hasattr(cudf, ufunc.__name__):
            func = getattr(cudf, ufunc.__name__)
            return func(*inputs)
        else:
            return NotImplemented

    def __init__(
        self,
        data=None,
        dtype=None,
        copy=False,
        name=None,
        tupleize_cols=True,
        **kwargs,
    ):
        """Immutable, ordered and sliceable sequence of integer labels.
        The basic object storing row labels for all cuDF objects.

        Parameters
        ----------
        data : array-like (1-dimensional)/ DataFrame
            If it is a DataFrame, it will return a MultiIndex
        dtype : NumPy dtype (default: object)
            If dtype is None, we find the dtype that best fits the data.
        copy : bool
            Make a copy of input data.
        name : object
            Name to be stored in the index.
        tupleize_cols : bool (default: True)
            When True, attempt to create a MultiIndex if possible.
            tupleize_cols == False is not yet supported.

        Returns
        -------
        Index
            cudf Index

        Examples
        --------
        >>> import cudf
        >>> cudf.Index([1, 2, 3], dtype="uint64", name="a")
        UInt64Index([1, 2, 3], dtype='uint64', name='a')

        >>> cudf.Index(cudf.DataFrame({"a":[1, 2], "b":[2, 3]}))
        MultiIndex([(1, 2),
                    (2, 3)],
                  names=['a', 'b'])
        """
        pass

    @cached_property
    def _values(self) -> ColumnBase:
        raise NotImplementedError

    def __getitem__(self, key):
        raise NotImplementedError()

    def drop_duplicates(self, keep="first"):
        """
        Return Index with duplicate values removed

        Parameters
        ----------
        keep : {‘first’, ‘last’, False}, default ‘first’
            * ‘first’ : Drop duplicates except for the
                first occurrence.
            * ‘last’ : Drop duplicates except for the
                last occurrence.
            *  False : Drop all duplicates.

        Returns
        -------
        deduplicated : Index

        Examples
        --------
        >>> import cudf
        >>> idx = cudf.Index(['lama', 'cow', 'lama', 'beetle', 'lama', 'hippo'])
        >>> idx
        StringIndex(['lama' 'cow' 'lama' 'beetle' 'lama' 'hippo'], dtype='object')
        >>> idx.drop_duplicates()
        StringIndex(['beetle' 'cow' 'hippo' 'lama'], dtype='object')
        """  # noqa: E501
        return super().drop_duplicates(keep=keep)

    @property
    def shape(self):
        """Returns a tuple representing the dimensionality of the Index.
        """
        return (len(self),)

    def serialize(self):
        header = {}
        header["index_column"] = {}
        # store metadata values of index separately
        # Indexes: Numerical/DateTime/String are often GPU backed
        header["index_column"], frames = self._values.serialize()

        header["name"] = pickle.dumps(self.name)
        header["dtype"] = pickle.dumps(self.dtype)
        header["type-serialized"] = pickle.dumps(type(self))
        header["frame_count"] = len(frames)
        return header, frames

    def __contains__(self, item):
        return item in self._values

    @annotate("INDEX_EQUALS", color="green", domain="cudf_python")
    def equals(self, other, **kwargs):
        """
        Determine if two Index objects contain the same elements.

        Returns
        -------
        out: bool
            True if “other” is an Index and it has the same elements
            as calling index; False otherwise.
        """
        if not isinstance(other, Index):
            return False

        check_types = False

        self_is_categorical = isinstance(self, CategoricalIndex)
        other_is_categorical = isinstance(other, CategoricalIndex)
        if self_is_categorical and not other_is_categorical:
            other = other.astype(self.dtype)
            check_types = True
        elif other_is_categorical and not self_is_categorical:
            self = self.astype(other.dtype)
            check_types = True

        try:
            return super(Index, self).equals(other, check_types=check_types)
        except TypeError:
            return False

    def get_level_values(self, level):
        """
        Return an Index of values for requested level.

        This is primarily useful to get an individual level of values from a
        MultiIndex, but is provided on Index as well for compatibility.

        Parameters
        ----------
        level : int or str
            It is either the integer position or the name of the level.

        Returns
        -------
        Index
            Calling object, as there is only one level in the Index.

        See Also
        --------
        cudf.core.multiindex.MultiIndex.get_level_values : Get values for
            a level of a MultiIndex.

        Notes
        -----
        For Index, level should be 0, since there are no multiple levels.

        Examples
        --------
        >>> import cudf
        >>> idx = cudf.Index(["a", "b", "c"])
        >>> idx.get_level_values(0)
        StringIndex(['a' 'b' 'c'], dtype='object')
        """

        if level == self.name:
            return self
        elif pd.api.types.is_integer(level):
            if level != 0:
                raise IndexError(
                    f"Cannot get level: {level} " f"for index with 1 level"
                )
            return self
        else:
            raise KeyError(f"Requested level with name {level} " "not found")

    def __iter__(self):
        cudf.utils.utils.raise_iteration_error(obj=self)

    @classmethod
    def from_arrow(cls, array):
        """Convert PyArrow Array/ChunkedArray to Index

        Parameters
        ----------
        array : PyArrow Array/ChunkedArray
            PyArrow Object which has to be converted to Index

        Raises
        ------
        TypeError for invalid input type.

        Returns
        -------
        cudf Index

        Examples
        --------
        >>> import cudf
        >>> import pyarrow as pa
        >>> cudf.Index.from_arrow(pa.array(["a", "b", None]))
        StringIndex(['a' 'b' None], dtype='object')
        """

        return cls(cudf.core.column.column.ColumnBase.from_arrow(array))

    def to_arrow(self):
        """Convert Index to PyArrow Array

        Returns
        -------
        PyArrow Array

        Examples
        --------
        >>> import cudf
        >>> ind = cudf.Index(["a", "b", None])
        >>> ind.to_arrow()
        <pyarrow.lib.StringArray object at 0x7f796b0e7750>
        [
          "a",
          "b",
          null
        ]
        """

        return self._data.columns[0].to_arrow()

    @property
    def values_host(self):
        """
        Return a numpy representation of the Index.

        Only the values in the Index will be returned.

        Returns
        -------
        out : numpy.ndarray
            The values of the Index.

        Examples
        --------
        >>> import cudf
        >>> index = cudf.Index([1, -10, 100, 20])
        >>> index.values_host
        array([  1, -10, 100,  20])
        >>> type(index.values_host)
        <class 'numpy.ndarray'>
        """
        return self._values.values_host

    @classmethod
    def deserialize(cls, header, frames):
        h = header["index_column"]
        idx_typ = pickle.loads(header["type-serialized"])
        name = pickle.loads(header["name"])

        col_typ = pickle.loads(h["type-serialized"])
        index = col_typ.deserialize(h, frames[: header["frame_count"]])
        return idx_typ(index, name=name)

    @property
    def ndim(self):
        """Dimension of the data. Apart from MultiIndex ndim is always 1.
        """
        return 1

    @property
    def names(self):
        """
        Returns a tuple containing the name of the Index.
        """
        return (self.name,)

    @names.setter
    def names(self, values):
        if not is_list_like(values):
            raise ValueError("Names must be a list-like")

        num_values = len(values)
        if num_values > 1:
            raise ValueError(
                "Length of new names must be 1, got %d" % num_values
            )

        self.name = values[0]

    @property
    def name(self):
        """
        Returns the name of the Index.
        """
        return next(iter(self._data.names))

    @name.setter
    def name(self, value):
        col = self._data.pop(self.name)
        self._data[value] = col

    def dropna(self, how="any"):
        """
        Return an Index with null values removed.

        Parameters
        ----------
            how : {‘any’, ‘all’}, default ‘any’
                If the Index is a MultiIndex, drop the value when any or
                all levels are NaN.

        Returns
        -------
        valid : Index

        Examples
        --------
        >>> import cudf
        >>> index = cudf.Index(['a', None, 'b', 'c'])
        >>> index
        StringIndex(['a' None 'b' 'c'], dtype='object')
        >>> index.dropna()
        StringIndex(['a' 'b' 'c'], dtype='object')

        Using `dropna` on a `MultiIndex`:

        >>> midx = cudf.MultiIndex(
        ...         levels=[[1, None, 4, None], [1, 2, 5]],
        ...         codes=[[0, 0, 1, 2, 3], [0, 2, 1, 1, 0]],
        ...         names=["x", "y"],
        ...     )
        >>> midx
        MultiIndex([(   1, 1),
                    (   1, 5),
                    (<NA>, 2),
                    (   4, 2),
                    (<NA>, 1)],
                   names=['x', 'y'])
        >>> midx.dropna()
        MultiIndex([(1, 1),
                    (1, 5),
                    (4, 2)],
                   names=['x', 'y'])
        """
        return super().dropna(how=how)

    def _clean_nulls_from_index(self):
        """
        Convert all na values(if any) in Index object
        to `<NA>` as a preprocessing step to `__repr__` methods.

        This will involve changing type of Index object
        to StringIndex but it is the responsibility of the `__repr__`
        methods using this method to replace or handle representation
        of the actual types correctly.
        """
        if self._values.has_nulls:
            return cudf.Index(
                self._values.astype("str").fillna(cudf._NA_REP), name=self.name
            )
        else:
            return self

    def factorize(self, na_sentinel=-1):
        """
        Encode the input values as integer labels

        See Also
        --------
        cudf.core.series.Series.factorize : Encode the input values of Series.

        """
        return cudf.core.algorithms.factorize(self, na_sentinel=na_sentinel)

    @property
    def nlevels(self):
        """
        Number of levels.
        """
        return 1

    def _set_names(self, names, inplace=False):
        if inplace:
            idx = self
        else:
            idx = self.copy(deep=False)

        idx.names = names
        if not inplace:
            return idx

    def set_names(self, names, level=None, inplace=False):
        """
        Set Index or MultiIndex name.
        Able to set new names partially and by level.

        Parameters
        ----------
        names : label or list of label
            Name(s) to set.
        level : int, label or list of int or label, optional
            If the index is a MultiIndex, level(s) to set (None for all
            levels). Otherwise level must be None.
        inplace : bool, default False
            Modifies the object directly, instead of creating a new Index or
            MultiIndex.

        Returns
        -------
        Index
            The same type as the caller or None if inplace is True.

        See Also
        --------
        cudf.core.index.Index.rename : Able to set new names without level.

        Examples
        --------
        >>> import cudf
        >>> idx = cudf.Index([1, 2, 3, 4])
        >>> idx
        Int64Index([1, 2, 3, 4], dtype='int64')
        >>> idx.set_names('quarter')
        Int64Index([1, 2, 3, 4], dtype='int64', name='quarter')
        >>> idx = cudf.MultiIndex.from_product([['python', 'cobra'],
        ... [2018, 2019]])
        >>> idx
        MultiIndex([('python', 2018),
                    ('python', 2019),
                    ( 'cobra', 2018),
                    ( 'cobra', 2019)],
                   )
        >>> idx.names
        FrozenList([None, None])
        >>> idx.set_names(['kind', 'year'], inplace=True)
        >>> idx.names
        FrozenList(['kind', 'year'])
        >>> idx.set_names('species', level=0, inplace=True)
        >>> idx.names
        FrozenList(['species', 'year'])
        """
        if level is not None:
            raise ValueError("Level must be None for non-MultiIndex")

        if not is_list_like(names):
            names = [names]

        return self._set_names(names=names, inplace=inplace)

    def fillna(self, value, downcast=None):
        """
        Fill null values with the specified value.

        Parameters
        ----------
        value : scalar
            Scalar value to use to fill nulls. This value cannot be a
            list-likes.

        downcast : dict, default is None
            This Parameter is currently NON-FUNCTIONAL.

        Returns
        -------
        filled : Index

        Examples
        --------
        >>> import cudf
        >>> index = cudf.Index([1, 2, None, 4])
        >>> index
        Int64Index([1, 2, null, 4], dtype='int64')
        >>> index.fillna(3)
        Int64Index([1, 2, 3, 4], dtype='int64')
        """
        if downcast is not None:
            raise NotImplementedError(
                "`downcast` parameter is not yet supported"
            )

        return super().fillna(value=value)

    def take(self, indices):
        """Gather only the specific subset of indices

        Parameters
        ----------
        indices: An array-like that maps to values contained in this Index.
        """
        return self[indices]

    def argsort(self, ascending=True, **kwargs):
        """
        Return the integer indices that would sort the index.

        Parameters
        ----------
        ascending : bool, default True
            If True, returns the indices for ascending order.
            If False, returns the indices for descending order.

        Returns
        -------
        array : A cupy array containing Integer indices that
            would sort the index if used as an indexer.

        Examples
        --------
        >>> import cudf
        >>> index = cudf.Index([10, 100, 1, 1000])
        >>> index
        Int64Index([10, 100, 1, 1000], dtype='int64')
        >>> index.argsort()
        array([2, 0, 1, 3], dtype=int32)

        The order of argsort can be reversed using
        ``ascending`` parameter, by setting it to ``False``.
        >>> index.argsort(ascending=False)
        array([3, 1, 0, 2], dtype=int32)

        ``argsort`` on a MultiIndex:

        >>> index = cudf.MultiIndex(
        ...      levels=[[1, 3, 4, -10], [1, 11, 5]],
        ...      codes=[[0, 0, 1, 2, 3], [0, 2, 1, 1, 0]],
        ...      names=["x", "y"],
        ... )
        >>> index
        MultiIndex([(  1,  1),
                    (  1,  5),
                    (  3, 11),
                    (  4, 11),
                    (-10,  1)],
                   names=['x', 'y'])
        >>> index.argsort()
        array([4, 0, 1, 2, 3], dtype=int32)
        >>> index.argsort(ascending=False)
        array([3, 2, 1, 0, 4], dtype=int32)
        """
        indices = self._values.argsort(ascending=ascending, **kwargs)
        return cupy.asarray(indices)

    @property
    def values(self):
        """
        Return an array representing the data in the Index.

        Returns
        -------
        array : A cupy array of data in the Index.

        Examples
        --------
        >>> import cudf
        >>> index = cudf.Index([1, -10, 100, 20])
        >>> index.values
        array([  1, -10, 100,  20])
        >>> type(index.values)
        <class 'cupy.core.core.ndarray'>
        """
        return self._values.values

    def any(self):
        """
        Return whether any elements is True in Index.
        """
        return self._values.any()

    def to_pandas(self):
        """
        Convert to a Pandas Index.

        Examples
        --------
        >>> import cudf
        >>> idx = cudf.Index([-3, 10, 15, 20])
        >>> idx
        Int64Index([-3, 10, 15, 20], dtype='int64')
        >>> idx.to_pandas()
        Int64Index([-3, 10, 15, 20], dtype='int64')
        >>> type(idx.to_pandas())
        <class 'pandas.core.indexes.numeric.Int64Index'>
        >>> type(idx)
        <class 'cudf.core.index.GenericIndex'>
        """
        return pd.Index(self._values.to_pandas(), name=self.name)

    def tolist(self):

        raise TypeError(
            "cuDF does not support conversion to host memory "
            "via `tolist()` method. Consider using "
            "`.to_arrow().to_pylist()` to construct a Python list."
        )

    to_list = tolist

    @ioutils.doc_to_dlpack()
    def to_dlpack(self):
        """{docstring}"""

        return cudf.io.dlpack.to_dlpack(self)

    @property
    def gpu_values(self):
        """
        View the data as a numba device array object
        """
        return self._values.data_array_view

    def min(self):
        """
        Return the minimum value of the Index.

        Returns
        -------
        scalar
            Minimum value.

        See Also
        --------
        cudf.core.index.Index.max : Return the maximum value in an Index.
        cudf.core.series.Series.min : Return the minimum value in a Series.
        cudf.core.dataframe.DataFrame.min : Return the minimum values in
            a DataFrame.

        Examples
        --------
        >>> import cudf
        >>> idx = cudf.Index([3, 2, 1])
        >>> idx.min()
        1
        """
        return self._values.min()

    def max(self):
        """
        Return the maximum value of the Index.

        Returns
        -------
        scalar
            Maximum value.

        See Also
        --------
        cudf.core.index.Index.min : Return the minimum value in an Index.
        cudf.core.series.Series.max : Return the maximum value in a Series.
        cudf.core.dataframe.DataFrame.max : Return the maximum values in
            a DataFrame.

        Examples
        --------
        >>> import cudf
        >>> idx = cudf.Index([3, 2, 1])
        >>> idx.max()
        3
        """
        return self._values.max()

    def sum(self):
        """
        Return the sum of all values of the Index.

        Returns
        -------
        scalar
            Sum of all values.

        Examples
        --------
        >>> import cudf
        >>> idx = cudf.Index([3, 2, 1])
        >>> idx.sum()
        6
        """
        return self._values.sum()

    @classmethod
    def _concat(cls, objs):
        data = ColumnBase._concat([o._values for o in objs])
        names = {obj.name for obj in objs}
        if len(names) == 1:
            [name] = names
        else:
            name = None
        result = as_index(data)
        result.name = name
        return result

    def append(self, other):
        """
        Append a collection of Index options together.

        Parameters
        ----------
        other : Index or list/tuple of indices

        Returns
        -------
        appended : Index

        Examples
        --------
        >>> import cudf
        >>> idx = cudf.Index([1, 2, 10, 100])
        >>> idx
        Int64Index([1, 2, 10, 100], dtype='int64')
        >>> other = cudf.Index([200, 400, 50])
        >>> other
        Int64Index([200, 400, 50], dtype='int64')
        >>> idx.append(other)
        Int64Index([1, 2, 10, 100, 200, 400, 50], dtype='int64')

        append accepts list of Index objects

        >>> idx.append([other, other])
        Int64Index([1, 2, 10, 100, 200, 400, 50, 200, 400, 50], dtype='int64')
        """

        if is_list_like(other):
            to_concat = [self]
            to_concat.extend(other)
        else:
            this = self
            if len(other) == 0:
                # short-circuit and return a copy
                to_concat = [self]

            other = as_index(other)

            if len(self) == 0:
                to_concat = [other]

            if len(self) and len(other):
                if is_mixed_with_object_dtype(this, other):
                    got_dtype = (
                        other.dtype
                        if this.dtype == np.dtype("object")
                        else this.dtype
                    )
                    raise TypeError(
                        f"cudf does not support appending an Index of "
                        f"dtype `{np.dtype('object')}` with an Index "
                        f"of dtype `{got_dtype}`, please type-cast "
                        f"either one of them to same dtypes."
                    )

                if isinstance(self._values, cudf.core.column.NumericalColumn):
                    if self.dtype != other.dtype:
                        this, other = numeric_normalize_types(self, other)
                to_concat = [this, other]

        for obj in to_concat:
            if not isinstance(obj, Index):
                raise TypeError("all inputs must be Index")

        return self._concat(to_concat)

    def difference(self, other, sort=None):
        """
        Return a new Index with elements from the index that are not in
        `other`.

        This is the set difference of two Index objects.

        Parameters
        ----------
        other : Index or array-like
        sort : False or None, default None
            Whether to sort the resulting index. By default, the
            values are attempted to be sorted, but any TypeError from
            incomparable elements is caught by cudf.

            * None : Attempt to sort the result, but catch any TypeErrors
              from comparing incomparable elements.
            * False : Do not sort the result.

        Returns
        -------
        difference : Index

        Examples
        --------
        >>> import cudf
        >>> idx1 = cudf.Index([2, 1, 3, 4])
        >>> idx1
        Int64Index([2, 1, 3, 4], dtype='int64')
        >>> idx2 = cudf.Index([3, 4, 5, 6])
        >>> idx2
        Int64Index([3, 4, 5, 6], dtype='int64')
        >>> idx1.difference(idx2)
        Int64Index([1, 2], dtype='int64')
        >>> idx1.difference(idx2, sort=False)
        Int64Index([2, 1], dtype='int64')
        """
        if sort not in {None, False}:
            raise ValueError(
                f"The 'sort' keyword only takes the values "
                f"of None or False; {sort} was passed."
            )

        other = as_index(other)

        if is_mixed_with_object_dtype(self, other):
            difference = self.copy()
        else:
            difference = self.join(other, how="leftanti")
            if self.dtype != other.dtype:
                difference = difference.astype(self.dtype)

        if sort is None:
            return difference.sort_values()

        return difference

    def _apply_op(self, fn, other=None):

        idx_series = cudf.Series(self, name=self.name)
        op = getattr(idx_series, fn)
        if other is not None:
            return as_index(op(other))
        else:
            return as_index(op())

    def sort_values(self, return_indexer=False, ascending=True, key=None):
        """
        Return a sorted copy of the index, and optionally return the indices
        that sorted the index itself.

        Parameters
        ----------
        return_indexer : bool, default False
            Should the indices that would sort the index be returned.
        ascending : bool, default True
            Should the index values be sorted in an ascending order.
        key : None, optional
            This parameter is NON-FUNCTIONAL.

        Returns
        -------
        sorted_index : Index
            Sorted copy of the index.
        indexer : cupy.ndarray, optional
            The indices that the index itself was sorted by.

        See Also
        --------
        cudf.core.series.Series.min : Sort values of a Series.
        cudf.core.dataframe.DataFrame.sort_values : Sort values in a DataFrame.

        Examples
        --------
        >>> import cudf
        >>> idx = cudf.Index([10, 100, 1, 1000])
        >>> idx
        Int64Index([10, 100, 1, 1000], dtype='int64')

        Sort values in ascending order (default behavior).

        >>> idx.sort_values()
        Int64Index([1, 10, 100, 1000], dtype='int64')

        Sort values in descending order, and also get the indices `idx` was
        sorted by.

        >>> idx.sort_values(ascending=False, return_indexer=True)
        (Int64Index([1000, 100, 10, 1], dtype='int64'), array([3, 1, 0, 2],
                                                            dtype=int32))

        Sorting values in a MultiIndex:

        >>> midx = cudf.MultiIndex(
        ...      levels=[[1, 3, 4, -10], [1, 11, 5]],
        ...      codes=[[0, 0, 1, 2, 3], [0, 2, 1, 1, 0]],
        ...      names=["x", "y"],
        ... )
        >>> midx
        MultiIndex([(  1,  1),
                    (  1,  5),
                    (  3, 11),
                    (  4, 11),
                    (-10,  1)],
                   names=['x', 'y'])
        >>> midx.sort_values()
        MultiIndex([(-10,  1),
                    (  1,  1),
                    (  1,  5),
                    (  3, 11),
                    (  4, 11)],
                   names=['x', 'y'])
        >>> midx.sort_values(ascending=False)
        MultiIndex([(  4, 11),
                    (  3, 11),
                    (  1,  5),
                    (  1,  1),
                    (-10,  1)],
                   names=['x', 'y'])
        """
        if key is not None:
            raise NotImplementedError("key parameter is not yet implemented.")

        indices = self._values.argsort(ascending=ascending)
        index_sorted = as_index(self.take(indices), name=self.name)

        if return_indexer:
            return index_sorted, cupy.asarray(indices)
        else:
            return index_sorted

    def unique(self):
        """
        Return unique values in the index.

        Returns
        -------
        Index without duplicates
        """
        return as_index(self._values.unique(), name=self.name)

    def __add__(self, other):
        return self._apply_op("__add__", other)

    def __radd__(self, other):
        return self._apply_op("__radd__", other)

    def __sub__(self, other):
        return self._apply_op("__sub__", other)

    def __rsub__(self, other):
        return self._apply_op("__rsub__", other)

    def __mul__(self, other):
        return self._apply_op("__mul__", other)

    def __rmul__(self, other):
        return self._apply_op("__rmul__", other)

    def __mod__(self, other):
        return self._apply_op("__mod__", other)

    def __rmod__(self, other):
        return self._apply_op("__rmod__", other)

    def __pow__(self, other):
        return self._apply_op("__pow__", other)

    def __floordiv__(self, other):
        return self._apply_op("__floordiv__", other)

    def __rfloordiv__(self, other):
        return self._apply_op("__rfloordiv__", other)

    def __truediv__(self, other):
        return self._apply_op("__truediv__", other)

    def __rtruediv__(self, other):
        return self._apply_op("__rtruediv__", other)

    __div__ = __truediv__

    def __and__(self, other):
        return self._apply_op("__and__", other)

    def __or__(self, other):
        return self._apply_op("__or__", other)

    def __xor__(self, other):
        return self._apply_op("__xor__", other)

    def __eq__(self, other):
        return self._apply_op("__eq__", other)

    def __ne__(self, other):
        return self._apply_op("__ne__", other)

    def __lt__(self, other):
        return self._apply_op("__lt__", other)

    def __le__(self, other):
        return self._apply_op("__le__", other)

    def __gt__(self, other):
        return self._apply_op("__gt__", other)

    def __ge__(self, other):
        return self._apply_op("__ge__", other)

    def join(
        self, other, how="left", level=None, return_indexers=False, sort=False
    ):
        """
        Compute join_index and indexers to conform data structures
        to the new index.

        Parameters
        ----------
        other : Index.
        how : {'left', 'right', 'inner', 'outer'}
        return_indexers : bool, default False
        sort : bool, default False
            Sort the join keys lexicographically in the result Index. If False,
            the order of the join keys depends on the join type (how keyword).

        Returns: index

        Examples
        --------
        >>> import cudf
        >>> lhs = cudf.DataFrame(
        ...     {"a":[2, 3, 1], "b":[3, 4, 2]}).set_index(['a', 'b']
        ... ).index
        >>> lhs
        MultiIndex([(2, 3),
                    (3, 4),
                    (1, 2)],
                   names=['a', 'b'])
        >>> rhs = cudf.DataFrame({"a":[1, 4, 3]}).set_index('a').index
        >>> rhs
        Int64Index([1, 4, 3], dtype='int64', name='a')
        >>> lhs.join(rhs, how='inner')
        MultiIndex([(3, 4),
                    (1, 2)],
                   names=['a', 'b'])
        """

        if isinstance(self, cudf.MultiIndex) and isinstance(
            other, cudf.MultiIndex
        ):
            raise TypeError(
                "Join on level between two MultiIndex objects is ambiguous"
            )

        if level is not None and not is_scalar(level):
            raise ValueError("level should be an int or a label only")

        if isinstance(other, cudf.MultiIndex):
            if how == "left":
                how = "right"
            elif how == "right":
                how = "left"
            rhs = self.copy(deep=False)
            lhs = other.copy(deep=False)
        else:
            lhs = self.copy(deep=False)
            rhs = other.copy(deep=False)

        on = level
        # In case of MultiIndex, it will be None as
        # we don't need to update name
        left_names = lhs.names
        right_names = rhs.names
        # There should be no `None` values in Joined indices,
        # so essentially it would be `left/right` or 'inner'
        # in case of MultiIndex
        if isinstance(lhs, cudf.MultiIndex):
            if level is not None and isinstance(level, int):
                on = lhs._data.select_by_index(level).names[0]
            right_names = (on,) or right_names
            on = right_names[0]
            if how == "outer":
                how = "left"
            elif how == "right":
                how = "inner"
        else:
            # Both are nomal indices
            right_names = left_names
            on = right_names[0]

        lhs.names = left_names
        rhs.names = right_names

        output = lhs._merge(rhs, how=how, on=on, sort=sort)

        return output

    def rename(self, name, inplace=False):
        """
        Alter Index name.

        Defaults to returning new index.

        Parameters
        ----------
        name : label
            Name(s) to set.

        Returns
        -------
        Index

        Examples
        --------
        >>> import cudf
        >>> index = cudf.Index([1, 2, 3], name='one')
        >>> index
        Int64Index([1, 2, 3], dtype='int64', name='one')
        >>> index.name
        'one'
        >>> renamed_index = index.rename('two')
        >>> renamed_index
        Int64Index([1, 2, 3], dtype='int64', name='two')
        >>> renamed_index.name
        'two'
        """
        if inplace is True:
            self.name = name
            return None
        else:
            out = self.copy(deep=False)
            out.name = name
            return out.copy(deep=True)

    def astype(self, dtype, copy=False):
        """
        Create an Index with values cast to dtypes. The class of a new Index
        is determined by dtype. When conversion is impossible, a ValueError
        exception is raised.

        Parameters
        ----------
        dtype : numpy dtype
            Use a numpy.dtype to cast entire Index object to.
        copy : bool, default False
            By default, astype always returns a newly allocated object.
            If copy is set to False and internal requirements on dtype are
            satisfied, the original data is used to create a new Index
            or the original Index is returned.

        Returns
        -------
        Index
            Index with values cast to specified dtype.

        Examples
        --------
        >>> import cudf
        >>> index = cudf.Index([1, 2, 3])
        >>> index
        Int64Index([1, 2, 3], dtype='int64')
        >>> index.astype('float64')
        Float64Index([1.0, 2.0, 3.0], dtype='float64')
        """
        if pd.api.types.is_dtype_equal(dtype, self.dtype):
            return self.copy(deep=copy)

        return as_index(
            self.copy(deep=copy)._values.astype(dtype), name=self.name
        )

    def to_array(self, fillna=None):
        """Get a dense numpy array for the data.

        Parameters
        ----------
        fillna : str or None
            Defaults to None, which will skip null values.
            If it equals "pandas", null values are filled with NaNs.
            Non integral dtype is promoted to np.float64.

        Notes
        -----

        if ``fillna`` is ``None``, null values are skipped.  Therefore, the
        output size could be smaller.
        """
        return self._values.to_array(fillna=fillna)

    def to_series(self, index=None, name=None):
        """
        Create a Series with both index and values equal to the index keys.
        Useful with map for returning an indexer based on an index.

        Parameters
        ----------
        index : Index, optional
            Index of resulting Series. If None, defaults to original index.
        name : str, optional
            Dame of resulting Series. If None, defaults to name of original
            index.

        Returns
        -------
        Series
            The dtype will be based on the type of the Index values.
        """

        return cudf.Series(
            self._values,
            index=self.copy(deep=False) if index is None else index,
            name=self.name if name is None else name,
        )

    @property
    def is_unique(self):
        """
        Return if the index has unique values.
        """
        raise (NotImplementedError)

    @property
    def is_monotonic(self):
        """
        Alias for is_monotonic_increasing.
        """
        return self.is_monotonic_increasing

    @property
    def is_monotonic_increasing(self):
        """
        Return if the index is monotonic increasing
        (only equal or increasing) values.
        """
        return self._values.is_monotonic_increasing

    @property
    def is_monotonic_decreasing(self):
        """
        Return if the index is monotonic decreasing
        (only equal or decreasing) values.
        """
        return self._values.is_monotonic_decreasing

    @property
    def empty(self):
        """
        Indicator whether Index is empty.

        True if Index is entirely empty (no items).

        Returns
        -------
        out : bool
            If Index is empty, return True, if not return False.

        Examples
        --------
        >>> import cudf
        >>> index = cudf.Index([])
        >>> index
        Float64Index([], dtype='float64')
        >>> index.empty
        True
        """
        return not self.size

    def get_slice_bound(self, label, side, kind):
        """
        Calculate slice bound that corresponds to given label.
        Returns leftmost (one-past-the-rightmost if ``side=='right'``) position
        of given label.

        Parameters
        ----------
        label : object
        side : {'left', 'right'}
        kind : {'ix', 'loc', 'getitem'}

        Returns
        -------
        int
            Index of label.
        """
        raise (NotImplementedError)

    def __array_function__(self, func, types, args, kwargs):

        # check if the function is implemented for the current type
        cudf_index_module = type(self)
        for submodule in func.__module__.split(".")[1:]:
            # point cudf_index_module to the correct submodule
            if hasattr(cudf_index_module, submodule):
                cudf_index_module = getattr(cudf_index_module, submodule)
            else:
                return NotImplemented

        fname = func.__name__

        handled_types = [Index, cudf.Series]

        # check if  we don't handle any of the types (including sub-class)
        for t in types:
            if not any(
                issubclass(t, handled_type) for handled_type in handled_types
            ):
                return NotImplemented

        if hasattr(cudf_index_module, fname):
            cudf_func = getattr(cudf_index_module, fname)
            # Handle case if cudf_func is same as numpy function
            if cudf_func is func:
                return NotImplemented
            else:
                return cudf_func(*args, **kwargs)

        else:
            return NotImplemented

    def isin(self, values):
        """Return a boolean array where the index values are in values.

        Compute boolean array of whether each index value is found in
        the passed set of values. The length of the returned boolean
        array matches the length of the index.

        Parameters
        ----------
        values : set, list-like, Index
            Sought values.

        Returns
        -------
        is_contained : cupy array
            CuPy array of boolean values.

        Examples
        --------
        >>> idx = cudf.Index([1,2,3])
        >>> idx
        Int64Index([1, 2, 3], dtype='int64')

        Check whether each index value in a list of values.

        >>> idx.isin([1, 4])
        array([ True, False, False])
        """

        result = self.to_series().isin(values).values

        return result

    def where(self, cond, other=None):
        """
        Replace values where the condition is False.

        Parameters
        ----------
        cond : bool array-like with the same length as self
            Where cond is True, keep the original value.
            Where False, replace with corresponding value from other.
            Callables are not supported.
        other: scalar, or array-like
            Entries where cond is False are replaced with
            corresponding value from other. Callables are not
            supported. Default is None.

        Returns
        -------
        Same type as caller

        Examples
        --------
        >>> import cudf
        >>> index = cudf.Index([4, 3, 2, 1, 0])
        >>> index
        Int64Index([4, 3, 2, 1, 0], dtype='int64')
        >>> index.where(index > 2, 15)
        Int64Index([4, 3, 15, 15, 15], dtype='int64')
        """
        return super().where(cond=cond, other=other)

    @property
    def __cuda_array_interface__(self):
        raise (NotImplementedError)

    def memory_usage(self, deep=False):
        """
        Memory usage of the values.

        Parameters
        ----------
            deep : bool
                Introspect the data deeply,
                interrogate `object` dtypes for system-level
                memory consumption.

        Returns
        -------
            bytes used
        """
        return self._values._memory_usage(deep=deep)

    @classmethod
    def from_pandas(cls, index, nan_as_null=None):
        """
        Convert from a Pandas Index.

        Parameters
        ----------
        index : Pandas Index object
            A Pandas Index object which has to be converted
            to cuDF Index.
        nan_as_null : bool, Default None
            If ``None``/``True``, converts ``np.nan`` values
            to ``null`` values.
            If ``False``, leaves ``np.nan`` values as is.

        Raises
        ------
        TypeError for invalid input type.

        Examples
        --------
        >>> import cudf
        >>> import pandas as pd
        >>> import numpy as np
        >>> data = [10, 20, 30, np.nan]
        >>> pdi = pd.Index(data)
        >>> cudf.core.index.Index.from_pandas(pdi)
        Float64Index([10.0, 20.0, 30.0, <NA>], dtype='float64')
        >>> cudf.core.index.Index.from_pandas(pdi, nan_as_null=False)
        Float64Index([10.0, 20.0, 30.0, nan], dtype='float64')
        """
        if not isinstance(index, pd.Index):
            raise TypeError("not a pandas.Index")

        ind = as_index(column.as_column(index, nan_as_null=nan_as_null))
        ind.name = index.name
        return ind

    @classmethod
    def _from_table(cls, table):
        if not isinstance(table, RangeIndex):
            if table._num_columns == 0:
                raise ValueError("Cannot construct Index from any empty Table")
            if table._num_columns == 1:
                values = next(iter(table._data.values()))

                if isinstance(values, NumericalColumn):
                    try:
                        index_class_type = _dtype_to_index[values.dtype.type]
                    except KeyError:
                        index_class_type = GenericIndex
                    out = super(Index, index_class_type).__new__(
                        index_class_type
                    )
                elif isinstance(values, DatetimeColumn):
                    out = super(Index, DatetimeIndex).__new__(DatetimeIndex)
                elif isinstance(values, TimeDeltaColumn):
                    out = super(Index, TimedeltaIndex).__new__(TimedeltaIndex)
                elif isinstance(values, StringColumn):
                    out = super(Index, StringIndex).__new__(StringIndex)
                elif isinstance(values, CategoricalColumn):
                    out = super(Index, CategoricalIndex).__new__(
                        CategoricalIndex
                    )
                out._data = table._data
                out._index = None
                return out
            else:
                return cudf.MultiIndex._from_table(
                    table, names=table._data.names
                )
        else:
            return as_index(table)

    @classmethod
    def _from_data(cls, data, index=None):
        return cls._from_table(Frame(data=data))

    _accessors = set()  # type: Set[Any]

    @property
    def _constructor_expanddim(self):
        return cudf.MultiIndex


class RangeIndex(Index):
    """
    Immutable Index implementing a monotonic integer range.

    This is the default index type used by DataFrame and Series
    when no explicit index is provided by the user.

    Parameters
    ----------
    start : int (default: 0), or other range instance
    stop : int (default: 0)
    step : int (default: 1)
    name : object, optional
        Name to be stored in the index.
    dtype : numpy dtype
        Unused, accepted for homogeneity with other index types.
    copy : bool, default False
        Unused, accepted for homogeneity with other index types.

    Returns
    -------
    RangeIndex

    Examples
    --------
    >>> import cudf
    >>> cudf.RangeIndex(0, 10, 1, name="a")
    RangeIndex(start=0, stop=10, step=1, name='a')

    >>> cudf.RangeIndex(range(1, 10, 1), name="a")
    RangeIndex(start=1, stop=10, step=1, name='a')
    """

    def __new__(
        cls, start, stop=None, step=1, dtype=None, copy=False, name=None
    ) -> "RangeIndex":

        if step == 0:
            raise ValueError("Step must not be zero.")

        out = Frame.__new__(cls)
        if isinstance(start, range):
            therange = start
            start = therange.start
            stop = therange.stop
            step = therange.step
        if stop is None:
            start, stop = 0, start
        out._start = int(start)
        out._stop = int(stop)
        out._step = int(step) if step is not None else 1
        out._index = None
        out._name = name

        return out

    @property
    def name(self):
        """
        Returns the name of the Index.
        """
        return self._name

    @name.setter
    def name(self, value):
        self._name = value

    @property
    def start(self):
        """
        The value of the `start` parameter (0 if this was not supplied).
        """
        return self._start

    @property
    def stop(self):
        """
        The value of the stop parameter.
        """
        return self._stop

    @property
    def step(self):
        """
        The value of the step parameter.
        """
        return self._step

    @property
    def _num_columns(self):
        return 1

    @property
    def _num_rows(self):
        return len(self)

    @cached_property
    def _values(self):
        if len(self) > 0:
            return column.arange(
                self._start, self._stop, self._step, dtype=self.dtype
            )
        else:
            return column.column_empty(0, masked=False, dtype=self.dtype)

    @property
    def _data(self):
        return cudf.core.column_accessor.ColumnAccessor(
            {self.name: self._values}
        )

    def __contains__(self, item):
        if not isinstance(
            item, tuple(np.sctypes["int"] + np.sctypes["float"] + [int, float])
        ):
            return False
        if not item % 1 == 0:
            return False
        return item in range(self._start, self._stop, self._step)

    def copy(self, name=None, deep=False, dtype=None, names=None):
        """
        Make a copy of this object.

        Parameters
        ----------
        name : object optional (default: None), name of index
        deep : Bool (default: False)
            Ignored for RangeIndex
        dtype : numpy dtype optional (default: None)
            Target dtype for underlying range data
        names : list-like optional (default: False)
            Kept compatibility with MultiIndex. Should not be used.

        Returns
        -------
        New RangeIndex instance with same range, casted to new dtype
        """

        dtype = self.dtype if dtype is None else dtype

        if not np.issubdtype(dtype, np.signedinteger):
            raise ValueError(f"Expected Signed Integer Type, Got {dtype}")

        name = self.name if name is None else name

        _idx_new = RangeIndex(
            start=self._start, stop=self._stop, step=self._step, name=name
        )

        return _idx_new

    def __repr__(self):
        return (
            f"{self.__class__.__name__}(start={self._start}, stop={self._stop}"
            f", step={self._step}"
            + (
                f", name={pd.io.formats.printing.default_pprint(self.name)}"
                if self.name is not None
                else ""
            )
            + ")"
        )

    def __len__(self):
        return len(range(self._start, self._stop, self._step))

    def __getitem__(self, index):
        if isinstance(index, slice):
            sl_start, sl_stop, sl_step = index.indices(len(self))

            lo = self._start + sl_start * self._step
            hi = self._start + sl_stop * self._step
            st = self._step * sl_step
            return RangeIndex(start=lo, stop=hi, step=st, name=self._name)

        elif isinstance(index, Number):
            index = utils.normalize_index(index, len(self))
            index = self._start + index * self._step
            return index
        else:
            if is_scalar(index):
                index = np.min_scalar_type(index).type(index)
            index = column.as_column(index)

        return as_index(self._values[index], name=self.name)

    def __eq__(self, other):
        return super(type(self), self).__eq__(other)

    def equals(self, other):
        if isinstance(other, RangeIndex):
            if (self._start, self._stop, self._step) == (
                other._start,
                other._stop,
                other._step,
            ):
                return True
        return super().equals(other)

    def serialize(self):
        header = {}
        header["index_column"] = {}

        # store metadata values of index separately
        # We don't need to store the GPU buffer for RangeIndexes
        # cuDF only needs to store start/stop and rehydrate
        # during de-serialization
        header["index_column"]["start"] = self._start
        header["index_column"]["stop"] = self._stop
        header["index_column"]["step"] = self._step
        frames = []

        header["name"] = pickle.dumps(self.name)
        header["dtype"] = pickle.dumps(self.dtype)
        header["type-serialized"] = pickle.dumps(type(self))
        header["frame_count"] = 0
        return header, frames

    @classmethod
    def deserialize(cls, header, frames):
        h = header["index_column"]
        name = pickle.loads(header["name"])
        start = h["start"]
        stop = h["stop"]
        step = h.get("step", 1)
        return RangeIndex(start=start, stop=stop, step=step, name=name)

    @property
    def dtype(self):
        """
        `dtype` of the range of values in RangeIndex.
        """
        return np.dtype(np.int64)

    @property
    def is_contiguous(self):
        """
        Returns if the index is contiguous.
        """
        return self._step == 1

    @property
    def size(self):
        return self.__len__()

    def find_label_range(self, first=None, last=None):
        """Find subrange in the ``RangeIndex``, marked by their positions, that
        starts greater or equal to ``first`` and ends less or equal to ``last``

        The range returned is assumed to be monotonically increasing. In cases
        where there is no such range that suffice the constraint, an exception
        will be raised.

        Parameters
        ----------
        first, last : int, optional, Default None
            The "start" and "stop" values of the subrange. If None, will use
            ``self._start`` as first, ``self._stop`` as last.

        Returns
        -------
        begin, end : 2-tuple of int
            The starting index and the ending index.
            The `last` value occurs at ``end - 1`` position.
        """

        first = self._start if first is None else first
        last = self._stop if last is None else last

        if self._step < 0:
            first = -first
            last = -last
            start = -self._start
            step = -self._step
        else:
            start = self._start
            step = self._step

        stop = start + len(self) * step
        begin = search_range(start, stop, first, step, side="left")
        end = search_range(start, stop, last, step, side="right")

        return begin, end

    @copy_docstring(_to_frame)  # type: ignore
    def to_frame(self, index=True, name=None):
        return _to_frame(self, index, name)

    def to_gpu_array(self, fillna=None):
        """Get a dense numba device array for the data.

        Parameters
        ----------
        fillna : str or None
            Replacement value to fill in place of nulls.

        Notes
        -----
        if ``fillna`` is ``None``, null values are skipped.  Therefore, the
        output size could be smaller.
        """
        return self._values.to_gpu_array(fillna=fillna)

    def to_pandas(self):
        return pd.RangeIndex(
            start=self._start,
            stop=self._stop,
            step=self._step,
            dtype=self.dtype,
            name=self.name,
        )

    @property
    def is_unique(self):
        """
        Return if the index has unique values.
        """
        return True

    @property
    def is_monotonic_increasing(self):
        """
        Return if the index is monotonic increasing
        (only equal or increasing) values.
        """
        return self._step > 0 or len(self) <= 1

    @property
    def is_monotonic_decreasing(self):
        """
        Return if the index is monotonic decreasing
        (only equal or decreasing) values.
        """
        return self._step < 0 or len(self) <= 1

    def get_slice_bound(self, label, side, kind=None):
        """
        Calculate slice bound that corresponds to given label.
        Returns leftmost (one-past-the-rightmost if ``side=='right'``) position
        of given label.

        Parameters
        ----------
        label : int
            A valid value in the ``RangeIndex``
        side : {'left', 'right'}
        kind : Unused
            To keep consistency with other index types.

        Returns
        -------
        int
            Index of label.
        """
        if side not in {"left", "right"}:
            raise ValueError(f"Unrecognized side parameter: {side}")

        if self._step < 0:
            label = -label
            start = -self._start
            step = -self._step
        else:
            start = self._start
            step = self._step

        stop = start + len(self) * step
        pos = search_range(start, stop, label, step, side=side)
        return pos

    @property
    def __cuda_array_interface__(self):
        return self._values.__cuda_array_interface__

    def memory_usage(self, **kwargs):
        return 0

    def unique(self):
        # RangeIndex always has unique values
        return self


def index_from_range(start, stop=None, step=None):
    vals = column.arange(start, stop, step, dtype=np.int64)
    return as_index(vals)


class GenericIndex(Index):
    """An array of orderable values that represent the indices of another Column

    Attributes
    ----------
    _values: A Column object
    name: A string
    """

    def __new__(cls, values, **kwargs):
        """
        Parameters
        ----------
        values : Column
            The Column of values for this index
        name : str optional
            The name of the Index. If not provided, the Index adopts the value
            Column's name. Otherwise if this name is different from the value
            Column's, the values Column will be cloned to adopt this name.
        """
        out = Frame.__new__(cls)
        out._initialize(values, **kwargs)

        return out

    def _initialize(self, values, **kwargs):

        kwargs = _setdefault_name(values, **kwargs)

        # normalize the input
        if isinstance(values, cudf.Series):
            values = values._column
        elif isinstance(values, column.ColumnBase):
            values = values
        else:
            if isinstance(values, (list, tuple)):
                if len(values) == 0:
                    values = np.asarray([], dtype="int64")
                else:
                    values = np.asarray(values)
            values = column.as_column(values)
            assert isinstance(values, (NumericalColumn, StringColumn))

        name = kwargs.get("name")
        super(Index, self).__init__({name: values})

    @property
    def _values(self):
        return next(iter(self._data.columns))

    def copy(self, name=None, deep=False, dtype=None, names=None):
        """
        Make a copy of this object.

        Parameters
        ----------
        name : object, default None
            Name of index, use original name when None
        deep : bool, default True
            Make a deep copy of the data.
            With ``deep=False`` the original data is used
        dtype : numpy dtype, default None
            Target datatype to cast into, use original dtype when None
        names : list-like, default False
            Kept compatibility with MultiIndex. Should not be used.

        Returns
        -------
        New index instance, casted to new dtype
        """

        dtype = self.dtype if dtype is None else dtype
        name = self.name if name is None else name

        if isinstance(self, (StringIndex, CategoricalIndex)):
            result = as_index(self._values.astype(dtype), name=name, copy=deep)
        else:
            result = as_index(
                self._values.copy(deep=deep).astype(dtype), name=name
            )
        return result

    def __sizeof__(self):
        return self._values.__sizeof__()

    def __len__(self):
        return len(self._values)

    def __repr__(self):
        max_seq_items = get_option("max_seq_items") or len(self)
        mr = 0
        if 2 * max_seq_items < len(self):
            mr = max_seq_items + 1

        if len(self) > mr and mr != 0:
            top = self[0:mr]
            bottom = self[-1 * mr :]

            preprocess = cudf.concat([top, bottom])
        else:
            preprocess = self

        # TODO: Change below usages accordingly to
        # utilize `Index.to_string` once it is implemented
        # related issue : https://github.com/pandas-dev/pandas/issues/35389
        if isinstance(preprocess, CategoricalIndex):
            if preprocess.categories.dtype.kind == "f":
                output = (
                    preprocess.astype("str")
                    .to_pandas()
                    .astype(
                        dtype=pd.CategoricalDtype(
                            categories=preprocess.dtype.categories.astype(
                                "str"
                            ).to_pandas(),
                            ordered=preprocess.dtype.ordered,
                        )
                    )
                    .__repr__()
                )
                break_idx = output.find("ordered=")
                output = (
                    output[:break_idx].replace("'", "") + output[break_idx:]
                )
            else:
                output = preprocess.to_pandas().__repr__()

            output = output.replace("nan", cudf._NA_REP)
        elif preprocess._values.nullable:
            output = self._clean_nulls_from_index().to_pandas().__repr__()

            if not isinstance(self, StringIndex):
                # We should remove all the single quotes
                # from the output due to the type-cast to
                # object dtype happening above.
                # Note : The replacing of single quotes has
                # to happen only incase of non-StringIndex types,
                # as we want to preserve single quotes incase
                # of StringIndex and it is valid to have them.
                output = output.replace("'", "")
        else:
            output = preprocess.to_pandas().__repr__()

        # Fix and correct the class name of the output
        # string by finding first occurrence of "(" in the output
        index_class_split_index = output.find("(")
        output = self.__class__.__name__ + output[index_class_split_index:]

        lines = output.split("\n")

        tmp_meta = lines[-1]
        dtype_index = lines[-1].rfind(" dtype=")
        prior_to_dtype = lines[-1][:dtype_index]
        lines = lines[:-1]
        lines.append(prior_to_dtype + " dtype='%s'" % self.dtype)
        if self.name is not None:
            lines[-1] = lines[-1] + ", name='%s'" % self.name
        if "length" in tmp_meta:
            lines[-1] = lines[-1] + ", length=%d)" % len(self)
        else:
            lines[-1] = lines[-1] + ")"

        return "\n".join(lines)

    def __getitem__(self, index):
        if type(self) == IntervalIndex:
            raise NotImplementedError(
                "Getting a scalar from an IntervalIndex is not yet supported"
            )
        res = self._values[index]
        if not isinstance(index, int):
            res = as_index(res)
            res.name = self.name
            return res
        else:
            return res

    @copy_docstring(_to_frame)  # type: ignore
    def to_frame(self, index=True, name=None):
        return _to_frame(self, index, name)

    @property
    def dtype(self):
        """
        `dtype` of the underlying values in GenericIndex.
        """
        return self._values.dtype

    def find_label_range(self, first, last):
        """Find range that starts with *first* and ends with *last*,
        inclusively.

        Returns
        -------
        begin, end : 2-tuple of int
            The starting index and the ending index.
            The *last* value occurs at ``end - 1`` position.
        """
        col = self._values
        begin, end = None, None
        if first is not None:
            begin = col.find_first_value(first, closest=True)
        if last is not None:
            end = col.find_last_value(last, closest=True)
            end += 1
        return begin, end

    @property
    def is_unique(self):
        """
        Return if the index has unique values.
        """
        return self._values.is_unique

    def get_slice_bound(self, label, side, kind):
        return self._values.get_slice_bound(label, side, kind)

    @property
    def __cuda_array_interface__(self):
        return self._values.__cuda_array_interface__


class NumericIndex(GenericIndex):
    """Immutable, ordered and sliceable sequence of labels.
    The basic object storing row labels for all cuDF objects.

    Parameters
    ----------
    data : array-like (1-dimensional)
    dtype : NumPy dtype,
            but not used.
    copy : bool
        Make a copy of input data.
    name : object
        Name to be stored in the index.

    Returns
    -------
    Index
    """

    def __new__(cls, data=None, dtype=None, copy=False, name=None):

        out = Frame.__new__(cls)
        dtype = _index_to_dtype[cls]
        if copy:
            data = column.as_column(data, dtype=dtype).copy()

        kwargs = _setdefault_name(data, name=name)

        data = column.as_column(data, dtype=dtype)

        out._initialize(data, **kwargs)

        return out


class Int8Index(NumericIndex):
    def __init__(cls, data=None, dtype=None, copy=False, name=None):
        pass


class Int16Index(NumericIndex):
    def __init__(cls, data=None, dtype=None, copy=False, name=None):
        pass


class Int32Index(NumericIndex):
    def __init__(cls, data=None, dtype=None, copy=False, name=None):
        pass


class Int64Index(NumericIndex):
    def __init__(self, data=None, dtype=None, copy=False, name=None):
        pass


class UInt8Index(NumericIndex):
    def __init__(self, data=None, dtype=None, copy=False, name=None):
        pass


class UInt16Index(NumericIndex):
    def __init__(cls, data=None, dtype=None, copy=False, name=None):
        pass


class UInt32Index(NumericIndex):
    def __init__(cls, data=None, dtype=None, copy=False, name=None):
        pass


class UInt64Index(NumericIndex):
    def __init__(cls, data=None, dtype=None, copy=False, name=None):
        pass


class Float32Index(NumericIndex):
    def __init__(cls, data=None, dtype=None, copy=False, name=None):
        pass


class Float64Index(NumericIndex):
    def __init__(cls, data=None, dtype=None, copy=False, name=None):
        pass


class DatetimeIndex(GenericIndex):
    """
    Immutable , ordered and sliceable sequence of datetime64 data,
    represented internally as int64.

    Parameters
    ----------
    data : array-like (1-dimensional), optional
        Optional datetime-like data to construct index with.
    copy : bool
        Make a copy of input.
    freq : str, optional
        This is not yet supported
    tz : pytz.timezone or dateutil.tz.tzfile
        This is not yet supported
    ambiguous : ‘infer’, bool-ndarray, ‘NaT’, default ‘raise’
        This is not yet supported
    name : object
        Name to be stored in the index.
    dayfirst : bool, default False
        If True, parse dates in data with the day first order.
        This is not yet supported
    yearfirst : bool, default False
        If True parse dates in data with the year first order.
        This is not yet supported

    Returns
    -------
    DatetimeIndex

    Examples
    --------
    >>> import cudf
    >>> cudf.DatetimeIndex([1, 2, 3, 4], name="a")
    DatetimeIndex(['1970-01-01 00:00:00.001000', '1970-01-01 00:00:00.002000',
                   '1970-01-01 00:00:00.003000', '1970-01-01 00:00:00.004000'],
                  dtype='datetime64[ms]', name='a')
    """

    def __new__(
        cls,
        data=None,
        freq=None,
        tz=None,
        normalize=False,
        closed=None,
        ambiguous="raise",
        dayfirst=False,
        yearfirst=False,
        dtype=None,
        copy=False,
        name=None,
    ) -> "DatetimeIndex":
        # we should be more strict on what we accept here but
        # we'd have to go and figure out all the semantics around
        # pandas dtindex creation first which.  For now
        # just make sure we handle np.datetime64 arrays
        # and then just dispatch upstream
        out = Frame.__new__(cls)

        if freq is not None:
            raise NotImplementedError("Freq is not yet supported")
        if tz is not None:
            raise NotImplementedError("tz is not yet supported")
        if normalize is not False:
            raise NotImplementedError("normalize == True is not yet supported")
        if closed is not None:
            raise NotImplementedError("closed is not yet supported")
        if ambiguous != "raise":
            raise NotImplementedError("ambiguous is not yet supported")
        if dayfirst is not False:
            raise NotImplementedError("dayfirst == True is not yet supported")
        if yearfirst is not False:
            raise NotImplementedError("yearfirst == True is not yet supported")

        if copy:
            data = column.as_column(data).copy()
        kwargs = _setdefault_name(data, name=name)
        if isinstance(data, np.ndarray) and data.dtype.kind == "M":
            data = column.as_column(data)
        elif isinstance(data, pd.DatetimeIndex):
            data = column.as_column(data.values)
        elif isinstance(data, (list, tuple)):
            data = column.as_column(np.array(data, dtype="datetime64[ms]"))
        out._initialize(data, **kwargs)
        return out

    @property
    def year(self):
        """
        The year of the datetime.

        Examples
        --------
        >>> import cudf
        >>> import pandas as pd
        >>> datetime_index = cudf.Index(pd.date_range("2000-01-01",
        ...             periods=3, freq="Y"))
        >>> datetime_index
        DatetimeIndex(['2000-12-31', '2001-12-31', '2002-12-31'], dtype='datetime64[ns]')
        >>> datetime_index.year
        Int16Index([2000, 2001, 2002], dtype='int16')
        """  # noqa: E501
        return self._get_dt_field("year")

    @property
    def month(self):
        """
        The month as January=1, December=12.

        Examples
        --------
        >>> import cudf
        >>> import pandas as pd
        >>> datetime_index = cudf.Index(pd.date_range("2000-01-01",
        ...             periods=3, freq="M"))
        >>> datetime_index
        DatetimeIndex(['2000-01-31', '2000-02-29', '2000-03-31'], dtype='datetime64[ns]')
        >>> datetime_index.month
        Int16Index([1, 2, 3], dtype='int16')
        """  # noqa: E501
        return self._get_dt_field("month")

    @property
    def day(self):
        """
        The day of the datetime.

        Examples
        --------
        >>> import pandas as pd
        >>> import cudf
        >>> datetime_index = cudf.Index(pd.date_range("2000-01-01",
        ...             periods=3, freq="D"))
        >>> datetime_index
        DatetimeIndex(['2000-01-01', '2000-01-02', '2000-01-03'], dtype='datetime64[ns]')
        >>> datetime_index.day
        Int16Index([1, 2, 3], dtype='int16')
        """  # noqa: E501
        return self._get_dt_field("day")

    @property
    def hour(self):
        """
        The hours of the datetime.

        Examples
        --------
        >>> import pandas as pd
        >>> import cudf
        >>> datetime_index = cudf.Index(pd.date_range("2000-01-01",
        ...             periods=3, freq="h"))
        >>> datetime_index
        DatetimeIndex(['2000-01-01 00:00:00', '2000-01-01 01:00:00',
                    '2000-01-01 02:00:00'],
                    dtype='datetime64[ns]')
        >>> datetime_index.hour
        Int16Index([0, 1, 2], dtype='int16')
        """
        return self._get_dt_field("hour")

    @property
    def minute(self):
        """
        The minutes of the datetime.

        Examples
        --------
        >>> import pandas as pd
        >>> import cudf
        >>> datetime_index = cudf.Index(pd.date_range("2000-01-01",
        ...             periods=3, freq="T"))
        >>> datetime_index
        DatetimeIndex(['2000-01-01 00:00:00', '2000-01-01 00:01:00',
                    '2000-01-01 00:02:00'],
                    dtype='datetime64[ns]')
        >>> datetime_index.minute
        Int16Index([0, 1, 2], dtype='int16')
        """
        return self._get_dt_field("minute")

    @property
    def second(self):
        """
        The seconds of the datetime.

        Examples
        --------
        >>> import pandas as pd
        >>> import cudf
        >>> datetime_index = cudf.Index(pd.date_range("2000-01-01",
        ...             periods=3, freq="s"))
        >>> datetime_index
        DatetimeIndex(['2000-01-01 00:00:00', '2000-01-01 00:00:01',
                    '2000-01-01 00:00:02'],
                    dtype='datetime64[ns]')
        >>> datetime_index.second
        Int16Index([0, 1, 2], dtype='int16')
        """
        return self._get_dt_field("second")

    @property
    def weekday(self):
        """
        The day of the week with Monday=0, Sunday=6.

        Examples
        --------
        >>> import pandas as pd
        >>> import cudf
        >>> datetime_index = cudf.Index(pd.date_range("2016-12-31",
        ...     "2017-01-08", freq="D"))
        >>> datetime_index
        DatetimeIndex(['2016-12-31', '2017-01-01', '2017-01-02', '2017-01-03',
                    '2017-01-04', '2017-01-05', '2017-01-06', '2017-01-07',
                    '2017-01-08'],
                    dtype='datetime64[ns]')
        >>> datetime_index.weekday
        Int16Index([5, 6, 0, 1, 2, 3, 4, 5, 6], dtype='int16')
        """
        return self._get_dt_field("weekday")

    @property
    def dayofweek(self):
        """
        The day of the week with Monday=0, Sunday=6.

        Examples
        --------
        >>> import pandas as pd
        >>> import cudf
        >>> datetime_index = cudf.Index(pd.date_range("2016-12-31",
        ...     "2017-01-08", freq="D"))
        >>> datetime_index
        DatetimeIndex(['2016-12-31', '2017-01-01', '2017-01-02', '2017-01-03',
                    '2017-01-04', '2017-01-05', '2017-01-06', '2017-01-07',
                    '2017-01-08'],
                    dtype='datetime64[ns]')
        >>> datetime_index.dayofweek
        Int16Index([5, 6, 0, 1, 2, 3, 4, 5, 6], dtype='int16')
        """
        return self._get_dt_field("weekday")

    def to_pandas(self):
        nanos = self._values.astype("datetime64[ns]")
        return pd.DatetimeIndex(nanos.to_pandas(), name=self.name)

    def _get_dt_field(self, field):
        out_column = self._values.get_dt_field(field)
        # column.column_empty_like always returns a Column object
        # but we need a NumericalColumn for GenericIndex..
        # how should this be handled?
        out_column = column.build_column(
            data=out_column.base_data,
            dtype=out_column.dtype,
            mask=out_column.base_mask,
            offset=out_column.offset,
        )
        return as_index(out_column, name=self.name)


class TimedeltaIndex(GenericIndex):
    """
    Immutable, ordered and sliceable sequence of timedelta64 data,
    represented internally as int64.

    Parameters
    ----------
    data : array-like (1-dimensional), optional
        Optional datetime-like data to construct index with.
    unit : str, optional
        This is not yet supported
    copy : bool
        Make a copy of input.
    freq : str, optional
        This is not yet supported
    closed : str, optional
        This is not yet supported
    dtype : str or numpy.dtype, optional
        Data type for the output Index. If not specified, the
        default dtype will be ``timedelta64[ns]``.
    name : object
        Name to be stored in the index.

    Returns
    -------
    TimedeltaIndex

    Examples
    --------
    >>> import cudf
    >>> cudf.TimedeltaIndex([1132223, 2023232, 342234324, 4234324],
    ...     dtype='timedelta64[ns]')
    TimedeltaIndex(['00:00:00.001132', '00:00:00.002023', '00:00:00.342234',
                    '00:00:00.004234'],
                dtype='timedelta64[ns]')
    >>> cudf.TimedeltaIndex([1, 2, 3, 4], dtype='timedelta64[s]',
    ...     name="delta-index")
    TimedeltaIndex(['00:00:01', '00:00:02', '00:00:03', '00:00:04'],
                dtype='timedelta64[s]', name='delta-index')
    """

    def __new__(
        cls,
        data=None,
        unit=None,
        freq=None,
        closed=None,
        dtype="timedelta64[ns]",
        copy=False,
        name=None,
    ) -> "TimedeltaIndex":

        out = Frame.__new__(cls)

        if freq is not None:
            raise NotImplementedError("freq is not yet supported")

        if unit is not None:
            raise NotImplementedError(
                "unit is not yet supported, alternatively "
                "dtype parameter is supported"
            )

        if copy:
            data = column.as_column(data).copy()
        kwargs = _setdefault_name(data, name=name)
        if isinstance(data, np.ndarray) and data.dtype.kind == "m":
            data = column.as_column(data)
        elif isinstance(data, pd.TimedeltaIndex):
            data = column.as_column(data.values)
        elif isinstance(data, (list, tuple)):
            data = column.as_column(np.array(data, dtype=dtype))
        out._initialize(data, **kwargs)
        return out

    def to_pandas(self):
        return pd.TimedeltaIndex(
            self._values.to_pandas(),
            name=self.name,
            unit=self._values.time_unit,
        )

    @property
    def days(self):
        """
        Number of days for each element.
        """
        return as_index(arbitrary=self._values.days, name=self.name)

    @property
    def seconds(self):
        """
        Number of seconds (>= 0 and less than 1 day) for each element.
        """
        return as_index(arbitrary=self._values.seconds, name=self.name)

    @property
    def microseconds(self):
        """
        Number of microseconds (>= 0 and less than 1 second) for each element.
        """
        return as_index(arbitrary=self._values.microseconds, name=self.name)

    @property
    def nanoseconds(self):
        """
        Number of nanoseconds (>= 0 and less than 1 microsecond) for each
        element.
        """
        return as_index(arbitrary=self._values.nanoseconds, name=self.name)

    @property
    def components(self):
        """
        Return a dataframe of the components (days, hours, minutes,
        seconds, milliseconds, microseconds, nanoseconds) of the Timedeltas.
        """
        return self._values.components()

    @property
    def inferred_freq(self):
        raise NotImplementedError("inferred_freq is not yet supported")


class CategoricalIndex(GenericIndex):
<<<<<<< HEAD
    """A categorical of orderable values that represent the indices of another
=======
    """
    A categorical of orderable values that represent the indices of another
>>>>>>> c8c00f15
    Column

    Parameters
    ----------
    data : array-like (1-dimensional)
        The values of the categorical. If categories are given,
        values not in categories will be replaced with None/NaN.
    categories : list-like, optional
        The categories for the categorical. Items need to be unique.
        If the categories are not given here (and also not in dtype),
        they will be inferred from the data.
    ordered : bool, optional
        Whether or not this categorical is treated as an ordered categorical.
        If not given here or in dtype, the resulting categorical will be
        unordered.
    dtype : CategoricalDtype or “category”, optional
        If CategoricalDtype, cannot be used together with categories or
        ordered.
    copy : bool, default False
        Make a copy of input.
    name : object, optional
        Name to be stored in the index.

    Returns
    -------
    CategoricalIndex

    Examples
    --------
    >>> import cudf
    >>> import pandas as pd
    >>> cudf.CategoricalIndex(
    ... data=[1, 2, 3, 4], categories=[1, 2], ordered=False, name="a")
    CategoricalIndex([1, 2, <NA>, <NA>], categories=[1, 2], ordered=False, name='a', dtype='category', name='a')

    >>> cudf.CategoricalIndex(
    ... data=[1, 2, 3, 4], dtype=pd.CategoricalDtype([1, 2, 3]), name="a")
    CategoricalIndex([1, 2, 3, <NA>], categories=[1, 2, 3], ordered=False, name='a', dtype='category', name='a')
    """  # noqa: E501

    def __new__(
        cls,
        data=None,
        categories=None,
        ordered=None,
        dtype=None,
        copy=False,
        name=None,
    ) -> "CategoricalIndex":
        if isinstance(dtype, (pd.CategoricalDtype, cudf.CategoricalDtype)):
            if categories is not None or ordered is not None:
                raise ValueError(
                    "Cannot specify `categories` or "
                    "`ordered` together with `dtype`."
                )
        if copy:
            data = column.as_column(data, dtype=dtype).copy(deep=True)
        out = Frame.__new__(cls)
        kwargs = _setdefault_name(data, name=name)
        if isinstance(data, CategoricalColumn):
            data = data
        elif isinstance(data, pd.Series) and (
            is_categorical_dtype(data.dtype)
        ):
            codes_data = column.as_column(data.cat.codes.values)
            data = column.build_categorical_column(
                categories=data.cat.categories,
                codes=codes_data,
                ordered=data.cat.ordered,
            )
        elif isinstance(data, (pd.Categorical, pd.CategoricalIndex)):
            codes_data = column.as_column(data.codes)
            data = column.build_categorical_column(
                categories=data.categories,
                codes=codes_data,
                ordered=data.ordered,
            )
        else:
            data = column.as_column(
                data, dtype="category" if dtype is None else dtype
            )
            # dtype has already been taken care
            dtype = None

        if categories is not None:
            data.cat().set_categories(
                categories, ordered=ordered, inplace=True
            )
        elif isinstance(dtype, (pd.CategoricalDtype, cudf.CategoricalDtype)):
            data.cat().set_categories(
                dtype.categories, ordered=ordered, inplace=True
            )
        elif ordered is True and data.ordered is False:
            data.cat().as_ordered(inplace=True)
        elif ordered is False and data.ordered is True:
            data.cat().as_unordered(inplace=True)

        out._initialize(data, **kwargs)

        return out

    @property
    def codes(self):
        """
        The category codes of this categorical.
        """
        return self._values.cat().codes

    @property
    def categories(self):
        """
        The categories of this categorical.
        """
        return self._values.cat().categories


def interval_range(
<<<<<<< HEAD
    start: int = None,
    end: int = None,
    periods: int = None,
    freq: int = None,
    closed: str = "right",
    name: str = None,
=======
    start=None, end=None, periods=None, freq=None, name=None, closed="right",
>>>>>>> c8c00f15
) -> "IntervalIndex":
    """
    Returns a fixed frequency IntervalIndex.

    Parameters
    ----------
    start : numeric, default None
        Left bound for generating intervals.
    end : numeric , default None
        Right bound for generating intervals.
    periods : int, default None
        Number of periods to generate
    freq : numeric, default None
        The length of each interval. Must be consistent
        with the type of start and end
    name : str, default None
        Name of the resulting IntervalIndex.
    closed : {"left", "right", "both", "neither"}, default "right"
        Whether the intervals are closed on the left-side, right-side,
        both or neither.

    Returns
    -------
    IntervalIndex

    Examples
    --------
    >>> import cudf
    >>> import pandas as pd
    >>> cudf.interval_range(start=0,end=5)
    IntervalIndex([(0, 0], (1, 1], (2, 2], (3, 3], (4, 4], (5, 5]],
    ...closed='right',dtype='interval')
<<<<<<< HEAD

    >>> cudf.interval_range(start=0,end=10, freq=2,closed='left')
    IntervalIndex([[0, 2), [2, 4), [4, 6), [6, 8), [8, 10)],
    ...closed='left',dtype='interval')

=======
    >>> cudf.interval_range(start=0,end=10, freq=2,closed='left')
    IntervalIndex([[0, 2), [2, 4), [4, 6), [6, 8), [8, 10)],
    ...closed='left',dtype='interval')
>>>>>>> c8c00f15
    >>> cudf.interval_range(start=0,end=10, periods=3,closed='left')
    ...IntervalIndex([[0.0, 3.3333333333333335),
            [3.3333333333333335, 6.666666666666667),
            [6.666666666666667, 10.0)],
            closed='left',
            dtype='interval')
<<<<<<< HEAD

=======
>>>>>>> c8c00f15
    """
    if freq and periods and start and end:
        raise ValueError(
            "Of the four parameters: start, end, periods, and "
            "freq, exactly three must be specified"
        )
<<<<<<< HEAD
    elif periods and not freq:
        assert end is not None and start is not None
        end = end + 1
        periods_array = cupy.asarray(cupy.arange(start, end))
        # step_size = (end - start) / periods
        # bin_edges = cupy.arange(start, end, step_size)
        _, bin_edges = cupy.histogram(periods_array, periods)
        # cupy.histogram turns all arrays into a float array
        # this can cause the dtype to be a float instead of an int
        # the below adjusts for this
        if cupy.all(cupy.mod(bin_edges, 1) == 0):
            bin_edges = bin_edges.astype(int)
        left_col = bin_edges[:-1]
        right_col = bin_edges[1:]
=======
    args = [
        cudf.Scalar(x) if x is not None else None
        for x in (start, end, freq, periods)
    ]
    if any(
        not is_numerical_dtype(x.dtype) if x is not None else False
        for x in args
    ):
        raise ValueError("start, end, periods, freq must be numeric values.")
    *rargs, periods = args
    common_dtype = find_common_type([x.dtype for x in rargs if x])
    start, end, freq = rargs
    periods = periods.astype("int64") if periods is not None else None

    if periods and not freq:
        # if statement for mypy to pass
        if end is not None and start is not None:
            # divmod only supported on host side scalars
            quotient, remainder = divmod((end - start).value, periods.value)
            if remainder:
                freq_step = cudf.Scalar((end - start) / periods)
            else:
                freq_step = cudf.Scalar(quotient)
            if start.dtype != freq_step.dtype:
                start = start.astype(freq_step.dtype)
            bin_edges = sequence(
                size=periods + 1,
                init=start.device_value,
                step=freq_step.device_value,
            )
            left_col = bin_edges[:-1]
            right_col = bin_edges[1:]
>>>>>>> c8c00f15
    elif freq and periods:
        if end:
            start = end - (freq * periods)
        if start:
            end = freq * periods + start
<<<<<<< HEAD
        left_col = cupy.arange(start, end, freq)
        assert end is not None and start is not None
        end = end + 1
        start = start + freq
        right_col = cupy.arange(start, end, freq)
    elif freq and not periods:
        assert end is not None and start is not None
        end = end - freq + 1
        left_col = cupy.arange(start, end, freq)
        end = end + freq + 1
        start = start + freq
        right_col = cupy.arange(start, end, freq)
    elif start is not None and end is not None:
        left_col = cupy.arange(start, end, freq)
        start = start + 1
        end = end + 1
        right_col = cupy.arange(start, end, freq)
    else:
        raise ValueError(
            "Of the four parameters: start, end, periods, and "
            "freq, atleast two must be specified"
        )
    if len(right_col) == 0 or len(left_col) == 0:
        return cudf.IntervalIndex([], closed=closed)
=======
        if end is not None and start is not None:
            left_col = arange(
                start.value, end.value, freq.value, dtype=common_dtype
            )
            end = end + 1
            start = start + freq
            right_col = arange(
                start.value, end.value, freq.value, dtype=common_dtype
            )
    elif freq and not periods:
        if end is not None and start is not None:
            end = end - freq + 1
            left_col = arange(
                start.value, end.value, freq.value, dtype=common_dtype
            )
            end = end + freq + 1
            start = start + freq
            right_col = arange(
                start.value, end.value, freq.value, dtype=common_dtype
            )
    elif start is not None and end is not None:
        # if statements for mypy to pass
        if freq:
            left_col = arange(
                start.value, end.value, freq.value, dtype=common_dtype
            )
        else:
            left_col = arange(start.value, end.value, dtype=common_dtype)
        start = start + 1
        end = end + 1
        if freq:
            right_col = arange(
                start.value, end.value, freq.value, dtype=common_dtype
            )
        else:
            right_col = arange(start.value, end.value, dtype=common_dtype)
    else:
        raise ValueError(
            "Of the four parameters: start, end, periods, and "
            "freq, at least two must be specified"
        )
    if len(right_col) == 0 or len(left_col) == 0:
        dtype = IntervalDtype("int64", closed)
        data = column.column_empty_like_same_mask(left_col, dtype)
        return cudf.IntervalIndex(data, closed=closed)
>>>>>>> c8c00f15

    interval_col = column.build_interval_column(
        left_col, right_col, closed=closed
    )
    return IntervalIndex(interval_col)


class IntervalIndex(GenericIndex):
    """
    Immutable index of intervals that are closed on the same side.

    Parameters
<<<<<<< HEAD
    data : array-like (1-dimensional)
    Array-like containing Interval objects from which to build the
    IntervalIndex.

    closed : {"left", "right", "both", "neither"}, default "right"
    Whether the intervals are closed on the left-side, right-side,
    both or neither.

    dtype : dtype or None, default None
    If None, dtype will be inferred.

    copy : bool, default False
    Copy the input data.

    name : object, optional
    Name to be stored in the index.

    Returns
=======
    ----------
    data : array-like (1-dimensional)
        Array-like containing Interval objects from which to build the
        IntervalIndex.
    closed : {"left", "right", "both", "neither"}, default "right"
        Whether the intervals are closed on the left-side, right-side,
        both or neither.
    dtype : dtype or None, default None
        If None, dtype will be inferred.
    copy : bool, default False
        Copy the input data.
    name : object, optional
        Name to be stored in the index.

    Returns
    -------
>>>>>>> c8c00f15
    IntervalIndex
    """

    def __new__(
<<<<<<< HEAD
        cls, data=None, closed=None, dtype=None, copy=False, name=None,
=======
        cls, data, closed=None, dtype=None, copy=False, name=None,
>>>>>>> c8c00f15
    ) -> "IntervalIndex":
        if copy:
            data = column.as_column(data, dtype=dtype).copy()
        out = Frame.__new__(cls)
        kwargs = _setdefault_name(data, name=name)
        if isinstance(data, IntervalColumn):
            data = data
        elif isinstance(data, pd.Series) and (is_interval_dtype(data.dtype)):
<<<<<<< HEAD
            data = column.as_column(pa.Array.from_pandas(data), dtype=dtype,)
        elif isinstance(data, (pd._libs.interval.Interval, pd.IntervalIndex)):
            data = column.as_column(data, dtype=dtype,)
        else:
            if data is not None and data != [] and data[0].closed != closed:
                # when closed is not the same as the data's closed
                # we need to change the data closed value,
                left_col = [data[i].left for i in range(len(data))]
                # creating a col out of the left child so we can get
                # the correct dtype
                left = column.as_column(left_col)
                data = column.as_column(
                    data,
                    dtype=IntervalDtype(left.dtype, closed=closed)
                    if dtype is None
                    else dtype,
                )
            if not data and closed != "right":
                data = column.build_interval_column([], [], closed=closed)
            # else:
            #     data = column.as_column(
            #         data, dtype="interval" if dtype is None else dtype
            #     )
=======
            data = column.as_column(data, data.dtype)
        elif isinstance(data, (pd._libs.interval.Interval, pd.IntervalIndex)):
            data = column.as_column(data, dtype=dtype,)
        elif not data:
            dtype = IntervalDtype("int64", closed)
            data = column.column_empty_like_same_mask(
                column.as_column(data), dtype
            )
        else:
            data = column.as_column(data)
            data.dtype.closed = closed
>>>>>>> c8c00f15

        out._initialize(data, **kwargs)
        return out

<<<<<<< HEAD
    def _from_breaks(breaks, closed="right", name=None, copy=False, dtype=None):
=======
    def from_breaks(breaks, closed="right", name=None, copy=False, dtype=None):
>>>>>>> c8c00f15
        """
        Construct an IntervalIndex from an array of splits.

        Parameters
        ---------
<<<<<<< HEAD

        breaks : array-like (1-dimensional)
            Left and right bounds for each interval.

        closed : {"left", "right", "both", "neither"}, default "right"
            Whether the intervals are closed on the left-side, right-side,
            both or neither.
=======
        breaks : array-like (1-dimensional)
            Left and right bounds for each interval.
        closed : {"left", "right", "both", "neither"}, default "right"
            Whether the intervals are closed on the left-side, right-side,
            both or neither.
        copy : bool, default False
            Copy the input data.
        name : object, optional
            Name to be stored in the index.
        dtype : dtype or None, default None
            If None, dtype will be inferred.
>>>>>>> c8c00f15

        Returns
        -------
        IntervalIndex

        Examples
        --------
        >>> import cudf
        >>> import pandas as pd
        >>> cudf.IntervalIndex.from_breaks([0, 1, 2, 3])
        IntervalIndex([(0, 1], (1, 2], (2, 3]],
                    closed='right',
                    dtype='interval[int64]')
        """
<<<<<<< HEAD

=======
        if copy:
            breaks = column.as_column(breaks, dtype=dtype).copy()
>>>>>>> c8c00f15
        left_col = breaks[:-1:]
        right_col = breaks[+1::]

        interval_col = column.build_interval_column(
            left_col, right_col, closed=closed
        )

<<<<<<< HEAD
        return IntervalIndex(interval_col)
=======
        return IntervalIndex(interval_col, name=name)
>>>>>>> c8c00f15


class StringIndex(GenericIndex):
    """String defined indices into another Column

    Attributes
    ----------
    _values: A StringColumn object or NDArray of strings
    name: A string
    """

    def __new__(cls, values, copy=False, **kwargs):
        out = Frame.__new__(cls)
        kwargs = _setdefault_name(values, **kwargs)
        if isinstance(values, StringColumn):
            values = values.copy(deep=copy)
        elif isinstance(values, StringIndex):
            values = values._values.copy(deep=copy)
        else:
            values = column.as_column(values, dtype="str")
            if not pd.api.types.is_string_dtype(values.dtype):
                raise ValueError(
                    "Couldn't create StringIndex from passed in object"
                )

        out._initialize(values, **kwargs)
        return out

    def to_pandas(self):
        return pd.Index(self.to_array(), name=self.name, dtype="object")

    def take(self, indices):
        return self._values[indices]

    def __repr__(self):
        return (
            f"{self.__class__.__name__}({self._values.to_array()},"
            f" dtype='object'"
            + (
                f", name={pd.io.formats.printing.default_pprint(self.name)}"
                if self.name is not None
                else ""
            )
            + ")"
        )

    @copy_docstring(StringMethods.__init__)  # type: ignore
    @property
    def str(self):
        return StringMethods(column=self._values, parent=self)

    def _clean_nulls_from_index(self):
        """
        Convert all na values(if any) in Index object
        to `<NA>` as a preprocessing step to `__repr__` methods.
        """
        if self._values.has_nulls:
            return self.fillna(cudf._NA_REP)
        else:
            return self


def as_index(arbitrary, **kwargs) -> Index:
    """Create an Index from an arbitrary object

    Currently supported inputs are:

    * ``Column``
    * ``Buffer``
    * ``Series``
    * ``Index``
    * numba device array
    * numpy array
    * pyarrow array
    * pandas.Categorical

    Returns
    -------
    result : subclass of Index
        - CategoricalIndex for Categorical input.
        - DatetimeIndex for Datetime input.
        - GenericIndex for all other inputs.
    """
    kwargs = _setdefault_name(arbitrary, **kwargs)
    if isinstance(arbitrary, cudf.MultiIndex):
        return arbitrary
    elif isinstance(arbitrary, Index):
        if arbitrary.name == kwargs["name"]:
            return arbitrary
        idx = arbitrary.copy(deep=False)
        idx.rename(kwargs["name"], inplace=True)
        return idx
    elif isinstance(arbitrary, NumericalColumn):
        try:
            return _dtype_to_index[arbitrary.dtype.type](arbitrary, **kwargs)
        except KeyError:
            return GenericIndex(arbitrary, **kwargs)
    elif isinstance(arbitrary, StringColumn):
        return StringIndex(arbitrary, **kwargs)
    elif isinstance(arbitrary, DatetimeColumn):
        return DatetimeIndex(arbitrary, **kwargs)
    elif isinstance(arbitrary, TimeDeltaColumn):
        return TimedeltaIndex(arbitrary, **kwargs)
    elif isinstance(arbitrary, CategoricalColumn):
        return CategoricalIndex(arbitrary, **kwargs)
    elif isinstance(arbitrary, cudf.Series):
        return as_index(arbitrary._column, **kwargs)
    elif isinstance(arbitrary, pd.RangeIndex):
        return RangeIndex(start=arbitrary.start, stop=arbitrary.stop, **kwargs)
    elif isinstance(arbitrary, pd.MultiIndex):
        return cudf.MultiIndex.from_pandas(arbitrary)
    elif isinstance(arbitrary, cudf.DataFrame):
        return cudf.MultiIndex(source_data=arbitrary)
    elif isinstance(arbitrary, range):
        return RangeIndex(arbitrary, **kwargs)
    return as_index(
        column.as_column(arbitrary, dtype=kwargs.get("dtype", None)), **kwargs
    )


_dtype_to_index = {
    np.int8: Int8Index,
    np.int16: Int16Index,
    np.int32: Int32Index,
    np.int64: Int64Index,
    np.uint8: UInt8Index,
    np.uint16: UInt16Index,
    np.uint32: UInt32Index,
    np.uint64: UInt64Index,
    np.float32: Float32Index,
    np.float64: Float64Index,
}  # type: Dict[Any, Type[Index]]

_index_to_dtype = {
    Int8Index: np.int8,
    Int16Index: np.int16,
    Int32Index: np.int32,
    Int64Index: np.int64,
    UInt8Index: np.uint8,
    UInt16Index: np.uint16,
    UInt32Index: np.uint32,
    UInt64Index: np.uint64,
    Float32Index: np.float32,
    Float64Index: np.float64,
}


def _setdefault_name(values, **kwargs):
    if "name" not in kwargs or kwargs["name"] is None:
        if not hasattr(values, "name"):
            kwargs.update({"name": None})
        else:
            kwargs.update({"name": values.name})
    return kwargs<|MERGE_RESOLUTION|>--- conflicted
+++ resolved
@@ -2649,12 +2649,8 @@
 
 
 class CategoricalIndex(GenericIndex):
-<<<<<<< HEAD
-    """A categorical of orderable values that represent the indices of another
-=======
     """
     A categorical of orderable values that represent the indices of another
->>>>>>> c8c00f15
     Column
 
     Parameters
@@ -2772,16 +2768,7 @@
 
 
 def interval_range(
-<<<<<<< HEAD
-    start: int = None,
-    end: int = None,
-    periods: int = None,
-    freq: int = None,
-    closed: str = "right",
-    name: str = None,
-=======
     start=None, end=None, periods=None, freq=None, name=None, closed="right",
->>>>>>> c8c00f15
 ) -> "IntervalIndex":
     """
     Returns a fixed frequency IntervalIndex.
@@ -2814,49 +2801,21 @@
     >>> cudf.interval_range(start=0,end=5)
     IntervalIndex([(0, 0], (1, 1], (2, 2], (3, 3], (4, 4], (5, 5]],
     ...closed='right',dtype='interval')
-<<<<<<< HEAD
-
     >>> cudf.interval_range(start=0,end=10, freq=2,closed='left')
     IntervalIndex([[0, 2), [2, 4), [4, 6), [6, 8), [8, 10)],
     ...closed='left',dtype='interval')
-
-=======
-    >>> cudf.interval_range(start=0,end=10, freq=2,closed='left')
-    IntervalIndex([[0, 2), [2, 4), [4, 6), [6, 8), [8, 10)],
-    ...closed='left',dtype='interval')
->>>>>>> c8c00f15
     >>> cudf.interval_range(start=0,end=10, periods=3,closed='left')
     ...IntervalIndex([[0.0, 3.3333333333333335),
             [3.3333333333333335, 6.666666666666667),
             [6.666666666666667, 10.0)],
             closed='left',
             dtype='interval')
-<<<<<<< HEAD
-
-=======
->>>>>>> c8c00f15
     """
     if freq and periods and start and end:
         raise ValueError(
             "Of the four parameters: start, end, periods, and "
             "freq, exactly three must be specified"
         )
-<<<<<<< HEAD
-    elif periods and not freq:
-        assert end is not None and start is not None
-        end = end + 1
-        periods_array = cupy.asarray(cupy.arange(start, end))
-        # step_size = (end - start) / periods
-        # bin_edges = cupy.arange(start, end, step_size)
-        _, bin_edges = cupy.histogram(periods_array, periods)
-        # cupy.histogram turns all arrays into a float array
-        # this can cause the dtype to be a float instead of an int
-        # the below adjusts for this
-        if cupy.all(cupy.mod(bin_edges, 1) == 0):
-            bin_edges = bin_edges.astype(int)
-        left_col = bin_edges[:-1]
-        right_col = bin_edges[1:]
-=======
     args = [
         cudf.Scalar(x) if x is not None else None
         for x in (start, end, freq, periods)
@@ -2889,38 +2848,11 @@
             )
             left_col = bin_edges[:-1]
             right_col = bin_edges[1:]
->>>>>>> c8c00f15
     elif freq and periods:
         if end:
             start = end - (freq * periods)
         if start:
             end = freq * periods + start
-<<<<<<< HEAD
-        left_col = cupy.arange(start, end, freq)
-        assert end is not None and start is not None
-        end = end + 1
-        start = start + freq
-        right_col = cupy.arange(start, end, freq)
-    elif freq and not periods:
-        assert end is not None and start is not None
-        end = end - freq + 1
-        left_col = cupy.arange(start, end, freq)
-        end = end + freq + 1
-        start = start + freq
-        right_col = cupy.arange(start, end, freq)
-    elif start is not None and end is not None:
-        left_col = cupy.arange(start, end, freq)
-        start = start + 1
-        end = end + 1
-        right_col = cupy.arange(start, end, freq)
-    else:
-        raise ValueError(
-            "Of the four parameters: start, end, periods, and "
-            "freq, atleast two must be specified"
-        )
-    if len(right_col) == 0 or len(left_col) == 0:
-        return cudf.IntervalIndex([], closed=closed)
-=======
         if end is not None and start is not None:
             left_col = arange(
                 start.value, end.value, freq.value, dtype=common_dtype
@@ -2966,7 +2898,6 @@
         dtype = IntervalDtype("int64", closed)
         data = column.column_empty_like_same_mask(left_col, dtype)
         return cudf.IntervalIndex(data, closed=closed)
->>>>>>> c8c00f15
 
     interval_col = column.build_interval_column(
         left_col, right_col, closed=closed
@@ -2979,26 +2910,6 @@
     Immutable index of intervals that are closed on the same side.
 
     Parameters
-<<<<<<< HEAD
-    data : array-like (1-dimensional)
-    Array-like containing Interval objects from which to build the
-    IntervalIndex.
-
-    closed : {"left", "right", "both", "neither"}, default "right"
-    Whether the intervals are closed on the left-side, right-side,
-    both or neither.
-
-    dtype : dtype or None, default None
-    If None, dtype will be inferred.
-
-    copy : bool, default False
-    Copy the input data.
-
-    name : object, optional
-    Name to be stored in the index.
-
-    Returns
-=======
     ----------
     data : array-like (1-dimensional)
         Array-like containing Interval objects from which to build the
@@ -3015,16 +2926,11 @@
 
     Returns
     -------
->>>>>>> c8c00f15
     IntervalIndex
     """
 
     def __new__(
-<<<<<<< HEAD
-        cls, data=None, closed=None, dtype=None, copy=False, name=None,
-=======
         cls, data, closed=None, dtype=None, copy=False, name=None,
->>>>>>> c8c00f15
     ) -> "IntervalIndex":
         if copy:
             data = column.as_column(data, dtype=dtype).copy()
@@ -3033,31 +2939,6 @@
         if isinstance(data, IntervalColumn):
             data = data
         elif isinstance(data, pd.Series) and (is_interval_dtype(data.dtype)):
-<<<<<<< HEAD
-            data = column.as_column(pa.Array.from_pandas(data), dtype=dtype,)
-        elif isinstance(data, (pd._libs.interval.Interval, pd.IntervalIndex)):
-            data = column.as_column(data, dtype=dtype,)
-        else:
-            if data is not None and data != [] and data[0].closed != closed:
-                # when closed is not the same as the data's closed
-                # we need to change the data closed value,
-                left_col = [data[i].left for i in range(len(data))]
-                # creating a col out of the left child so we can get
-                # the correct dtype
-                left = column.as_column(left_col)
-                data = column.as_column(
-                    data,
-                    dtype=IntervalDtype(left.dtype, closed=closed)
-                    if dtype is None
-                    else dtype,
-                )
-            if not data and closed != "right":
-                data = column.build_interval_column([], [], closed=closed)
-            # else:
-            #     data = column.as_column(
-            #         data, dtype="interval" if dtype is None else dtype
-            #     )
-=======
             data = column.as_column(data, data.dtype)
         elif isinstance(data, (pd._libs.interval.Interval, pd.IntervalIndex)):
             data = column.as_column(data, dtype=dtype,)
@@ -3069,30 +2950,16 @@
         else:
             data = column.as_column(data)
             data.dtype.closed = closed
->>>>>>> c8c00f15
 
         out._initialize(data, **kwargs)
         return out
 
-<<<<<<< HEAD
-    def _from_breaks(breaks, closed="right", name=None, copy=False, dtype=None):
-=======
     def from_breaks(breaks, closed="right", name=None, copy=False, dtype=None):
->>>>>>> c8c00f15
         """
         Construct an IntervalIndex from an array of splits.
 
         Parameters
         ---------
-<<<<<<< HEAD
-
-        breaks : array-like (1-dimensional)
-            Left and right bounds for each interval.
-
-        closed : {"left", "right", "both", "neither"}, default "right"
-            Whether the intervals are closed on the left-side, right-side,
-            both or neither.
-=======
         breaks : array-like (1-dimensional)
             Left and right bounds for each interval.
         closed : {"left", "right", "both", "neither"}, default "right"
@@ -3104,7 +2971,6 @@
             Name to be stored in the index.
         dtype : dtype or None, default None
             If None, dtype will be inferred.
->>>>>>> c8c00f15
 
         Returns
         -------
@@ -3119,12 +2985,8 @@
                     closed='right',
                     dtype='interval[int64]')
         """
-<<<<<<< HEAD
-
-=======
         if copy:
             breaks = column.as_column(breaks, dtype=dtype).copy()
->>>>>>> c8c00f15
         left_col = breaks[:-1:]
         right_col = breaks[+1::]
 
@@ -3132,11 +2994,7 @@
             left_col, right_col, closed=closed
         )
 
-<<<<<<< HEAD
-        return IntervalIndex(interval_col)
-=======
         return IntervalIndex(interval_col, name=name)
->>>>>>> c8c00f15
 
 
 class StringIndex(GenericIndex):
