# Copyright (c) 2018-2021, NVIDIA CORPORATION.
from cudf.utils.gpu_utils import validate_setup  # isort:skip

validate_setup()

import cupy
from numba import cuda

import rmm

from cudf import core, datasets, testing
from cudf._version import get_versions
from cudf.api.extensions import (
    register_dataframe_accessor,
    register_index_accessor,
    register_series_accessor,
)
from cudf.core import (
    NA,
    CategoricalIndex,
    interval_range,
    IntervalIndex,
    DataFrame,
    DatetimeIndex,
    Float32Index,
    Float64Index,
    Index,
    Int8Index,
    Int16Index,
    Int32Index,
    Int64Index,
    MultiIndex,
    RangeIndex,
    Scalar,
    Series,
    TimedeltaIndex,
    UInt8Index,
    UInt16Index,
    UInt32Index,
    UInt64Index,
    from_pandas,
    merge,
)
from cudf.core.algorithms import factorize
<<<<<<< HEAD
from cudf.core.dtypes import CategoricalDtype, Decimal64Dtype
from cudf.core.cut import cut
=======
from cudf.core.dtypes import (
    CategoricalDtype,
    Decimal64Dtype,
    ListDtype,
    StructDtype,
)
>>>>>>> c8c00f15
from cudf.core.groupby import Grouper
from cudf.core.ops import (
    add,
    arccos,
    arcsin,
    arctan,
    cos,
    exp,
    floor_divide,
    log,
    logical_and,
    logical_not,
    logical_or,
    multiply,
    remainder,
    sin,
    sqrt,
    subtract,
    tan,
    true_divide,
)
from cudf.core.reshape import concat, get_dummies, melt, merge_sorted
from cudf.core.series import isclose
from cudf.core.tools.datetimes import DateOffset, to_datetime
from cudf.core.tools.numeric import to_numeric
from cudf.io import (
    from_dlpack,
    read_avro,
    read_csv,
    read_feather,
    read_hdf,
    read_json,
    read_orc,
    read_parquet,
)
from cudf.utils.dtypes import _NA_REP
from cudf.utils.utils import set_allocator

cuda.set_memory_manager(rmm.RMMNumbaManager)
cupy.cuda.set_allocator(rmm.rmm_cupy_allocator)

__version__ = get_versions()["version"]
del get_versions<|MERGE_RESOLUTION|>--- conflicted
+++ resolved
@@ -42,17 +42,13 @@
     merge,
 )
 from cudf.core.algorithms import factorize
-<<<<<<< HEAD
-from cudf.core.dtypes import CategoricalDtype, Decimal64Dtype
-from cudf.core.cut import cut
-=======
 from cudf.core.dtypes import (
     CategoricalDtype,
     Decimal64Dtype,
     ListDtype,
     StructDtype,
 )
->>>>>>> c8c00f15
+from cudf.core.cut import cut
 from cudf.core.groupby import Grouper
 from cudf.core.ops import (
     add,
