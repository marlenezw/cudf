# cuDF 0.9.0 (Date TBD)

## New Features

- PR #2111 IO Readers: Support memory buffer, file-like object, and URL inputs
- PR #2012 Add `reindex()` to DataFrame and Series
- PR #2097 Add GPU-accelerated AVRO reader
- PR #2098 Align DataFrame and Series indices before executing binary ops
- PR #2160 Merge `dask-cudf` codebase into `cudf` repo
- PR #2149 CSV Reader: Add `hex` dtype for explicit hexadecimal parsing
- PR #2156 Add `upper_bound()` and `lower_bound()` for libcudf tables and `searchsorted()` for cuDF Series
- PR #2158 CSV Reader: Support single, non-list/dict argument for `dtype`
- PR #2177 CSV Reader: Add `parse_dates` parameter for explicit date inference
- PR #2171 Add CodeCov integration, fix doc version, make --skip-tests work when invoking with source
- PR #1744 cudf::apply_boolean_mask and cudf::drop_nulls support for cudf::table inputs (multi-column)
- PR #2196 Add `DataFrame.dropna()`
- PR #2215 `type_dispatcher` benchmark
- PR #2179 Added Java quantiles
- PR #2157 Add __array_function__ to DataFrame and Series
- PR #2212 Java support for ORC reader
- PR #2304 gdf_group_by_without_aggregations returns gdf_column
- PR #2105 Add google benchmark for hash-based join
- PR #2293 Improve `compute_join_output_size` performance
- PR #2316 Unique, nunique, and value_counts for datetime columns
- PR #2337 Add Java support for slicing a ColumnVector
- PR #2049 Implemented merge functionality
- PR #2368 Full cudf+dask Parquet Support
- PR #2380 New cudf::is_sorted checks whether cudf::table is sorted
- PR #2356 Java column vector standard deviation support
- PR #2221 MultiIndex Full Indexing - Support iloc and wildcards for loc
- PR #2429 Java column vector: added support for getting length of strings in a ColumnVector
- PR #2415 Revamp `value_counts` to use groupby count series of any type
- PR #2446 Add __array_function__ for index
- PR #2437 ORC reader: Add 'use_np_dtypes' option
- PR #2382 Add CategoricalAccessor add, remove, rename, and ordering methods
<<<<<<< HEAD
- PR #2449 Java column vector: added support for getting byte count of strings in a ColumnVector 
- PR #2464 Native implement `__cuda_array_interface__` for Series/Index/Column objects
=======
- PR #2442 Add __setitem__
- PR #2449 Java column vector: added support for getting byte count of strings in a ColumnVector
- PR #2492 Add groupby.size() method
- PR #2358 Add the function to convert column of floating points with `nan`s into `bitmask`
- PR #2489 Add drop argument to set_index
- PR #2491 Add Java bindings for ORC reader 'use_np_dtypes' option
- PR #2213 Support s/ms/us/ns DatetimeColumn time unit resolutions
- PR #2536 Add _constructor properties to Series and DataFrame
>>>>>>> b586df89

## Improvements

- PR #2103 Move old `column` and `bitmask` files into `legacy/` directory
- PR #2109 added name to Python column classes
- PR #1947 Cleanup serialization code
- PR #2125 More aggregate in java API
- PR #2127 Add in java Scalar tests
- PR #2088 Refactor of Python groupby code
- PR #2130 Java serialization and deserialization of tables.
- PR #2131 Chunk rows logic added to csv_writer
- PR #2129 Add functions in the Java API to support nullable column filtering
- PR #2165 made changes to get_dummies api for it to be available in MethodCache
- PR #2184 handle remote orc files for dask-cudf
- PR #2186 Add `getitem` and `getattr` style access to Rolling objects
- PR #2168 Use cudf.Column for CategoricalColumn's categories instead of a tuple
- PR #2193 Added more docuemtnation to `type_dispatcher` for specializing dispatched functors
- PR #2197 CSV Writer: Expose `chunksize` as a parameter for `to_csv`
- PR #2199 Better java support for appending strings
- PR #2176 Added column dtype support for datetime, int8, int16 to csv_writer
- PR #2209 Matching `get_dummies` & `select_dtypes` behavior to pandas
- PR #2217 Updated Java bindings to use the new groupby API
- PR #2214 DOC: Update doc instructions to build/install `cudf` and `dask-cudf`
- PR #1993 Add iterator driven reduction for mean, var, std
- PR #2220 Update Java bindings for reduction rename
- PR #2224 implement isna, isnull, notna as dataframe functions
- PR #2232 Move CodeCov upload from build script to Jenkins
- PR #2236 Implement drop_duplicates for Series
- PR #2225 refactor to use libcudf for gathering columns in dataframes
- PR #2300 Create separate dask codeowners for dask-cudf codebase
- PR #2309 Java readers: remove redundant copy of result pointers
- PR #2307 Add `black` and `isort` to style checker script
- PR #2345 Restore removal of old groupby implementation
- PR #2342 Improve `astype()` to operate all ways
- PR #2329 using libcudf cudf::copy for column deep copy
- PR #2344 Add docs on how code formatting works for contributors
- PR #2376 Add inoperative axis= and win_type= arguments to Rolling()
- PR #2378 remove dask for (de-)serialization of cudf objects
- PR #2353 Bump Arrow and Dask versions
- PR #2377 Replace `standard_python_slice` with just `slice.indices()`
- PR #2373 cudf.DataFrame enchancements & Series.values support
- PR #2392 Remove dlpack submodule; make cuDF's Cython API externally accessible
- PR #2430 Updated Java bindings to use the new unary API
- PR #2406 Moved all existing `table` related files to a `legacy/` directory
- PR #2350 Performance related changes to get_dummies
- PR #2420 Remove `cudautils.astype` and replace with `typecast.apply_cast`
- PR #2456 Small improvement to typecast utility
- PR #2458 Fix handling of thirdparty packages in `isort` config
- PR #2459 IO Readers: Consolidate all readers to use `datasource` class
- PR #2475 Exposed type_dispatcher.hpp, nvcategory_util.hpp and wrapper_types.hpp in the include folder
- PR #2484 Enabled building libcudf as a static library
- PR #2453 Streamline CUDA_REL environment variable
- PR #2483 Bundle Boost filesystem dependency in the Java jar
- PR #2486 Java API hash functions
- PR #2481 Adds the ignore_null_keys option to the java api
- PR #2490 Java api: support multiple aggregates for the same column
- PR #2510 Java api: uses table based apply_boolean_mask
- PR #2432 Use pandas formatting for console, html, and latex output

## Bug Fixes

- PR #2086 Fixed quantile api behavior mismatch in series & dataframe
- PR #2128 Add offset param to host buffer readers in java API.
- PR #2145 Work around binops validity checks for java
- PR #2146 Work around unary_math validity checks for java
- PR #2151 Fixes bug in cudf::copy_range where null_count was invalid
- PR #2139 matching to pandas describe behavior & fixing nan values issue
- PR #2161 Implicitly convert unsigned to signed integer types in binops
- PR #2154 CSV Reader: Fix bools misdetected as strings dtype
- PR #2178 Fix bug in rolling bindings where a view of an ephemeral column was being taken
- PR #2180 Fix issue with isort reordering `importorskip` below imports depending on them
- PR #2187 fix to honor dtype when numpy arrays are passed to columnops.as_column
- PR #2190 Fix issue in astype conversion of string column to 'str'
- PR #2208 Fix issue with calling `head()` on one row dataframe
- PR #2229 Propagate exceptions from Cython cdef functions
- PR #2234 Fix issue with local build script not properly building
- PR #2223 Fix CUDA invalid configuration errors reported after loading small compressed ORC files
- PR #2162 Setting is_unique and is_monotonic-related attributes
- PR #2244 Fix ORC RLEv2 delta mode decoding with nonzero residual delta width
- PR #2297 Work around `var/std` unsupported only at debug build
- PR #2302 Fixed java serialization corner case
- PR #2355 Handle float16 in binary operations
- PR #2311 Fix copy behaviour for GenericIndex
- PR #2349 Fix issues with String filter in java API
- PR #2323 Fix groupby on categoricals
- PR #2328 Ensure order is preserved in CategoricalAccessor._set_categories
- PR #2202 Fix issue with unary ops mishandling empty input
- PR #2326 Fix for bug in DLPack when reading multiple columns
- PR #2324 Fix cudf Docker build
- PR #2325 Fix ORC RLEv2 patched base mode decoding with nonzero patch width
- PR #2235 Fix get_dummies to be compatible with dask
- PR #2332 Zero initialize gdf_dtype_extra_info
- PR #2355 Handle float16 in binary operations
- PR #2360 Fix missing dtype handling in cudf.Series & columnops.as_column
- PR #2364 Fix quantile api and other trivial issues around it
- PR #2361 Fixed issue with `codes` of CategoricalIndex
- PR #2357 Fixed inconsistent type of index created with from_pandas vs direct construction
- PR #2389 Fixed Rolling __getattr__ and __getitem__ for offset based windows
- PR #2402 Fixed bug in valid mask computation in cudf::copy_if (apply_boolean_mask)
- PR #2401 Fix to a scalar datetime(of type Days) issue
- PR #2386 Correctly allocate output valids in groupby
- PR #2411 Fixed failures on binary op on single element string column
- PR #2422 Fix Pandas logical binary operation incompatibilites
- PR #2447 Fix CodeCov posting build statuses temporarily
- PR #2450 Fix erroneous null handling in `cudf.DataFrame`'s `apply_rows`
- PR #2470 Fix issues with empty strings and string categories (Java)
- PR #2471 Fix String Column Validity.
- PR #2481 Fix java validity buffer serialization
- PR #2485 Updated bytes calculation to use size_t to avoid overflow in column concat
- PR #2461 Fix groupby multiple aggregations same column
- PR #2514 Fix cudf::drop_nulls threshold handling in Cython
- PR #2516 Fix utilities include paths and meta.yaml header paths
- PR #2517 Fix device memory leak in to_dlpack tensor deleter
- PR #2431 Fix local build generated file ownerships
- PR #2511 Added import of orc, refactored exception handlers to not squash fatal exceptions
- PR #2527 Fix index and column input handling in dask_cudf read_parquet
- PR #2466 Fix `dataframe.query` returning null rows erroneously
- PR #2548 Orc reader: fix non-deterministic data decoding at chunk boundaries
- PR #2521 Fix casting datetimes from/to the same resolution

# cuDF 0.8.0 (27 June 2019)

## New Features

- PR #1524 Add GPU-accelerated JSON Lines parser with limited feature set
- PR #1569 Add support for Json objects to the JSON Lines reader
- PR #1622 Add Series.loc
- PR #1654 Add cudf::apply_boolean_mask: faster replacement for gdf_apply_stencil
- PR #1487 cython gather/scatter
- PR #1310 Implemented the slice/split functionality.
- PR #1630 Add Python layer to the GPU-accelerated JSON reader
- PR #1745 Add rounding of numeric columns via Numba
- PR #1772 JSON reader: add support for BytesIO and StringIO input
- PR #1527 Support GDF_BOOL8 in readers and writers
- PR #1819 Logical operators (AND, OR, NOT) for libcudf and cuDF
- PR #1813 ORC Reader: Add support for stripe selection
- PR #1828 JSON Reader: add suport for bool8 columns
- PR #1833 Add column iterator with/without nulls
- PR #1665 Add the point-in-polygon GIS function
- PR #1863 Series and Dataframe methods for all and any
- PR #1908 cudf::copy_range and cudf::fill for copying/assigning an index or range to a constant
- PR #1921 Add additional formats for typecasting to/from strings
- PR #1807 Add Series.dropna()
- PR #1987 Allow user defined functions in the form of ptx code to be passed to binops
- PR #1948 Add operator functions like `Series.add()` to DataFrame and Series
- PR #1954 Add skip test argument to GPU build script
- PR #2018 Add bindings for new groupby C++ API
- PR #1984 Add rolling window operations Series.rolling() and DataFrame.rolling()
- PR #1542 Python method and bindings for to_csv
- PR #1995 Add Java API
- PR #1998 Add google benchmark to cudf
- PR #1845 Add cudf::drop_duplicates, DataFrame.drop_duplicates
- PR #1652 Added `Series.where()` feature
- PR #2074 Java Aggregates, logical ops, and better RMM support
- PR #2140 Add a `cudf::transform` function

## Improvements

- PR #1538 Replacing LesserRTTI with inequality_comparator
- PR #1703 C++: Added non-aggregating `insert` to `concurrent_unordered_map` with specializations to store pairs with a single atomicCAS when possible.
- PR #1422 C++: Added a RAII wrapper for CUDA streams
- PR #1701 Added `unique` method for stringColumns
- PR #1713 Add documentation for Dask-XGBoost
- PR #1666 CSV Reader: Improve performance for files with large number of columns
- PR #1725 Enable the ability to use a single column groupby as its own index
- PR #1759 Add an example showing simultaneous rolling averages to `apply_grouped` documentation
- PR #1746 C++: Remove unused code: `windowed_ops.cu`, `sorting.cu`, `hash_ops.cu`
- PR #1748 C++: Add `bool` nullability flag to `device_table` row operators
- PR #1764 Improve Numerical column: `mean_var` and `mean`
- PR #1767 Speed up Python unit tests
- PR #1770 Added build.sh script, updated CI scripts and documentation
- PR #1739 ORC Reader: Add more pytest coverage
- PR #1696 Added null support in `Series.replace()`.
- PR #1390 Added some basic utility functions for `gdf_column`'s
- PR #1791 Added general column comparison code for testing
- PR #1795 Add printing of git submodule info to `print_env.sh`
- PR #1796 Removing old sort based group by code and gdf_filter
- PR #1811 Added funtions for copying/allocating `cudf::table`s
- PR #1838 Improve columnops.column_empty so that it returns typed columns instead of a generic Column
- PR #1890 Add utils.get_dummies- a pandas-like wrapper around one_hot-encoding
- PR #1823 CSV Reader: default the column type to string for empty dataframes
- PR #1827 Create bindings for scalar-vector binops, and update one_hot_encoding to use them
- PR #1817 Operators now support different sized dataframes as long as they don't share different sized columns
- PR #1855 Transition replace_nulls to new C++ API and update corresponding Cython/Python code
- PR #1858 Add `std::initializer_list` constructor to `column_wrapper`
- PR #1846 C++ type-erased gdf_equal_columns test util; fix gdf_equal_columns logic error
- PR #1390 Added some basic utility functions for `gdf_column`s
- PR #1391 Tidy up bit-resolution-operation and bitmask class code
- PR #1882 Add iloc functionality to MultiIndex dataframes
- PR #1884 Rolling windows: general enhancements and better coverage for unit tests
- PR #1886 support GDF_STRING_CATEGORY columns in apply_boolean_mask, drop_nulls and other libcudf functions
- PR #1896 Improve performance of groupby with levels specified in dask-cudf
- PR #1915 Improve iloc performance for non-contiguous row selection
- PR #1859 Convert read_json into a C++ API
- PR #1919 Rename libcudf namespace gdf to namespace cudf
- PR #1850 Support left_on and right_on for DataFrame merge operator
- PR #1930 Specialize constructor for `cudf::bool8` to cast argument to `bool`
- PR #1938 Add default constructor for `column_wrapper`
- PR #1930 Specialize constructor for `cudf::bool8` to cast argument to `bool`
- PR #1952 consolidate libcudf public API headers in include/cudf
- PR #1949 Improved selection with boolmask using libcudf `apply_boolean_mask`
- PR #1956 Add support for nulls in `query()`
- PR #1973 Update `std::tuple` to `std::pair` in top-most libcudf APIs and C++ transition guide
- PR #1981 Convert read_csv into a C++ API
- PR #1868 ORC Reader: Support row index for speed up on small/medium datasets
- PR #1964 Added support for list-like types in Series.str.cat
- PR #2005 Use HTML5 details tag in bug report issue template
- PR #2003 Removed few redundant unit-tests from test_string.py::test_string_cat
- PR #1944 Groupby design improvements
- PR #2017 Convert `read_orc()` into a C++ API
- PR #2011 Convert `read_parquet()` into a C++ API
- PR #1756 Add documentation "10 Minutes to cuDF and dask_cuDF"
- PR #2034 Adding support for string columns concatenation using "add" binary operator
- PR #2042 Replace old "10 Minutes" guide with new guide for docs build process
- PR #2036 Make library of common test utils to speed up tests compilation
- PR #2022 Facilitating get_dummies to be a high level api too
- PR #2050 Namespace IO readers and add back free-form `read_xxx` functions
- PR #2104 Add a functional ``sort=`` keyword argument to groupby
- PR #2108 Add `find_and_replace` for StringColumn for replacing single values

## Bug Fixes

- PR #1465 Fix for test_orc.py and test_sparse_df.py test failures
- PR #1583 Fix underlying issue in `as_index()` that was causing `Series.quantile()` to fail
- PR #1680 Add errors= keyword to drop() to fix cudf-dask bug
- PR #1651 Fix `query` function on empty dataframe
- PR #1616 Fix CategoricalColumn to access categories by index instead of iteration
- PR #1660 Fix bug in `loc` when indexing with a column name (a string)
- PR #1683 ORC reader: fix timestamp conversion to UTC
- PR #1613 Improve CategoricalColumn.fillna(-1) performance
- PR #1642 Fix failure of CSV_TEST gdf_csv_test.SkiprowsNrows on multiuser systems
- PR #1709 Fix handling of `datetime64[ms]` in `dataframe.select_dtypes`
- PR #1704 CSV Reader: Add support for the plus sign in number fields
- PR #1687 CSV reader: return an empty dataframe for zero size input
- PR #1757 Concatenating columns with null columns
- PR #1755 Add col_level keyword argument to melt
- PR #1758 Fix df.set_index() when setting index from an empty column
- PR #1749 ORC reader: fix long strings of NULL values resulting in incorrect data
- PR #1742 Parquet Reader: Fix index column name to match PANDAS compat
- PR #1782 Update libcudf doc version
- PR #1783 Update conda dependencies
- PR #1786 Maintain the original series name in series.unique output
- PR #1760 CSV Reader: fix segfault when dtype list only includes columns from usecols list
- PR #1831 build.sh: Assuming python is in PATH instead of using PYTHON env var
- PR #1839 Raise an error instead of segfaulting when transposing a DataFrame with StringColumns
- PR #1840 Retain index correctly during merge left_on right_on
- PR #1825 cuDF: Multiaggregation Groupby Failures
- PR #1789 CSV Reader: Fix missing support for specifying `int8` and `int16` dtypes
- PR #1857 Cython Bindings: Handle `bool` columns while calling `column_view_from_NDArrays`
- PR #1849 Allow DataFrame support methods to pass arguments to the methods
- PR #1847 Fixed #1375 by moving the nvstring check into the wrapper function
- PR #1864 Fixing cudf reduction for POWER platform
- PR #1869 Parquet reader: fix Dask timestamps not matching with Pandas (convert to milliseconds)
- PR #1876 add dtype=bool for `any`, `all` to treat integer column correctly
- PR #1875 CSV reader: take NaN values into account in dtype detection
- PR #1873 Add column dtype checking for the all/any methods
- PR #1902 Bug with string iteration in _apply_basic_agg
- PR #1887 Fix for initialization issue in pq_read_arg,orc_read_arg
- PR #1867 JSON reader: add support for null/empty fields, including the 'null' literal
- PR #1891 Fix bug #1750 in string column comparison
- PR #1909 Support of `to_pandas()` of boolean series with null values
- PR #1923 Use prefix removal when two aggs are called on a SeriesGroupBy
- PR #1914 Zero initialize gdf_column local variables
- PR #1959 Add support for comparing boolean Series to scalar
- PR #1966 Ignore index fix in series append
- PR #1967 Compute index __sizeof__ only once for DataFrame __sizeof__
- PR #1977 Support CUDA installation in default system directories
- PR #1982 Fixes incorrect index name after join operation
- PR #1985 Implement `GDF_PYMOD`, a special modulo that follows python's sign rules
- PR #1991 Parquet reader: fix decoding of NULLs
- PR #1990 Fixes a rendering bug in the `apply_grouped` documentation
- PR #1978 Fix for values being filled in an empty dataframe
- PR #2001 Correctly create MultiColumn from Pandas MultiColumn
- PR #2006 Handle empty dataframe groupby construction for dask
- PR #1965 Parquet Reader: Fix duplicate index column when it's already in `use_cols`
- PR #2033 Add pip to conda environment files to fix warning
- PR #2028 CSV Reader: Fix reading of uncompressed files without a recognized file extension
- PR #2073 Fix an issue when gathering columns with NVCategory and nulls
- PR #2053 cudf::apply_boolean_mask return empty column for empty boolean mask
- PR #2066 exclude `IteratorTest.mean_var_output` test from debug build
- PR #2069 Fix JNI code to use read_csv and read_parquet APIs
- PR #2071 Fix bug with unfound transitive dependencies for GTests in Ubuntu 18.04
- PR #2089 Configure Sphinx to render params correctly
- PR #2091 Fix another bug with unfound transitive dependencies for `cudftestutils` in Ubuntu 18.04
- PR #2115 Just apply `--disable-new-dtags` instead of trying to define all the transitive dependencies
- PR #2106 Fix errors in JitCache tests caused by sharing of device memory between processes
- PR #2120 Fix errors in JitCache tests caused by running multiple threads on the same data
- PR #2102 Fix memory leak in groupby
- PR #2113 fixed typo in to_csv code example


# cudf 0.7.2 (16 May 2019)

## New Features

- PR #1735 Added overload for atomicAdd on int64. Streamlined implementation of custom atomic overloads.
- PR #1741 Add MultiIndex concatenation

## Bug Fixes

- PR #1718 Fix issue with SeriesGroupBy MultiIndex in dask-cudf
- PR #1734 Python: fix performance regression for groupby count() aggregations
- PR #1768 Cython: fix handling read only schema buffers in gpuarrow reader


# cudf 0.7.1 (11 May 2019)

## New Features

- PR #1702 Lazy load MultiIndex to return groupby performance to near optimal.

## Bug Fixes

- PR #1708 Fix handling of `datetime64[ms]` in `dataframe.select_dtypes`


# cuDF 0.7.0 (10 May 2019)

## New Features

- PR #982 Implement gdf_group_by_without_aggregations and gdf_unique_indices functions
- PR #1142 Add `GDF_BOOL` column type
- PR #1194 Implement overloads for CUDA atomic operations
- PR #1292 Implemented Bitwise binary ops AND, OR, XOR (&, |, ^)
- PR #1235 Add GPU-accelerated Parquet Reader
- PR #1335 Added local_dict arg in `DataFrame.query()`.
- PR #1282 Add Series and DataFrame.describe()
- PR #1356 Rolling windows
- PR #1381 Add DataFrame._get_numeric_data
- PR #1388 Add CODEOWNERS file to auto-request reviews based on where changes are made
- PR #1396 Add DataFrame.drop method
- PR #1413 Add DataFrame.melt method
- PR #1412 Add DataFrame.pop()
- PR #1419 Initial CSV writer function
- PR #1441 Add Series level cumulative ops (cumsum, cummin, cummax, cumprod)
- PR #1420 Add script to build and test on a local gpuCI image
- PR #1440 Add DatetimeColumn.min(), DatetimeColumn.max()
- PR #1455 Add Series.Shift via Numba kernel
- PR #1441 Add Series level cumulative ops (cumsum, cummin, cummax, cumprod)
- PR #1461 Add Python coverage test to gpu build
- PR #1445 Parquet Reader: Add selective reading of rows and row group
- PR #1532 Parquet Reader: Add support for INT96 timestamps
- PR #1516 Add Series and DataFrame.ndim
- PR #1556 Add libcudf C++ transition guide
- PR #1466 Add GPU-accelerated ORC Reader
- PR #1565 Add build script for nightly doc builds
- PR #1508 Add Series isna, isnull, and notna
- PR #1456 Add Series.diff() via Numba kernel
- PR #1588 Add Index `astype` typecasting
- PR #1301 MultiIndex support
- PR #1599 Level keyword supported in groupby
- PR #929 Add support operations to dataframe
- PR #1609 Groupby accept list of Series
- PR #1658 Support `group_keys=True` keyword in groupby method

## Improvements

- PR #1531 Refactor closures as private functions in gpuarrow
- PR #1404 Parquet reader page data decoding speedup
- PR #1076 Use `type_dispatcher` in join, quantiles, filter, segmented sort, radix sort and hash_groupby
- PR #1202 Simplify README.md
- PR #1149 CSV Reader: Change convertStrToValue() functions to `__device__` only
- PR #1238 Improve performance of the CUDA trie used in the CSV reader
- PR #1245 Use file cache for JIT kernels
- PR #1278 Update CONTRIBUTING for new conda environment yml naming conventions
- PR #1163 Refactored UnaryOps. Reduced API to two functions: `gdf_unary_math` and `gdf_cast`. Added `abs`, `-`, and `~` ops. Changed bindings to Cython
- PR #1284 Update docs version
- PR #1287 add exclude argument to cudf.select_dtype function
- PR #1286 Refactor some of the CSV Reader kernels into generic utility functions
- PR #1291 fillna in `Series.to_gpu_array()` and `Series.to_array()` can accept the scalar too now.
- PR #1005 generic `reduction` and `scan` support
- PR #1349 Replace modernGPU sort join with thrust.
- PR #1363 Add a dataframe.mean(...) that raises NotImplementedError to satisfy `dask.dataframe.utils.is_dataframe_like`
- PR #1319 CSV Reader: Use column wrapper for gdf_column output alloc/dealloc
- PR #1376 Change series quantile default to linear
- PR #1399 Replace CFFI bindings for NVTX functions with Cython bindings
- PR #1389 Refactored `set_null_count()`
- PR #1386 Added macros `GDF_TRY()`, `CUDF_TRY()` and `ASSERT_CUDF_SUCCEEDED()`
- PR #1435 Rework CMake and conda recipes to depend on installed libraries
- PR #1391 Tidy up bit-resolution-operation and bitmask class code
- PR #1439 Add cmake variable to enable compiling CUDA code with -lineinfo
- PR #1462 Add ability to read parquet files from arrow::io::RandomAccessFile
- PR #1453 Convert CSV Reader CFFI to Cython
- PR #1479 Convert Parquet Reader CFFI to Cython
- PR #1397 Add a utility function for producing an overflow-safe kernel launch grid configuration
- PR #1382 Add GPU parsing of nested brackets to cuIO parsing utilities
- PR #1481 Add cudf::table constructor to allocate a set of `gdf_column`s
- PR #1484 Convert GroupBy CFFI to Cython
- PR #1463 Allow and default melt keyword argument var_name to be None
- PR #1486 Parquet Reader: Use device_buffer rather than device_ptr
- PR #1525 Add cudatoolkit conda dependency
- PR #1520 Renamed `src/dataframe` to `src/table` and moved `table.hpp`. Made `types.hpp` to be type declarations only.
- PR #1492 Convert transpose CFFI to Cython
- PR #1495 Convert binary and unary ops CFFI to Cython
- PR #1503 Convert sorting and hashing ops CFFI to Cython
- PR #1522 Use latest release version in update-version CI script
- PR #1533 Remove stale join CFFI, fix memory leaks in join Cython
- PR #1521 Added `row_bitmask` to compute bitmask for rows of a table. Merged `valids_ops.cu` and `bitmask_ops.cu`
- PR #1553 Overload `hash_row` to avoid using intial hash values. Updated `gdf_hash` to select between overloads
- PR #1585 Updated `cudf::table` to maintain own copy of wrapped `gdf_column*`s
- PR #1559 Add `except +` to all Cython function definitions to catch C++ exceptions properly
- PR #1617 `has_nulls` and `column_dtypes` for `cudf::table`
- PR #1590 Remove CFFI from the build / install process entirely
- PR #1536 Convert gpuarrow CFFI to Cython
- PR #1655 Add `Column._pointer` as a way to access underlying `gdf_column*` of a `Column`
- PR #1655 Update readme conda install instructions for cudf version 0.6 and 0.7


## Bug Fixes

- PR #1233 Fix dtypes issue while adding the column to `str` dataframe.
- PR #1254 CSV Reader: fix data type detection for floating-point numbers in scientific notation
- PR #1289 Fix looping over each value instead of each category in concatenation
- PR #1293 Fix Inaccurate error message in join.pyx
- PR #1308 Add atomicCAS overload for `int8_t`, `int16_t`
- PR #1317 Fix catch polymorphic exception by reference in ipc.cu
- PR #1325 Fix dtype of null bitmasks to int8
- PR #1326 Update build documentation to use -DCMAKE_CXX11_ABI=ON
- PR #1334 Add "na_position" argument to CategoricalColumn sort_by_values
- PR #1321 Fix out of bounds warning when checking Bzip2 header
- PR #1359 Add atomicAnd/Or/Xor for integers
- PR #1354 Fix `fillna()` behaviour when replacing values with different dtypes
- PR #1347 Fixed core dump issue while passing dict_dtypes without column names in `cudf.read_csv()`
- PR #1379 Fixed build failure caused due to error: 'col_dtype' may be used uninitialized
- PR #1392 Update cudf Dockerfile and package_versions.sh
- PR #1385 Added INT8 type to `_schema_to_dtype` for use in GpuArrowReader
- PR #1393 Fixed a bug in `gdf_count_nonzero_mask()` for the case of 0 bits to count
- PR #1395 Update CONTRIBUTING to use the environment variable CUDF_HOME
- PR #1416 Fix bug at gdf_quantile_exact and gdf_quantile_appox
- PR #1421 Fix remove creation of series multiple times during `add_column()`
- PR #1405 CSV Reader: Fix memory leaks on read_csv() failure
- PR #1328 Fix CategoricalColumn to_arrow() null mask
- PR #1433 Fix NVStrings/categories includes
- PR #1432 Update NVStrings to 0.7.* to coincide with 0.7 development
- PR #1483 Modify CSV reader to avoid cropping blank quoted characters in non-string fields
- PR #1446 Merge 1275 hotfix from master into branch-0.7
- PR #1447 Fix legacy groupby apply docstring
- PR #1451 Fix hash join estimated result size is not correct
- PR #1454 Fix local build script improperly change directory permissions
- PR #1490 Require Dask 1.1.0+ for `is_dataframe_like` test or skip otherwise.
- PR #1491 Use more specific directories & groups in CODEOWNERS
- PR #1497 Fix Thrust issue on CentOS caused by missing default constructor of host_vector elements
- PR #1498 Add missing include guard to device_atomics.cuh and separated DEVICE_ATOMICS_TEST
- PR #1506 Fix csv-write call to updated NVStrings method
- PR #1510 Added nvstrings `fillna()` function
- PR #1507 Parquet Reader: Default string data to GDF_STRING
- PR #1535 Fix doc issue to ensure correct labelling of cudf.series
- PR #1537 Fix `undefined reference` link error in HashPartitionTest
- PR #1548 Fix ci/local/build.sh README from using an incorrect image example
- PR #1551 CSV Reader: Fix integer column name indexing
- PR #1586 Fix broken `scalar_wrapper::operator==`
- PR #1591 ORC/Parquet Reader: Fix missing import for FileNotFoundError exception
- PR #1573 Parquet Reader: Fix crash due to clash with ORC reader datasource
- PR #1607 Revert change of `column.to_dense_buffer` always return by copy for performance concerns
- PR #1618 ORC reader: fix assert & data output when nrows/skiprows isn't aligned to stripe boundaries
- PR #1631 Fix failure of TYPES_TEST on some gcc-7 based systems.
- PR #1641 CSV Reader: Fix skip_blank_lines behavior with Windows line terminators (\r\n)
- PR #1648 ORC reader: fix non-deterministic output when skiprows is non-zero
- PR #1676 Fix groupby `as_index` behaviour with `MultiIndex`
- PR #1659 Fix bug caused by empty groupbys and multiindex slicing throwing exceptions
- PR #1656 Correct Groupby failure in dask when un-aggregable columns are left in dataframe.
- PR #1689 Fix groupby performance regression
- PR #1694 Add Cython as a runtime dependency since it's required in `setup.py`


# cuDF 0.6.1 (25 Mar 2019)

## Bug Fixes

- PR #1275 Fix CentOS exception in DataFrame.hash_partition from using value "returned" by a void function


# cuDF 0.6.0 (22 Mar 2019)

## New Features

- PR #760 Raise `FileNotFoundError` instead of `GDF_FILE_ERROR` in `read_csv` if the file does not exist
- PR #539 Add Python bindings for replace function
- PR #823 Add Doxygen configuration to enable building HTML documentation for libcudf C/C++ API
- PR #807 CSV Reader: Add byte_range parameter to specify the range in the input file to be read
- PR #857 Add Tail method for Series/DataFrame and update Head method to use iloc
- PR #858 Add series feature hashing support
- PR #871 CSV Reader: Add support for NA values, including user specified strings
- PR #893 Adds PyArrow based parquet readers / writers to Python, fix category dtype handling, fix arrow ingest buffer size issues
- PR #867 CSV Reader: Add support for ignoring blank lines and comment lines
- PR #887 Add Series digitize method
- PR #895 Add Series groupby
- PR #898 Add DataFrame.groupby(level=0) support
- PR #920 Add feather, JSON, HDF5 readers / writers from PyArrow / Pandas
- PR #888 CSV Reader: Add prefix parameter for column names, used when parsing without a header
- PR #913 Add DLPack support: convert between cuDF DataFrame and DLTensor
- PR #939 Add ORC reader from PyArrow
- PR #918 Add Series.groupby(level=0) support
- PR #906 Add binary and comparison ops to DataFrame
- PR #958 Support unary and binary ops on indexes
- PR #964 Add `rename` method to `DataFrame`, `Series`, and `Index`
- PR #985 Add `Series.to_frame` method
- PR #985 Add `drop=` keyword to reset_index method
- PR #994 Remove references to pygdf
- PR #990 Add external series groupby support
- PR #988 Add top-level merge function to cuDF
- PR #992 Add comparison binaryops to DateTime columns
- PR #996 Replace relative path imports with absolute paths in tests
- PR #995 CSV Reader: Add index_col parameter to specify the column name or index to be used as row labels
- PR #1004 Add `from_gpu_matrix` method to DataFrame
- PR #997 Add property index setter
- PR #1007 Replace relative path imports with absolute paths in cudf
- PR #1013 select columns with df.columns
- PR #1016 Rename Series.unique_count() to nunique() to match pandas API
- PR #947 Prefixsum to handle nulls and float types
- PR #1029 Remove rest of relative path imports
- PR #1021 Add filtered selection with assignment for Dataframes
- PR #872 Adding NVCategory support to cudf apis
- PR #1052 Add left/right_index and left/right_on keywords to merge
- PR #1091 Add `indicator=` and `suffixes=` keywords to merge
- PR #1107 Add unsupported keywords to Series.fillna
- PR #1032 Add string support to cuDF python
- PR #1136 Removed `gdf_concat`
- PR #1153 Added function for getting the padded allocation size for valid bitmask
- PR #1148 Add cudf.sqrt for dataframes and Series
- PR #1159 Add Python bindings for libcudf dlpack functions
- PR #1155 Add __array_ufunc__ for DataFrame and Series for sqrt
- PR #1168 to_frame for series accepts a name argument


## Improvements

- PR #1218 Add dask-cudf page to API docs
- PR #892 Add support for heterogeneous types in binary ops with JIT
- PR #730 Improve performance of `gdf_table` constructor
- PR #561 Add Doxygen style comments to Join CUDA functions
- PR #813 unified libcudf API functions by replacing gpu_ with gdf_
- PR #822 Add support for `__cuda_array_interface__` for ingest
- PR #756 Consolidate common helper functions from unordered map and multimap
- PR #753 Improve performance of groupby sum and average, especially for cases with few groups.
- PR #836 Add ingest support for arrow chunked arrays in Column, Series, DataFrame creation
- PR #763 Format doxygen comments for csv_read_arg struct
- PR #532 CSV Reader: Use type dispatcher instead of switch block
- PR #694 Unit test utilities improvements
- PR #878 Add better indexing to Groupby
- PR #554 Add `empty` method and `is_monotonic` attribute to `Index`
- PR #1040 Fixed up Doxygen comment tags
- PR #909 CSV Reader: Avoid host->device->host copy for header row data
- PR #916 Improved unit testing and error checking for `gdf_column_concat`
- PR #941 Replace `numpy` call in `Series.hash_encode` with `numba`
- PR #942 Added increment/decrement operators for wrapper types
- PR #943 Updated `count_nonzero_mask` to return `num_rows` when the mask is null
- PR #952 Added trait to map C++ type to `gdf_dtype`
- PR #966 Updated RMM submodule.
- PR #998 Add IO reader/writer modules to API docs, fix for missing cudf.Series docs
- PR #1017 concatenate along columns for Series and DataFrames
- PR #1002 Support indexing a dataframe with another boolean dataframe
- PR #1018 Better concatenation for Series and Dataframes
- PR #1036 Use Numpydoc style docstrings
- PR #1047 Adding gdf_dtype_extra_info to gdf_column_view_augmented
- PR #1054 Added default ctor to SerialTrieNode to overcome Thrust issue in CentOS7 + CUDA10
- PR #1024 CSV Reader: Add support for hexadecimal integers in integral-type columns
- PR #1033 Update `fillna()` to use libcudf function `gdf_replace_nulls`
- PR #1066 Added inplace assignment for columns and select_dtypes for dataframes
- PR #1026 CSV Reader: Change the meaning and type of the quoting parameter to match Pandas
- PR #1100 Adds `CUDF_EXPECTS` error-checking macro
- PR #1092 Fix select_dtype docstring
- PR #1111 Added cudf::table
- PR #1108 Sorting for datetime columns
- PR #1120 Return a `Series` (not a `Column`) from `Series.cat.set_categories()`
- PR #1128 CSV Reader: The last data row does not need to be line terminated
- PR #1183 Bump Arrow version to 0.12.1
- PR #1208 Default to CXX11_ABI=ON
- PR #1252 Fix NVStrings dependencies for cuda 9.2 and 10.0
- PR #2037 Optimize the existing `gather` and `scatter` routines in `libcudf`

## Bug Fixes

- PR #821 Fix flake8 issues revealed by flake8 update
- PR #808 Resolved renamed `d_columns_valids` variable name
- PR #820 CSV Reader: fix the issue where reader adds additional rows when file uses \r\n as a line terminator
- PR #780 CSV Reader: Fix scientific notation parsing and null values for empty quotes
- PR #815 CSV Reader: Fix data parsing when tabs are present in the input CSV file
- PR #850 Fix bug where left joins where the left df has 0 rows causes a crash
- PR #861 Fix memory leak by preserving the boolean mask index
- PR #875 Handle unnamed indexes in to/from arrow functions
- PR #877 Fix ingest of 1 row arrow tables in from arrow function
- PR #876 Added missing `<type_traits>` include
- PR #889 Deleted test_rmm.py which has now moved to RMM repo
- PR #866 Merge v0.5.1 numpy ABI hotfix into 0.6
- PR #917 value_counts return int type on empty columns
- PR #611 Renamed `gdf_reduce_optimal_output_size()` -> `gdf_reduction_get_intermediate_output_size()`
- PR #923 fix index for negative slicing for cudf dataframe and series
- PR #927 CSV Reader: Fix category GDF_CATEGORY hashes not being computed properly
- PR #921 CSV Reader: Fix parsing errors with delim_whitespace, quotations in the header row, unnamed columns
- PR #933 Fix handling objects of all nulls in series creation
- PR #940 CSV Reader: Fix an issue where the last data row is missing when using byte_range
- PR #945 CSV Reader: Fix incorrect datetime64 when milliseconds or space separator are used
- PR #959 Groupby: Problem with column name lookup
- PR #950 Converting dataframe/recarry with non-contiguous arrays
- PR #963 CSV Reader: Fix another issue with missing data rows when using byte_range
- PR #999 Fix 0 sized kernel launches and empty sort_index exception
- PR #993 Fix dtype in selecting 0 rows from objects
- PR #1009 Fix performance regression in `to_pandas` method on DataFrame
- PR #1008 Remove custom dask communication approach
- PR #1001 CSV Reader: Fix a memory access error when reading a large (>2GB) file with date columns
- PR #1019 Binary Ops: Fix error when one input column has null mask but other doesn't
- PR #1014 CSV Reader: Fix false positives in bool value detection
- PR #1034 CSV Reader: Fix parsing floating point precision and leading zero exponents
- PR #1044 CSV Reader: Fix a segfault when byte range aligns with a page
- PR #1058 Added support for `DataFrame.loc[scalar]`
- PR #1060 Fix column creation with all valid nan values
- PR #1073 CSV Reader: Fix an issue where a column name includes the return character
- PR #1090 Updating Doxygen Comments
- PR #1080 Fix dtypes returned from loc / iloc because of lists
- PR #1102 CSV Reader: Minor fixes and memory usage improvements
- PR #1174: Fix release script typo
- PR #1137 Add prebuild script for CI
- PR #1118 Enhanced the `DataFrame.from_records()` feature
- PR #1129 Fix join performance with index parameter from using numpy array
- PR #1145 Issue with .agg call on multi-column dataframes
- PR #908 Some testing code cleanup
- PR #1167 Fix issue with null_count not being set after inplace fillna()
- PR #1184 Fix iloc performance regression
- PR #1185 Support left_on/right_on and also on=str in merge
- PR #1200 Fix allocating bitmasks with numba instead of rmm in allocate_mask function
- PR #1213 Fix bug with csv reader requesting subset of columns using wrong datatype
- PR #1223 gpuCI: Fix label on rapidsai channel on gpu build scripts
- PR #1242 Add explicit Thrust exec policy to fix NVCATEGORY_TEST segfault on some platforms
- PR #1246 Fix categorical tests that failed due to bad implicit type conversion
- PR #1255 Fix overwriting conda package main label uploads
- PR #1259 Add dlpack includes to pip build


# cuDF 0.5.1 (05 Feb 2019)

## Bug Fixes

- PR #842 Avoid using numpy via cimport to prevent ABI issues in Cython compilation


# cuDF 0.5.0 (28 Jan 2019)

## New Features

- PR #722 Add bzip2 decompression support to `read_csv()`
- PR #693 add ZLIB-based GZIP/ZIP support to `read_csv_strings()`
- PR #411 added null support to gdf_order_by (new API) and cudf_table::sort
- PR #525 Added GitHub Issue templates for bugs, documentation, new features, and questions
- PR #501 CSV Reader: Add support for user-specified decimal point and thousands separator to read_csv_strings()
- PR #455 CSV Reader: Add support for user-specified decimal point and thousands separator to read_csv()
- PR #439 add `DataFrame.drop` method similar to pandas
- PR #356 add `DataFrame.transpose` method and `DataFrame.T` property similar to pandas
- PR #505 CSV Reader: Add support for user-specified boolean values
- PR #350 Implemented Series replace function
- PR #490 Added print_env.sh script to gather relevant environment details when reporting cuDF issues
- PR #474 add ZLIB-based GZIP/ZIP support to `read_csv()`
- PR #547 Added melt similar to `pandas.melt()`
- PR #491 Add CI test script to check for updates to CHANGELOG.md in PRs
- PR #550 Add CI test script to check for style issues in PRs
- PR #558 Add CI scripts for cpu-based conda and gpu-based test builds
- PR #524 Add Boolean Indexing
- PR #564 Update python `sort_values` method to use updated libcudf `gdf_order_by` API
- PR #509 CSV Reader: Input CSV file can now be passed in as a text or a binary buffer
- PR #607 Add `__iter__` and iteritems to DataFrame class
- PR #643 added a new api gdf_replace_nulls that allows a user to replace nulls in a column

## Improvements

- PR #426 Removed sort-based groupby and refactored existing groupby APIs. Also improves C++/CUDA compile time.
- PR #461 Add `CUDF_HOME` variable in README.md to replace relative pathing.
- PR #472 RMM: Created centralized rmm::device_vector alias and rmm::exec_policy
- PR #500 Improved the concurrent hash map class to support partitioned (multi-pass) hash table building.
- PR #454 Improve CSV reader docs and examples
- PR #465 Added templated C++ API for RMM to avoid explicit cast to `void**`
- PR #513 `.gitignore` tweaks
- PR #521 Add `assert_eq` function for testing
- PR #502 Simplify Dockerfile for local dev, eliminate old conda/pip envs
- PR #549 Adds `-rdynamic` compiler flag to nvcc for Debug builds
- PR #472 RMM: Created centralized rmm::device_vector alias and rmm::exec_policy
- PR #577 Added external C++ API for scatter/gather functions
- PR #500 Improved the concurrent hash map class to support partitioned (multi-pass) hash table building
- PR #583 Updated `gdf_size_type` to `int`
- PR #500 Improved the concurrent hash map class to support partitioned (multi-pass) hash table building
- PR #617 Added .dockerignore file. Prevents adding stale cmake cache files to the docker container
- PR #658 Reduced `JOIN_TEST` time by isolating overflow test of hash table size computation
- PR #664 Added Debuging instructions to README
- PR #651 Remove noqa marks in `__init__.py` files
- PR #671 CSV Reader: uncompressed buffer input can be parsed without explicitly specifying compression as None
- PR #684 Make RMM a submodule
- PR #718 Ensure sum, product, min, max methods pandas compatibility on empty datasets
- PR #720 Refactored Index classes to make them more Pandas-like, added CategoricalIndex
- PR #749 Improve to_arrow and from_arrow Pandas compatibility
- PR #766 Remove TravisCI references, remove unused variables from CMake, fix ARROW_VERSION in Cmake
- PR #773 Add build-args back to Dockerfile and handle dependencies based on environment yml file
- PR #781 Move thirdparty submodules to root and symlink in /cpp
- PR #843 Fix broken cudf/python API examples, add new methods to the API index

## Bug Fixes

- PR #569 CSV Reader: Fix days being off-by-one when parsing some dates
- PR #531 CSV Reader: Fix incorrect parsing of quoted numbers
- PR #465 Added templated C++ API for RMM to avoid explicit cast to `void**`
- PR #473 Added missing <random> include
- PR #478 CSV Reader: Add api support for auto column detection, header, mangle_dupe_cols, usecols
- PR #495 Updated README to correct where cffi pytest should be executed
- PR #501 Fix the intermittent segfault caused by the `thousands` and `compression` parameters in the csv reader
- PR #502 Simplify Dockerfile for local dev, eliminate old conda/pip envs
- PR #512 fix bug for `on` parameter in `DataFrame.merge` to allow for None or single column name
- PR #511 Updated python/cudf/bindings/join.pyx to fix cudf merge printing out dtypes
- PR #513 `.gitignore` tweaks
- PR #521 Add `assert_eq` function for testing
- PR #537 Fix CMAKE_CUDA_STANDARD_REQURIED typo in CMakeLists.txt
- PR #447 Fix silent failure in initializing DataFrame from generator
- PR #545 Temporarily disable csv reader thousands test to prevent segfault (test re-enabled in PR #501)
- PR #559 Fix Assertion error while using `applymap` to change the output dtype
- PR #575 Update `print_env.sh` script to better handle missing commands
- PR #612 Prevent an exception from occuring with true division on integer series.
- PR #630 Fix deprecation warning for `pd.core.common.is_categorical_dtype`
- PR #622 Fix Series.append() behaviour when appending values with different numeric dtype
- PR #603 Fix error while creating an empty column using None.
- PR #673 Fix array of strings not being caught in from_pandas
- PR #644 Fix return type and column support of dataframe.quantile()
- PR #634 Fix create `DataFrame.from_pandas()` with numeric column names
- PR #654 Add resolution check for GDF_TIMESTAMP in Join
- PR #648 Enforce one-to-one copy required when using `numba>=0.42.0`
- PR #645 Fix cmake build type handling not setting debug options when CMAKE_BUILD_TYPE=="Debug"
- PR #669 Fix GIL deadlock when launching multiple python threads that make Cython calls
- PR #665 Reworked the hash map to add a way to report the destination partition for a key
- PR #670 CMAKE: Fix env include path taking precedence over libcudf source headers
- PR #674 Check for gdf supported column types
- PR #677 Fix 'gdf_csv_test_Dates' gtest failure due to missing nrows parameter
- PR #604 Fix the parsing errors while reading a csv file using `sep` instead of `delimiter`.
- PR #686 Fix converting nulls to NaT values when converting Series to Pandas/Numpy
- PR #689 CSV Reader: Fix behavior with skiprows+header to match pandas implementation
- PR #691 Fixes Join on empty input DFs
- PR #706 CSV Reader: Fix broken dtype inference when whitespace is in data
- PR #717 CSV reader: fix behavior when parsing a csv file with no data rows
- PR #724 CSV Reader: fix build issue due to parameter type mismatch in a std::max call
- PR #734 Prevents reading undefined memory in gpu_expand_mask_bits numba kernel
- PR #747 CSV Reader: fix an issue where CUDA allocations fail with some large input files
- PR #750 Fix race condition for handling NVStrings in CMake
- PR #719 Fix merge column ordering
- PR #770 Fix issue where RMM submodule pointed to wrong branch and pin other to correct branches
- PR #778 Fix hard coded ABI off setting
- PR #784 Update RMM submodule commit-ish and pip paths
- PR #794 Update `rmm::exec_policy` usage to fix segmentation faults when used as temprory allocator.
- PR #800 Point git submodules to branches of forks instead of exact commits


# cuDF 0.4.0 (05 Dec 2018)

## New Features

- PR #398 add pandas-compatible `DataFrame.shape()` and `Series.shape()`
- PR #394 New documentation feature "10 Minutes to cuDF"
- PR #361 CSV Reader: Add support for strings with delimiters

## Improvements

 - PR #436 Improvements for type_dispatcher and wrapper structs
 - PR #429 Add CHANGELOG.md (this file)
 - PR #266 use faster CUDA-accelerated DataFrame column/Series concatenation.
 - PR #379 new C++ `type_dispatcher` reduces code complexity in supporting many data types.
 - PR #349 Improve performance for creating columns from memoryview objects
 - PR #445 Update reductions to use type_dispatcher. Adds integer types support to sum_of_squares.
 - PR #448 Improve installation instructions in README.md
 - PR #456 Change default CMake build to Release, and added option for disabling compilation of tests

## Bug Fixes

 - PR #444 Fix csv_test CUDA too many resources requested fail.
 - PR #396 added missing output buffer in validity tests for groupbys.
 - PR #408 Dockerfile updates for source reorganization
 - PR #437 Add cffi to Dockerfile conda env, fixes "cannot import name 'librmm'"
 - PR #417 Fix `map_test` failure with CUDA 10
 - PR #414 Fix CMake installation include file paths
 - PR #418 Properly cast string dtypes to programmatic dtypes when instantiating columns
 - PR #427 Fix and tests for Concatenation illegal memory access with nulls


# cuDF 0.3.0 (23 Nov 2018)

## New Features

 - PR #336 CSV Reader string support

## Improvements

 - PR #354 source code refactored for better organization. CMake build system overhaul. Beginning of transition to Cython bindings.
 - PR #290 Add support for typecasting to/from datetime dtype
 - PR #323 Add handling pyarrow boolean arrays in input/out, add tests
 - PR #325 GDF_VALIDITY_UNSUPPORTED now returned for algorithms that don't support non-empty valid bitmasks
 - PR #381 Faster InputTooLarge Join test completes in ms rather than minutes.
 - PR #373 .gitignore improvements
 - PR #367 Doc cleanup & examples for DataFrame methods
 - PR #333 Add Rapids Memory Manager documentation
 - PR #321 Rapids Memory Manager adds file/line location logging and convenience macros
 - PR #334 Implement DataFrame `__copy__` and `__deepcopy__`
 - PR #271 Add NVTX ranges to pygdf
 - PR #311 Document system requirements for conda install

## Bug Fixes

 - PR #337 Retain index on `scale()` function
 - PR #344 Fix test failure due to PyArrow 0.11 Boolean handling
 - PR #364 Remove noexcept from managed_allocator;  CMakeLists fix for NVstrings
 - PR #357 Fix bug that made all series be considered booleans for indexing
 - PR #351 replace conda env configuration for developers
 - PRs #346 #360 Fix CSV reading of negative numbers
 - PR #342 Fix CMake to use conda-installed nvstrings
 - PR #341 Preserve categorical dtype after groupby aggregations
 - PR #315 ReadTheDocs build update to fix missing libcuda.so
 - PR #320 FIX out-of-bounds access error in reductions.cu
 - PR #319 Fix out-of-bounds memory access in libcudf count_valid_bits
 - PR #303 Fix printing empty dataframe


# cuDF 0.2.0 and cuDF 0.1.0

These were initial releases of cuDF based on previously separate pyGDF and libGDF libraries.<|MERGE_RESOLUTION|>--- conflicted
+++ resolved
@@ -33,10 +33,7 @@
 - PR #2446 Add __array_function__ for index
 - PR #2437 ORC reader: Add 'use_np_dtypes' option
 - PR #2382 Add CategoricalAccessor add, remove, rename, and ordering methods
-<<<<<<< HEAD
-- PR #2449 Java column vector: added support for getting byte count of strings in a ColumnVector 
 - PR #2464 Native implement `__cuda_array_interface__` for Series/Index/Column objects
-=======
 - PR #2442 Add __setitem__
 - PR #2449 Java column vector: added support for getting byte count of strings in a ColumnVector
 - PR #2492 Add groupby.size() method
@@ -45,7 +42,6 @@
 - PR #2491 Add Java bindings for ORC reader 'use_np_dtypes' option
 - PR #2213 Support s/ms/us/ns DatetimeColumn time unit resolutions
 - PR #2536 Add _constructor properties to Series and DataFrame
->>>>>>> b586df89
 
 ## Improvements
 
@@ -165,6 +161,7 @@
 - PR #2466 Fix `dataframe.query` returning null rows erroneously
 - PR #2548 Orc reader: fix non-deterministic data decoding at chunk boundaries
 - PR #2521 Fix casting datetimes from/to the same resolution
+
 
 # cuDF 0.8.0 (27 June 2019)
 
