# cuDF 0.12.0 (Date TBD)

## New Features

- PR #3224 Define and implement new join APIs.
- PR #3284 Add gpu-accelerated parquet writer
- PR #3254 Python redesign for libcudf++
- PR #3336 Add `from_dlpack` and `to_dlpack`
- PR #3555 Add column names support to libcudf++ io readers and writers
- PR #3619 Support CuPy 7
- PR #3604 Add nvtext ngrams-tokenize function
- PR #3610 Add memory_usage to DataFrame and Series APIs
- PR #3627 Adding cudf::sort and cudf::sort_by_key
<<<<<<< HEAD
- PR #3776 Add column equivalence comparator (using epsilon for float equality)
=======
- PR #3667 Define and implement round-robin partition API.
>>>>>>> 3827d6bd
- PR #3690 Add bools_to_mask
- PR #3683 Added support for multiple delimiters in `nvtext.token_count()`

## Improvements

- PR #3351 Add warning when filepath resolves to multiple files in cudf readers
- PR #3370 Port NVStrings strip functions
- PR #3453 Port NVStrings IPv4 convert functions to cudf strings column
- PR #3441 Port NVStrings url encode/decode to cudf strings column
- PR #3364 Port NVStrings split functions
- PR #3463 Port NVStrings partition/rpartition to cudf strings column
- PR #3502 ORC reader: add option to read DECIMALs as INT64
- PR #3461 Add a new overload to allocate_like() that takes explicit type and size params.
- PR #3590 Specialize hash functions for floating point
- PR #3569 Use `np.asarray` in `StringColumn.deserialize`
- PR #3553 Support Python NoneType in numeric binops
- PR #3511 Support DataFrame / Series mixed arithmetic
- PR #3567 Include `strides` in `__cuda_array_interface__`
- PR #3608 Update OPS codeowner group name
- PR #3431 Port NVStrings translate to cudf strings column
- PR #3620 Add stream parameter to unary ops detail API
- PR #3593 Adding begin/end for mutable_column_device_view
- PR #3587 Merge CHECK_STREAM & CUDA_CHECK_LAST to CHECK_CUDA
- PR #3655 Use move with make_pair to avoid copy construction
- PR #3402 Define and implement new quantiles APIs
- PR #3612 Add ability to customize the JIT kernel cache path
- PR #3647 Remove PatchedNumbaDeviceArray with CuPy 6.6.0
- PR #3641 Remove duplicate definitions of CUDA_DEVICE_CALLABLE
- PR #3640 Enable memory_usage in dask_cudf (also adds pd.Index from_pandas)
- PR #3654 Update Jitify submodule ref to include gcc-8 fix
- PR #3639 Define and implement `nans_to_nulls`
- PR #3616 Add aggregation infrastructure for argmax/argmin.
- PR #3699 Stringify libcudacxx headers for binary op JIT
- PR #3697 Improve column insert performance for wide frames
- PR #3653 Make `gather_bitmask_kernel` more reusable.
- PR #3710 Remove multiple CMake configuration steps from root build script
- PR #3657 Define and implement compiled binops for string column comparisons
- PR #3520 Change read_parquet defaults and add warnings
- PR #3780 Java APIs for selecting a GPU

## Bug Fixes

- PR #3550 Update Java package to 0.12
- PR #3549 Fix index name issue with iloc with RangeIndex
- PR #3562 Fix 4GB limit for gzipped-compressed csv files
- PR #2981 enable build.sh to build all targets without installation
- PR #3563 Use `__cuda_array_interface__` for serialization
- PR #3564 Fix cuda memory access error in gather_bitmask_kernel
- PR #3548 Replaced CUDA_RT_CALL with CUDA_TRY
- PR #3486 Pandas > 0.25 compatability 
- PR #3622 Fix new warnings and errors when building with gcc-8
- PR #3588 Remove avro reader column order reversal
- PR #3629 Fix hash map test failure
- PR #3637 Fix sorted set_index operations in dask_cudf
- PR #3663 Fix libcudf++ ORC reader microseconds and milliseconds conversion
- PR #3668 Fixing CHECK_CUDA debug build issue
- PR #3684 Fix ends_with logic for matching string case
- PR #3687 Fixed bug while passing input GPU memory pointer in `nvtext.scatter_count()`
- PR #3701 Fix hash_partition hashing all columns instead of columns_to_hash
- PR #3694 Allow for null columns parameter in `csv_writer`
- PR #3706 Removed extra type-dispatcher call from merge
- PR #3704 Changed the default delimiter to `whitespace` for nvtext methods.
- PR #3741 Construct DataFrame from dict-of-Series with alignment
- PR #3724 Update rmm version to match release
- PR #3743 Fix for `None` data in `__array_interface__`
- PR #3731 Fix performance of zero sized dataframe slice
- PR #3709 Fix inner_join incorrect result issue
- PR #3734 Update numba to 0.46 in conda files
- PR #3738 Update libxx cython types.hpp path
- PR #3672 Fix to_host issue with column_view having offset
- PR #3730 CSV reader: Set invalid float values to NaN/null
- PR #3670 Floor when casting between timestamps of different precisions
- PR #3728 Fix apply_boolean_mask issue with non-null string column
- PR #3769 Don't look for a `name` attribute in column
- PR #3783 Bind cuDF operators to Dask Dataframe
- PR #3775 Fix segfault when reading compressed CSV files larger than 4GB
- PR #3803 Keep name when unpickling Index objects


# cuDF 0.11.0 (11 Dec 2019)

## New Features

- PR #2905 Added `Series.median()` and null support for `Series.quantile()`
- PR #2930 JSON Reader: Support ARROW_RANDOM_FILE input
- PR #2956 Add `cudf::stack` and `cudf::tile`
- PR #2980 Added nvtext is_vowel/is_consonant functions
- PR #2987 Add `inplace` arg to `DataFrame.reset_index` and `Series`
- PR #3011 Added libcudf++ transition guide
- PR #3129 Add strings column factory from `std::vector`s
- PR #3054 Add parquet reader support for decimal data types
- PR #3022 adds DataFrame.astype for cuDF dataframes
- PR #2962 Add isnull(), notnull() and related functions
- PR #3025 Move search files to legacy
- PR #3068 Add `scalar` class
- PR #3094 Adding `any` and `all` support from libcudf
- PR #3130 Define and implement new `column_wrapper`
- PR #3143 Define and implement new copying APIs `slice` and `split`
- PR #3161 Move merge files to legacy
- PR #3079 Added support to write ORC files given a local path
- PR #3192 Add dtype param to cast `DataFrame` on init
- PR #3213 Port cuIO to libcudf++
- PR #3222 Add nvtext character tokenizer
- PR #3223 Java expose underlying buffers
- PR #3300 Add `DataFrame.insert`
- PR #3263 Define and implement new `valid_if`
- PR #3278 Add `to_host` utility to copy `column_view` to host
- PR #3087 Add new cudf::experimental bool8 wrapper
- PR #3219 Construct column from column_view
- PR #3250 Define and implement new merge APIs
- PR #3144 Define and implement new hashing APIs `hash` and `hash_partition`
- PR #3229 Define and implement new search APIs
- PR #3308 java add API for memory usage callbacks
- PR #2691 Row-wise reduction and scan operations via CuPy
- PR #3291 Add normalize_nans_and_zeros
- PR #3187 Define and implement new replace APIs
- PR #3356 Add vertical concatenation for table/columns
- PR #3344 java split API
- PR #2791 Add `groupby.std()`
- PR #3368 Enable dropna argument in dask_cudf groupby
- PR #3298 add null replacement iterator for column_device_view
- PR #3297 Define and implement new groupby API.
- PR #3396 Update device_atomics with new bool8 and timestamp specializations
- PR #3411 Java host memory management API
- PR #3393 Implement df.cov and enable covariance/correlation in dask_cudf
- PR #3401 Add dask_cudf ORC writer (to_orc)
- PR #3331 Add copy_if_else
- PR #3427 Define and Implement new multi-search API
- PR #3442 Add Bool-index + Multi column + DataFrame support for set-item
- PR #3172 Define and implement new fill/repeat/copy_range APIs
- PR #3490 Add pair iterators for columns
- PR #3497 Add DataFrame.drop(..., inplace=False) argument
- PR #3469 Add string functionality for replace API
- PR #3527 Add string functionality for merge API
- PR #3557 Add contiguous_split() function.
- PR #3507 Define and implement new binary operation APIs
- PR #3273 Define and implement new reduction APIs

## Improvements

- PR #2904 Move gpu decompressors to cudf::io namespace
- PR #2977 Moved old C++ test utilities to legacy directory.
- PR #2965 Fix slow orc reader perf with large uncompressed blocks
- PR #2995 Move JIT type utilities to legacy directory
- PR #2927 Add ``Table`` and ``TableView`` extension classes that wrap legacy cudf::table
- PR #3005 Renames `cudf::exp` namespace to `cudf::experimental`
- PR #3008 Make safe versions of `is_null` and `is_valid` in `column_device_view`
- PR #3026 Move fill and repeat files to legacy
- PR #3027 Move copying.hpp and related source to legacy folder
- PR #3014 Snappy decompression optimizations
- PR #3032 Use `asarray` to coerce indices to a NumPy array
- PR #2996 IO Readers: Replace `cuio::device_buffer` with `rmm::device_buffer`
- PR #3051 Specialized hash function for strings column
- PR #3065 Select and Concat for cudf::experimental::table
- PR #3080 Move `valid_if.cuh` to `legacy/`
- PR #3052 Moved replace.hpp functionality to legacy
- PR #3091 Move join files to legacy
- PR #3092 Implicitly init RMM if Java allocates before init
- PR #3029 Update gdf_ numeric types with stdint and move to cudf namespace
- PR #3052 Moved replace.hpp functionality to legacy
- PR #2955 Add cmake option to only build for present GPU architecture
- PR #3070 Move functions.h and related source to legacy
- PR #2951 Allow set_index to handle a list of column names
- PR #3093 Move groupby files to legacy
- PR #2988 Removing GIS functionality (now part of cuSpatial library)
- PR #3067 Java method to return size of device memory buffer
- PR #3083 Improved some binary operation tests to include null testing.
- PR #3084 Update to arrow-cpp and pyarrow 0.15.0
- PR #3071 Move cuIO to legacy
- PR #3126 Round 2 of snappy decompression optimizations
- PR #3046 Define and implement new copying APIs `empty_like` and `allocate_like`
- PR #3128 Support MultiIndex in DataFrame.join
- PR #2971 Added initial gather and scatter methods for strings_column_view
- PR #3133 Port NVStrings to cudf column: count_characters and count_bytes
- PR #2991 Added strings column functions concatenate and join_strings
- PR #3028 Define and implement new `gather` APIs.
- PR #3135 Add nvtx utilities to cudf::nvtx namespace
- PR #3021 Java host side concat of serialized buffers
- PR #3138 Move unary files to legacy
- PR #3170 Port NVStrings substring functions to cudf strings column
- PR #3159 Port NVStrings is-chars-types function to cudf strings column
- PR #3154 Make `table_view_base.column()` const and add `mutable_table_view.column()`
- PR #3175 Set cmake cuda version variables
- PR #3171 Move deprecated error macros to legacy
- PR #3191 Port NVStrings integer convert ops to cudf column
- PR #3189 Port NVStrings find ops to cudf column
- PR #3352 Port NVStrings convert float functions to cudf strings column
- PR #3193 Add cuPy as a formal dependency
- PR #3195 Support for zero columned `table_view`
- PR #3165 Java device memory size for string category
- PR #3205 Move transform files to legacy
- PR #3202 Rename and move error.hpp to public headers
- PR #2878 Use upstream merge code in dask_cudf
- PR #3217 Port NVStrings upper and lower case conversion functions
- PR #3350 Port NVStrings booleans convert functions
- PR #3231 Add `column::release()` to give up ownership of contents.
- PR #3157 Use enum class rather than enum for mask_allocation_policy
- PR #3232 Port NVStrings datetime conversion to cudf strings column
- PR #3136 Define and implement new transpose API
- PR #3237 Define and implement new transform APIs
- PR #3245 Move binaryop files to legacy
- PR #3241 Move stream_compaction files to legacy
- PR #3166 Move reductions to legacy
- PR #3261 Small cleanup: remove `== true`
- PR #3271 Update rmm API based on `rmm.reinitialize(...)` change
- PR #3266 Remove optional checks for CuPy
- PR #3268 Adding null ordering per column feature when sorting
- PR #3239 Adding floating point specialization to comparators for NaNs
- PR #3270 Move predicates files to legacy
- PR #3281 Add to_host specialization for strings in column test utilities
- PR #3282 Add `num_bitmask_words`
- PR #3252 Add new factory methods to include passing an existing null mask
- PR #3288 Make `bit.cuh` utilities usable from host code.
- PR #3287 Move rolling windows files to legacy
- PR #3182 Define and implement new unary APIs `is_null` and `is_not_null`
- PR #3314 Drop `cython` from run requirements
- PR #3301 Add tests for empty column wrapper.
- PR #3294 Update to arrow-cpp and pyarrow 0.15.1
- PR #3292 Port NVStrings regex contains function
- PR #3310 Add `row_hasher` and `element_hasher` utilities
- PR #3272 Support non-default streams when creating/destroying hash maps
- PR #3286 Clean up the starter code on README
- PR #3332 Port NVStrings replace to cudf strings column
- PR #3354 Define and implement new `scatter` APIs
- PR #3322 Port NVStrings pad operations to cudf strings column
- PR #3345 Add cache member for number of characters in string_view class
- PR #3299 Define and implement new `is_sorted` APIs
- PR #3328 Partition by stripes in dask_cudf ORC reader
- PR #3243 Use upstream join code in dask_cudf
- PR #3371 Add `select` method to `table_view`
- PR #3309 Add java and JNI bindings for search bounds
- PR #3305 Define and implement new rolling window APIs
- PR #3380 Concatenate columns of strings
- PR #3382 Add fill function for strings column
- PR #3391 Move device_atomics_tests.cu files to legacy
- PR #3303 Define and implement new stream compaction APIs `copy_if`, `drop_nulls`,
           `apply_boolean_mask`, `drop_duplicate` and `unique_count`.
- PR #3387 Strings column gather function
- PR #3440 Strings column scatter function
- PR #3389 Move quantiles.hpp + group_quantiles.hpp files to legacy
- PR #3397 Port unary cast to libcudf++
- PR #3398 Move reshape.hpp files to legacy
- PR #3395 Port NVStrings regex extract to cudf strings column
- PR #3423 Port NVStrings htoi to cudf strings column
- PR #3425 Strings column copy_if_else implementation
- PR #3422 Move utilities to legacy
- PR #3201 Define and implement new datetime_ops APIs
- PR #3421 Port NVStrings find_multiple to cudf strings column
- PR #3448 Port scatter_to_tables to libcudf++
- PR #3458 Update strings sections in the transition guide
- PR #3462 Add `make_empty_column` and update `empty_like`.
- PR #3465 Port `aggregation` traits and utilities.
- PR #3214 Define and implement new unary operations APIs
- PR #3475 Add `bitmask_to_host` column utility
- PR #3487 Add is_boolean trait and random timestamp generator for testing
- PR #3492 Small cleanup (remove std::abs) and comment
- PR #3407 Allow multiple row-groups per task in dask_cudf read_parquet
- PR #3512 Remove unused CUDA conda labels
- PR #3500 cudf::fill()/cudf::repeat() support for strings columns.
- PR #3438 Update scalar and scalar_device_view to better support strings
- PR #3414 Add copy_range function for strings column
- PR #3451 Add support for implicit typecasting of join columns

## Bug Fixes

- PR #2895 Fixed dask_cudf group_split behavior to handle upstream rearrange_by_divisions
- PR #3048 Support for zero columned tables
- PR #3030 Fix snappy decoding regression in PR #3014
- PR #3041 Fixed exp to experimental namespace name change issue
- PR #3056 Add additional cmake hint for finding local build of RMM files
- PR #3060 Move copying.hpp includes to legacy
- PR #3139 Fixed java RMM auto initalization
- PR #3141 Java fix for relocated IO headers
- PR #3149 Rename column_wrapper.cuh to column_wrapper.hpp
- PR #3168 Fix mutable_column_device_view head const_cast
- PR #3199 Update JNI includes for legacy moves
- PR #3204 ORC writer: Fix ByteRLE encoding of NULLs
- PR #2994 Fix split_out-support but with hash_object_dispatch
- PR #3212 Fix string to date casting when format is not specified
- PR #3218 Fixes `row_lexicographic_comparator` issue with handling two tables
- PR #3228 Default initialize RMM when Java native dependencies are loaded
- PR #3012 replacing instances of `to_gpu_array` with `mem`
- PR #3236 Fix Numba 0.46+/CuPy 6.3 interface compatibility
- PR #3276 Update JNI includes for legacy moves
- PR #3256 Fix orc writer crash with multiple string columns
- PR #3211 Fix breaking change caused by rapidsai/rmm#167
- PR #3265 Fix dangling pointer in `is_sorted`
- PR #3267 ORC writer: fix incorrect ByteRLE encoding of long literal runs
- PR #3277 Fix invalid reference to deleted temporary in `is_sorted`.
- PR #3274 ORC writer: fix integer RLEv2 mode2 unsigned base value encoding
- PR #3279 Fix shutdown hang issues with pinned memory pool init executor
- PR #3280 Invalid children check in mutable_column_device_view
- PR #3289 fix java memory usage API for empty columns
- PR #3293 Fix loading of csv files zipped on MacOS (disabled zip min version check)
- PR #3295 Fix storing storing invalid RMM exec policies.
- PR #3307 Add pd.RangeIndex to from_pandas to fix dask_cudf meta_nonempty bug
- PR #3313 Fix public headers including non-public headers
- PR #3318 Revert arrow to 0.15.0 temporarily to unblock downstream projects CI
- PR #3317 Fix index-argument bug in dask_cudf parquet reader
- PR #3323 Fix `insert` non-assert test case
- PR #3341 Fix `Series` constructor converting NoneType to "None"
- PR #3326 Fix and test for detail::gather map iterator type inference
- PR #3334 Remove zero-size exception check from make_strings_column factories
- PR #3333 Fix compilation issues with `constexpr` functions not marked `__device__`
- PR #3340 Make all benchmarks use cudf base fixture to initialize RMM pool
- PR #3337 Fix Java to pad validity buffers to 64-byte boundary
- PR #3362 Fix `find_and_replace` upcasting series for python scalars and lists
- PR #3357 Disabling `column_view` iterators for non fixed-width types
- PR #3383 Fix : properly compute null counts for rolling_window.
- PR #3386 Removing external includes from `column_view.hpp`
- PR #3369 Add write_partition to dask_cudf to fix to_parquet bug
- PR #3388 Support getitem with bools when DataFrame has a MultiIndex
- PR #3408 Fix String and Column (De-)Serialization
- PR #3372 Fix dask-distributed scatter_by_map bug
- PR #3419 Fix a bug in parse_into_parts (incomplete input causing walking past the end of string).
- PR #3413 Fix dask_cudf read_csv file-list bug
- PR #3416 Fix memory leak in ColumnVector when pulling strings off the GPU
- PR #3424 Fix benchmark build by adding libcudacxx to benchmark's CMakeLists.txt
- PR #3435 Fix diff and shift for empty series
- PR #3439 Fix index-name bug in StringColumn concat
- PR #3445 Fix ORC Writer default stripe size
- PR #3459 Fix printing of invalid entries
- PR #3466 Fix gather null mask allocation for invalid index
- PR #3468 Fix memory leak issue in `drop_duplicates`
- PR #3474 Fix small doc error in capitalize Docs
- PR #3491 Fix more doc errors in NVStrings
- PR #3478 Fix as_index deep copy via Index.rename inplace arg
- PR #3476 Fix ORC reader timezone conversion
- PR #3188 Repr slices up large DataFrames
- PR #3519 Fix strings column concatenate handling zero-sized columns
- PR #3530 Fix copy_if_else test case fail issue
- PR #3523 Fix lgenfe issue with debug build
- PR #3532 Fix potential use-after-free in cudf parquet reader
- PR #3540 Fix unary_op null_mask bug and add missing test cases
- PR #3559 Use HighLevelGraph api in DataFrame constructor (Fix upstream compatibility)
- PR #3572 Fix CI Issue with hypothesis tests that are flaky


# cuDF 0.10.0 (16 Oct 2019)

## New Features

- PR #2423 Added `groupby.quantile()`
- PR #2522 Add Java bindings for NVStrings backed upper and lower case mutators
- PR #2605 Added Sort based groupby in libcudf
- PR #2607 Add Java bindings for parsing JSON
- PR #2629 Add dropna= parameter to groupby
- PR #2585 ORC & Parquet Readers: Remove millisecond timestamp restriction
- PR #2507 Add GPU-accelerated ORC Writer
- PR #2559 Add Series.tolist()
- PR #2653 Add Java bindings for rolling window operations
- PR #2480 Merge `custreamz` codebase into `cudf` repo
- PR #2674 Add __contains__ for Index/Series/Column
- PR #2635 Add support to read from remote and cloud sources like s3, gcs, hdfs
- PR #2722 Add Java bindings for NVTX ranges
- PR #2702 Add make_bool to dataset generation functions
- PR #2394 Move `rapidsai/custrings` into `cudf`
- PR #2734 Final sync of custrings source into cudf
- PR #2724 Add libcudf support for __contains__
- PR #2777 Add python bindings for porter stemmer measure functionality
- PR #2781 Add issorted to is_monotonic
- PR #2685 Add cudf::scatter_to_tables and cython binding
- PR #2743 Add Java bindings for NVStrings timestamp2long as part of String ColumnVector casting
- PR #2785 Add nvstrings Python docs
- PR #2786 Add benchmarks option to root build.sh
- PR #2802 Add `cudf::repeat()` and `cudf.Series.repeat()`
- PR #2773 Add Fisher's unbiased kurtosis and skew for Series/DataFrame
- PR #2748 Parquet Reader: Add option to specify loading of PANDAS index
- PR #2807 Add scatter_by_map to DataFrame python API
- PR #2836 Add nvstrings.code_points method
- PR #2844 Add Series/DataFrame notnull
- PR #2858 Add GTest type list utilities
- PR #2870 Add support for grouping by Series of arbitrary length
- PR #2719 Series covariance and Pearson correlation
- PR #2207 Beginning of libcudf overhaul: introduce new column and table types
- PR #2869 Add `cudf.CategoricalDtype`
- PR #2838 CSV Reader: Support ARROW_RANDOM_FILE input
- PR #2655 CuPy-based Series and Dataframe .values property
- PR #2803 Added `edit_distance_matrix()` function to calculate pairwise edit distance for each string on a given nvstrings object.
- PR #2811 Start of cudf strings column work based on 2207
- PR #2872 Add Java pinned memory pool allocator
- PR #2969 Add findAndReplaceAll to ColumnVector
- PR #2814 Add Datetimeindex.weekday
- PR #2999 Add timestamp conversion support for string categories
- PR #2918 Add cudf::column timestamp wrapper types

## Improvements

- PR #2578 Update legacy_groupby to use libcudf group_by_without_aggregation
- PR #2581 Removed `managed` allocator from hash map classes.
- PR #2571 Remove unnecessary managed memory from gdf_column_concat
- PR #2648 Cython/Python reorg
- PR #2588 Update Series.append documentation
- PR #2632 Replace dask-cudf set_index code with upstream
- PR #2682 Add cudf.set_allocator() function for easier allocator init
- PR #2642 Improve null printing and testing
- PR #2747 Add missing Cython headers / cudftestutil lib to conda package for cuspatial build
- PR #2706 Compute CSV format in device code to speedup performance
- PR #2673 Add support for np.longlong type
- PR #2703 move dask serialization dispatch into cudf
- PR #2728 Add YYMMDD to version tag for nightly conda packages
- PR #2729 Handle file-handle input in to_csv
- PR #2741 CSV Reader: Move kernel functions into its own file
- PR #2766 Improve nvstrings python cmake flexibility
- PR #2756 Add out_time_unit option to csv reader, support timestamp resolutions
- PR #2771 Stopgap alias for to_gpu_matrix()
- PR #2783 Support mapping input columns to function arguments in apply kernels
- PR #2645 libcudf unique_count for Series.nunique
- PR #2817 Dask-cudf: `read_parquet` support for remote filesystems
- PR #2823 improve java data movement debugging
- PR #2806 CSV Reader: Clean-up row offset operations
- PR #2640 Add dask wait/persist exmaple to 10 minute guide
- PR #2828 Optimizations of kernel launch configuration for `DataFrame.apply_rows` and `DataFrame.apply_chunks`
- PR #2831 Add `column` argument to `DataFrame.drop`
- PR #2775 Various optimizations to improve __getitem__ and __setitem__ performance
- PR #2810 cudf::allocate_like can optionally always allocate a mask.
- PR #2833 Parquet reader: align page data allocation sizes to 4-bytes to satisfy cuda-memcheck
- PR #2832 Using the new Python bindings for UCX
- PR #2856 Update group_split_cudf to use scatter_by_map
- PR #2890 Optionally keep serialized table data on the host.
- PR #2778 Doc: Updated and fixed some docstrings that were formatted incorrectly.
- PR #2830 Use YYMMDD tag in custreamz nightly build
- PR #2875 Java: Remove synchronized from register methods in MemoryCleaner
- PR #2887 Minor snappy decompression optimization
- PR #2899 Use new RMM API based on Cython
- PR #2788 Guide to Python UDFs
- PR #2919 Change java API to use operators in groupby namespace
- PR #2909 CSV Reader: Avoid row offsets host vector default init
- PR #2834 DataFrame supports setting columns via attribute syntax `df.x = col`
- PR #3147 DataFrame can be initialized from rows via list of tuples
- PR #3539 Restrict CuPy to 6

## Bug Fixes

- PR #2584 ORC Reader: fix parsing of `DECIMAL` index positions
- PR #2619 Fix groupby serialization/deserialization
- PR #2614 Update Java version to match
- PR #2601 Fixes nlargest(1) issue in Series and Dataframe
- PR #2610 Fix a bug in index serialization (properly pass DeviceNDArray)
- PR #2621 Fixes the floordiv issue of not promoting float type when rhs is 0
- PR #2611 Types Test: fix static casting from negative int to string
- PR #2618 IO Readers: Fix datasource memory map failure for multiple reads
- PR #2628 groupby_without_aggregation non-nullable input table produces non-nullable output
- PR #2615 fix string category partitioning in java API
- PR #2641 fix string category and timeunit concat in the java API
- PR #2649 Fix groupby issue resulting from column_empty bug
- PR #2658 Fix astype() for null categorical columns
- PR #2660 fix column string category and timeunit concat in the java API
- PR #2664 ORC reader: fix `skip_rows` larger than first stripe
- PR #2654 Allow Java gdfOrderBy to work with string categories
- PR #2669 AVRO reader: fix non-deterministic output
- PR #2668 Update Java bindings to specify timestamp units for ORC and Parquet readers
- PR #2679 AVRO reader: fix cuda errors when decoding compressed streams
- PR #2692 Add concatenation for data-frame with different headers (empty and non-empty)
- PR #2651 Remove nvidia driver installation from ci/cpu/build.sh
- PR #2697 Ensure csv reader sets datetime column time units
- PR #2698 Return RangeIndex from contiguous slice of RangeIndex
- PR #2672 Fix null and integer handling in round
- PR #2704 Parquet Reader: Fix crash when loading string column with nulls
- PR #2725 Fix Jitify issue with running on Turing using CUDA version < 10
- PR #2731 Fix building of benchmarks
- PR #2738 Fix java to find new NVStrings locations
- PR #2736 Pin Jitify branch to v0.10 version
- PR #2742 IO Readers: Fix possible silent failures when creating `NvStrings` instance
- PR #2753 Fix java quantile API calls
- PR #2762 Fix validity processing for time in java
- PR #2796 Fix handling string slicing and other nvstrings delegated methods with dask
- PR #2769 Fix link to API docs in README.md
- PR #2772 Handle multiindex pandas Series #2772
- PR #2749 Fix apply_rows/apply_chunks pessimistic null mask to use in_cols null masks only
- PR #2752 CSV Reader: Fix exception when there's no rows to process
- PR #2716 Added Exception for `StringMethods` in string methods
- PR #2787 Fix Broadcasting `None` to `cudf-series`
- PR #2794 Fix async race in NVCategory::get_value and get_value_bounds
- PR #2795 Fix java build/cast error
- PR #2496 Fix improper merge of two dataframes when names differ
- PR #2824 Fix issue with incorrect result when Numeric Series replace is called several times
- PR #2751 Replace value with null
- PR #2765 Fix Java inequality comparisons for string category
- PR #2818 Fix java join API to use new C++ join API
- PR #2841 Fix nvstrings.slice and slice_from for range (0,0)
- PR #2837 Fix join benchmark
- PR #2809 Add hash_df and group_split dispatch functions for dask
- PR #2843 Parquet reader: fix skip_rows when not aligned with page or row_group boundaries
- PR #2851 Deleted existing dask-cudf/record.txt
- PR #2854 Fix column creation from ephemeral objects exposing __cuda_array_interface__
- PR #2860 Fix boolean indexing when the result is a single row
- PR #2859 Fix tail method issue for string columns
- PR #2852 Fixed `cumsum()` and `cumprod()` on boolean series.
- PR #2865 DaskIO: Fix `read_csv` and `read_orc` when input is list of files
- PR #2750 Fixed casting values to cudf::bool8 so non-zero values always cast to true
- PR #2873 Fixed dask_cudf read_partition bug by generating ParquetDatasetPiece
- PR #2850 Fixes dask_cudf.read_parquet on partitioned datasets
- PR #2896 Properly handle `axis` string keywords in `concat`
- PR #2926 Update rounding algorithm to avoid using fmod
- PR #2968 Fix Java dependency loading when using NVTX
- PR #2963 Fix ORC writer uncompressed block indexing
- PR #2928 CSV Reader: Fix using `byte_range` for large datasets
- PR #2983 Fix sm_70+ race condition in gpu_unsnap
- PR #2964 ORC Writer: Segfault when writing mixed numeric and string columns
- PR #3007 Java: Remove unit test that frees RMM invalid pointer
- PR #3009 Fix orc reader RLEv2 patch position regression from PR #2507
- PR #3002 Fix CUDA invalid configuration errors reported after loading an ORC file without data
- PR #3035 Update update-version.sh for new docs locations
- PR #3038 Fix uninitialized stream parameter in device_table deleter
- PR #3064 Fixes groupby performance issue
- PR #3061 Add rmmInitialize to nvstrings gtests
- PR #3058 Fix UDF doc markdown formatting
- PR #3059 Add nvstrings python build instructions to contributing.md


# cuDF 0.9.0 (21 Aug 2019)

## New Features

- PR #1993 Add CUDA-accelerated series aggregations: mean, var, std
- PR #2111 IO Readers: Support memory buffer, file-like object, and URL inputs
- PR #2012 Add `reindex()` to DataFrame and Series
- PR #2097 Add GPU-accelerated AVRO reader
- PR #2098 Support binary ops on DFs and Series with mismatched indices
- PR #2160 Merge `dask-cudf` codebase into `cudf` repo
- PR #2149 CSV Reader: Add `hex` dtype for explicit hexadecimal parsing
- PR #2156 Add `upper_bound()` and `lower_bound()` for libcudf tables and `searchsorted()` for cuDF Series
- PR #2158 CSV Reader: Support single, non-list/dict argument for `dtype`
- PR #2177 CSV Reader: Add `parse_dates` parameter for explicit date inference
- PR #1744 cudf::apply_boolean_mask and cudf::drop_nulls support for cudf::table inputs (multi-column)
- PR #2196 Add `DataFrame.dropna()`
- PR #2197 CSV Writer: add `chunksize` parameter for `to_csv`
- PR #2215 `type_dispatcher` benchmark
- PR #2179 Add Java quantiles
- PR #2157 Add __array_function__ to DataFrame and Series
- PR #2212 Java support for ORC reader
- PR #2224 Add DataFrame isna, isnull, notna functions
- PR #2236 Add Series.drop_duplicates
- PR #2105 Add hash-based join benchmark
- PR #2316 Add unique, nunique, and value_counts for datetime columns
- PR #2337 Add Java support for slicing a ColumnVector
- PR #2049 Add cudf::merge (sorted merge)
- PR #2368 Full cudf+dask Parquet Support
- PR #2380 New cudf::is_sorted checks whether cudf::table is sorted
- PR #2356 Java column vector standard deviation support
- PR #2221 MultiIndex full indexing - Support iloc and wildcards for loc
- PR #2429 Java support for getting length of strings in a ColumnVector
- PR #2415 Add `value_counts` for series of any type
- PR #2446 Add __array_function__ for index
- PR #2437 ORC reader: Add 'use_np_dtypes' option
- PR #2382 Add CategoricalAccessor add, remove, rename, and ordering methods
- PR #2464 Native implement `__cuda_array_interface__` for Series/Index/Column objects
- PR #2425 Rolling window now accepts array-based user-defined functions
- PR #2442 Add __setitem__
- PR #2449 Java support for getting byte count of strings in a ColumnVector
- PR #2492 Add groupby.size() method
- PR #2358 Add cudf::nans_to_nulls: convert floating point column into bitmask
- PR #2489 Add drop argument to set_index
- PR #2491 Add Java bindings for ORC reader 'use_np_dtypes' option
- PR #2213 Support s/ms/us/ns DatetimeColumn time unit resolutions
- PR #2536 Add _constructor properties to Series and DataFrame

## Improvements

- PR #2103 Move old `column` and `bitmask` files into `legacy/` directory
- PR #2109 added name to Python column classes
- PR #1947 Cleanup serialization code
- PR #2125 More aggregate in java API
- PR #2127 Add in java Scalar tests
- PR #2088 Refactor of Python groupby code
- PR #2130 Java serialization and deserialization of tables.
- PR #2131 Chunk rows logic added to csv_writer
- PR #2129 Add functions in the Java API to support nullable column filtering
- PR #2165 made changes to get_dummies api for it to be available in MethodCache
- PR #2171 Add CodeCov integration, fix doc version, make --skip-tests work when invoking with source
- PR #2184 handle remote orc files for dask-cudf
- PR #2186 Add `getitem` and `getattr` style access to Rolling objects
- PR #2168 Use cudf.Column for CategoricalColumn's categories instead of a tuple
- PR #2193 DOC: cudf::type_dispatcher documentation for specializing dispatched functors
- PR #2199 Better java support for appending strings
- PR #2176 Added column dtype support for datetime, int8, int16 to csv_writer
- PR #2209 Matching `get_dummies` & `select_dtypes` behavior to pandas
- PR #2217 Updated Java bindings to use the new groupby API
- PR #2214 DOC: Update doc instructions to build/install `cudf` and `dask-cudf`
- PR #2220 Update Java bindings for reduction rename
- PR #2232 Move CodeCov upload from build script to Jenkins
- PR #2225 refactor to use libcudf for gathering columns in dataframes
- PR #2293 Improve join performance (faster compute_join_output_size)
- PR #2300 Create separate dask codeowners for dask-cudf codebase
- PR #2304 gdf_group_by_without_aggregations returns gdf_column
- PR #2309 Java readers: remove redundant copy of result pointers
- PR #2307 Add `black` and `isort` to style checker script
- PR #2345 Restore removal of old groupby implementation
- PR #2342 Improve `astype()` to operate all ways
- PR #2329 using libcudf cudf::copy for column deep copy
- PR #2344 DOC: docs on code formatting for contributors
- PR #2376 Add inoperative axis= and win_type= arguments to Rolling()
- PR #2378 remove dask for (de-)serialization of cudf objects
- PR #2353 Bump Arrow and Dask versions
- PR #2377 Replace `standard_python_slice` with just `slice.indices()`
- PR #2373 cudf.DataFrame enchancements & Series.values support
- PR #2392 Remove dlpack submodule; make cuDF's Cython API externally accessible
- PR #2430 Updated Java bindings to use the new unary API
- PR #2406 Moved all existing `table` related files to a `legacy/` directory
- PR #2350 Performance related changes to get_dummies
- PR #2420 Remove `cudautils.astype` and replace with `typecast.apply_cast`
- PR #2456 Small improvement to typecast utility
- PR #2458 Fix handling of thirdparty packages in `isort` config
- PR #2459 IO Readers: Consolidate all readers to use `datasource` class
- PR #2475 Exposed type_dispatcher.hpp, nvcategory_util.hpp and wrapper_types.hpp in the include folder
- PR #2484 Enabled building libcudf as a static library
- PR #2453 Streamline CUDA_REL environment variable
- PR #2483 Bundle Boost filesystem dependency in the Java jar
- PR #2486 Java API hash functions
- PR #2481 Adds the ignore_null_keys option to the java api
- PR #2490 Java api: support multiple aggregates for the same column
- PR #2510 Java api: uses table based apply_boolean_mask
- PR #2432 Use pandas formatting for console, html, and latex output
- PR #2573 Bump numba version to 0.45.1
- PR #2606 Fix references to notebooks-contrib

## Bug Fixes

- PR #2086 Fixed quantile api behavior mismatch in series & dataframe
- PR #2128 Add offset param to host buffer readers in java API.
- PR #2145 Work around binops validity checks for java
- PR #2146 Work around unary_math validity checks for java
- PR #2151 Fixes bug in cudf::copy_range where null_count was invalid
- PR #2139 matching to pandas describe behavior & fixing nan values issue
- PR #2161 Implicitly convert unsigned to signed integer types in binops
- PR #2154 CSV Reader: Fix bools misdetected as strings dtype
- PR #2178 Fix bug in rolling bindings where a view of an ephemeral column was being taken
- PR #2180 Fix issue with isort reordering `importorskip` below imports depending on them
- PR #2187 fix to honor dtype when numpy arrays are passed to columnops.as_column
- PR #2190 Fix issue in astype conversion of string column to 'str'
- PR #2208 Fix issue with calling `head()` on one row dataframe
- PR #2229 Propagate exceptions from Cython cdef functions
- PR #2234 Fix issue with local build script not properly building
- PR #2223 Fix CUDA invalid configuration errors reported after loading small compressed ORC files
- PR #2162 Setting is_unique and is_monotonic-related attributes
- PR #2244 Fix ORC RLEv2 delta mode decoding with nonzero residual delta width
- PR #2297 Work around `var/std` unsupported only at debug build
- PR #2302 Fixed java serialization corner case
- PR #2355 Handle float16 in binary operations
- PR #2311 Fix copy behaviour for GenericIndex
- PR #2349 Fix issues with String filter in java API
- PR #2323 Fix groupby on categoricals
- PR #2328 Ensure order is preserved in CategoricalAccessor._set_categories
- PR #2202 Fix issue with unary ops mishandling empty input
- PR #2326 Fix for bug in DLPack when reading multiple columns
- PR #2324 Fix cudf Docker build
- PR #2325 Fix ORC RLEv2 patched base mode decoding with nonzero patch width
- PR #2235 Fix get_dummies to be compatible with dask
- PR #2332 Zero initialize gdf_dtype_extra_info
- PR #2355 Handle float16 in binary operations
- PR #2360 Fix missing dtype handling in cudf.Series & columnops.as_column
- PR #2364 Fix quantile api and other trivial issues around it
- PR #2361 Fixed issue with `codes` of CategoricalIndex
- PR #2357 Fixed inconsistent type of index created with from_pandas vs direct construction
- PR #2389 Fixed Rolling __getattr__ and __getitem__ for offset based windows
- PR #2402 Fixed bug in valid mask computation in cudf::copy_if (apply_boolean_mask)
- PR #2401 Fix to a scalar datetime(of type Days) issue
- PR #2386 Correctly allocate output valids in groupby
- PR #2411 Fixed failures on binary op on single element string column
- PR #2422 Fix Pandas logical binary operation incompatibilites
- PR #2447 Fix CodeCov posting build statuses temporarily
- PR #2450 Fix erroneous null handling in `cudf.DataFrame`'s `apply_rows`
- PR #2470 Fix issues with empty strings and string categories (Java)
- PR #2471 Fix String Column Validity.
- PR #2481 Fix java validity buffer serialization
- PR #2485 Updated bytes calculation to use size_t to avoid overflow in column concat
- PR #2461 Fix groupby multiple aggregations same column
- PR #2514 Fix cudf::drop_nulls threshold handling in Cython
- PR #2516 Fix utilities include paths and meta.yaml header paths
- PR #2517 Fix device memory leak in to_dlpack tensor deleter
- PR #2431 Fix local build generated file ownerships
- PR #2511 Added import of orc, refactored exception handlers to not squash fatal exceptions
- PR #2527 Fix index and column input handling in dask_cudf read_parquet
- PR #2466 Fix `dataframe.query` returning null rows erroneously
- PR #2548 Orc reader: fix non-deterministic data decoding at chunk boundaries
- PR #2557 fix cudautils import in string.py
- PR #2521 Fix casting datetimes from/to the same resolution
- PR #2545 Fix MultiIndexes with datetime levels
- PR #2560 Remove duplicate `dlpack` definition in conda recipe
- PR #2567 Fix ColumnVector.fromScalar issues while dealing with null scalars
- PR #2565 Orc reader: fix incorrect data decoding of int64 data types
- PR #2577 Fix search benchmark compilation error by adding necessary header
- PR #2604 Fix a bug in copying.pyx:_normalize_types that upcasted int32 to int64


# cuDF 0.8.0 (27 June 2019)

## New Features

- PR #1524 Add GPU-accelerated JSON Lines parser with limited feature set
- PR #1569 Add support for Json objects to the JSON Lines reader
- PR #1622 Add Series.loc
- PR #1654 Add cudf::apply_boolean_mask: faster replacement for gdf_apply_stencil
- PR #1487 cython gather/scatter
- PR #1310 Implemented the slice/split functionality.
- PR #1630 Add Python layer to the GPU-accelerated JSON reader
- PR #1745 Add rounding of numeric columns via Numba
- PR #1772 JSON reader: add support for BytesIO and StringIO input
- PR #1527 Support GDF_BOOL8 in readers and writers
- PR #1819 Logical operators (AND, OR, NOT) for libcudf and cuDF
- PR #1813 ORC Reader: Add support for stripe selection
- PR #1828 JSON Reader: add suport for bool8 columns
- PR #1833 Add column iterator with/without nulls
- PR #1665 Add the point-in-polygon GIS function
- PR #1863 Series and Dataframe methods for all and any
- PR #1908 cudf::copy_range and cudf::fill for copying/assigning an index or range to a constant
- PR #1921 Add additional formats for typecasting to/from strings
- PR #1807 Add Series.dropna()
- PR #1987 Allow user defined functions in the form of ptx code to be passed to binops
- PR #1948 Add operator functions like `Series.add()` to DataFrame and Series
- PR #1954 Add skip test argument to GPU build script
- PR #2018 Add bindings for new groupby C++ API
- PR #1984 Add rolling window operations Series.rolling() and DataFrame.rolling()
- PR #1542 Python method and bindings for to_csv
- PR #1995 Add Java API
- PR #1998 Add google benchmark to cudf
- PR #1845 Add cudf::drop_duplicates, DataFrame.drop_duplicates
- PR #1652 Added `Series.where()` feature
- PR #2074 Java Aggregates, logical ops, and better RMM support
- PR #2140 Add a `cudf::transform` function
- PR #2068 Concatenation of different typed columns

## Improvements

- PR #1538 Replacing LesserRTTI with inequality_comparator
- PR #1703 C++: Added non-aggregating `insert` to `concurrent_unordered_map` with specializations to store pairs with a single atomicCAS when possible.
- PR #1422 C++: Added a RAII wrapper for CUDA streams
- PR #1701 Added `unique` method for stringColumns
- PR #1713 Add documentation for Dask-XGBoost
- PR #1666 CSV Reader: Improve performance for files with large number of columns
- PR #1725 Enable the ability to use a single column groupby as its own index
- PR #1759 Add an example showing simultaneous rolling averages to `apply_grouped` documentation
- PR #1746 C++: Remove unused code: `windowed_ops.cu`, `sorting.cu`, `hash_ops.cu`
- PR #1748 C++: Add `bool` nullability flag to `device_table` row operators
- PR #1764 Improve Numerical column: `mean_var` and `mean`
- PR #1767 Speed up Python unit tests
- PR #1770 Added build.sh script, updated CI scripts and documentation
- PR #1739 ORC Reader: Add more pytest coverage
- PR #1696 Added null support in `Series.replace()`.
- PR #1390 Added some basic utility functions for `gdf_column`'s
- PR #1791 Added general column comparison code for testing
- PR #1795 Add printing of git submodule info to `print_env.sh`
- PR #1796 Removing old sort based group by code and gdf_filter
- PR #1811 Added funtions for copying/allocating `cudf::table`s
- PR #1838 Improve columnops.column_empty so that it returns typed columns instead of a generic Column
- PR #1890 Add utils.get_dummies- a pandas-like wrapper around one_hot-encoding
- PR #1823 CSV Reader: default the column type to string for empty dataframes
- PR #1827 Create bindings for scalar-vector binops, and update one_hot_encoding to use them
- PR #1817 Operators now support different sized dataframes as long as they don't share different sized columns
- PR #1855 Transition replace_nulls to new C++ API and update corresponding Cython/Python code
- PR #1858 Add `std::initializer_list` constructor to `column_wrapper`
- PR #1846 C++ type-erased gdf_equal_columns test util; fix gdf_equal_columns logic error
- PR #1390 Added some basic utility functions for `gdf_column`s
- PR #1391 Tidy up bit-resolution-operation and bitmask class code
- PR #1882 Add iloc functionality to MultiIndex dataframes
- PR #1884 Rolling windows: general enhancements and better coverage for unit tests
- PR #1886 support GDF_STRING_CATEGORY columns in apply_boolean_mask, drop_nulls and other libcudf functions
- PR #1896 Improve performance of groupby with levels specified in dask-cudf
- PR #1915 Improve iloc performance for non-contiguous row selection
- PR #1859 Convert read_json into a C++ API
- PR #1919 Rename libcudf namespace gdf to namespace cudf
- PR #1850 Support left_on and right_on for DataFrame merge operator
- PR #1930 Specialize constructor for `cudf::bool8` to cast argument to `bool`
- PR #1938 Add default constructor for `column_wrapper`
- PR #1930 Specialize constructor for `cudf::bool8` to cast argument to `bool`
- PR #1952 consolidate libcudf public API headers in include/cudf
- PR #1949 Improved selection with boolmask using libcudf `apply_boolean_mask`
- PR #1956 Add support for nulls in `query()`
- PR #1973 Update `std::tuple` to `std::pair` in top-most libcudf APIs and C++ transition guide
- PR #1981 Convert read_csv into a C++ API
- PR #1868 ORC Reader: Support row index for speed up on small/medium datasets
- PR #1964 Added support for list-like types in Series.str.cat
- PR #2005 Use HTML5 details tag in bug report issue template
- PR #2003 Removed few redundant unit-tests from test_string.py::test_string_cat
- PR #1944 Groupby design improvements
- PR #2017 Convert `read_orc()` into a C++ API
- PR #2011 Convert `read_parquet()` into a C++ API
- PR #1756 Add documentation "10 Minutes to cuDF and dask_cuDF"
- PR #2034 Adding support for string columns concatenation using "add" binary operator
- PR #2042 Replace old "10 Minutes" guide with new guide for docs build process
- PR #2036 Make library of common test utils to speed up tests compilation
- PR #2022 Facilitating get_dummies to be a high level api too
- PR #2050 Namespace IO readers and add back free-form `read_xxx` functions
- PR #2104 Add a functional ``sort=`` keyword argument to groupby
- PR #2108 Add `find_and_replace` for StringColumn for replacing single values
- PR #1803 cuDF/CuPy interoperability documentation

## Bug Fixes

- PR #1465 Fix for test_orc.py and test_sparse_df.py test failures
- PR #1583 Fix underlying issue in `as_index()` that was causing `Series.quantile()` to fail
- PR #1680 Add errors= keyword to drop() to fix cudf-dask bug
- PR #1651 Fix `query` function on empty dataframe
- PR #1616 Fix CategoricalColumn to access categories by index instead of iteration
- PR #1660 Fix bug in `loc` when indexing with a column name (a string)
- PR #1683 ORC reader: fix timestamp conversion to UTC
- PR #1613 Improve CategoricalColumn.fillna(-1) performance
- PR #1642 Fix failure of CSV_TEST gdf_csv_test.SkiprowsNrows on multiuser systems
- PR #1709 Fix handling of `datetime64[ms]` in `dataframe.select_dtypes`
- PR #1704 CSV Reader: Add support for the plus sign in number fields
- PR #1687 CSV reader: return an empty dataframe for zero size input
- PR #1757 Concatenating columns with null columns
- PR #1755 Add col_level keyword argument to melt
- PR #1758 Fix df.set_index() when setting index from an empty column
- PR #1749 ORC reader: fix long strings of NULL values resulting in incorrect data
- PR #1742 Parquet Reader: Fix index column name to match PANDAS compat
- PR #1782 Update libcudf doc version
- PR #1783 Update conda dependencies
- PR #1786 Maintain the original series name in series.unique output
- PR #1760 CSV Reader: fix segfault when dtype list only includes columns from usecols list
- PR #1831 build.sh: Assuming python is in PATH instead of using PYTHON env var
- PR #1839 Raise an error instead of segfaulting when transposing a DataFrame with StringColumns
- PR #1840 Retain index correctly during merge left_on right_on
- PR #1825 cuDF: Multiaggregation Groupby Failures
- PR #1789 CSV Reader: Fix missing support for specifying `int8` and `int16` dtypes
- PR #1857 Cython Bindings: Handle `bool` columns while calling `column_view_from_NDArrays`
- PR #1849 Allow DataFrame support methods to pass arguments to the methods
- PR #1847 Fixed #1375 by moving the nvstring check into the wrapper function
- PR #1864 Fixing cudf reduction for POWER platform
- PR #1869 Parquet reader: fix Dask timestamps not matching with Pandas (convert to milliseconds)
- PR #1876 add dtype=bool for `any`, `all` to treat integer column correctly
- PR #1875 CSV reader: take NaN values into account in dtype detection
- PR #1873 Add column dtype checking for the all/any methods
- PR #1902 Bug with string iteration in _apply_basic_agg
- PR #1887 Fix for initialization issue in pq_read_arg,orc_read_arg
- PR #1867 JSON reader: add support for null/empty fields, including the 'null' literal
- PR #1891 Fix bug #1750 in string column comparison
- PR #1909 Support of `to_pandas()` of boolean series with null values
- PR #1923 Use prefix removal when two aggs are called on a SeriesGroupBy
- PR #1914 Zero initialize gdf_column local variables
- PR #1959 Add support for comparing boolean Series to scalar
- PR #1966 Ignore index fix in series append
- PR #1967 Compute index __sizeof__ only once for DataFrame __sizeof__
- PR #1977 Support CUDA installation in default system directories
- PR #1982 Fixes incorrect index name after join operation
- PR #1985 Implement `GDF_PYMOD`, a special modulo that follows python's sign rules
- PR #1991 Parquet reader: fix decoding of NULLs
- PR #1990 Fixes a rendering bug in the `apply_grouped` documentation
- PR #1978 Fix for values being filled in an empty dataframe
- PR #2001 Correctly create MultiColumn from Pandas MultiColumn
- PR #2006 Handle empty dataframe groupby construction for dask
- PR #1965 Parquet Reader: Fix duplicate index column when it's already in `use_cols`
- PR #2033 Add pip to conda environment files to fix warning
- PR #2028 CSV Reader: Fix reading of uncompressed files without a recognized file extension
- PR #2073 Fix an issue when gathering columns with NVCategory and nulls
- PR #2053 cudf::apply_boolean_mask return empty column for empty boolean mask
- PR #2066 exclude `IteratorTest.mean_var_output` test from debug build
- PR #2069 Fix JNI code to use read_csv and read_parquet APIs
- PR #2071 Fix bug with unfound transitive dependencies for GTests in Ubuntu 18.04
- PR #2089 Configure Sphinx to render params correctly
- PR #2091 Fix another bug with unfound transitive dependencies for `cudftestutils` in Ubuntu 18.04
- PR #2115 Just apply `--disable-new-dtags` instead of trying to define all the transitive dependencies
- PR #2106 Fix errors in JitCache tests caused by sharing of device memory between processes
- PR #2120 Fix errors in JitCache tests caused by running multiple threads on the same data
- PR #2102 Fix memory leak in groupby
- PR #2113 fixed typo in to_csv code example


# cudf 0.7.2 (16 May 2019)

## New Features

- PR #1735 Added overload for atomicAdd on int64. Streamlined implementation of custom atomic overloads.
- PR #1741 Add MultiIndex concatenation

## Bug Fixes

- PR #1718 Fix issue with SeriesGroupBy MultiIndex in dask-cudf
- PR #1734 Python: fix performance regression for groupby count() aggregations
- PR #1768 Cython: fix handling read only schema buffers in gpuarrow reader


# cudf 0.7.1 (11 May 2019)

## New Features

- PR #1702 Lazy load MultiIndex to return groupby performance to near optimal.

## Bug Fixes

- PR #1708 Fix handling of `datetime64[ms]` in `dataframe.select_dtypes`


# cuDF 0.7.0 (10 May 2019)

## New Features

- PR #982 Implement gdf_group_by_without_aggregations and gdf_unique_indices functions
- PR #1142 Add `GDF_BOOL` column type
- PR #1194 Implement overloads for CUDA atomic operations
- PR #1292 Implemented Bitwise binary ops AND, OR, XOR (&, |, ^)
- PR #1235 Add GPU-accelerated Parquet Reader
- PR #1335 Added local_dict arg in `DataFrame.query()`.
- PR #1282 Add Series and DataFrame.describe()
- PR #1356 Rolling windows
- PR #1381 Add DataFrame._get_numeric_data
- PR #1388 Add CODEOWNERS file to auto-request reviews based on where changes are made
- PR #1396 Add DataFrame.drop method
- PR #1413 Add DataFrame.melt method
- PR #1412 Add DataFrame.pop()
- PR #1419 Initial CSV writer function
- PR #1441 Add Series level cumulative ops (cumsum, cummin, cummax, cumprod)
- PR #1420 Add script to build and test on a local gpuCI image
- PR #1440 Add DatetimeColumn.min(), DatetimeColumn.max()
- PR #1455 Add Series.Shift via Numba kernel
- PR #1441 Add Series level cumulative ops (cumsum, cummin, cummax, cumprod)
- PR #1461 Add Python coverage test to gpu build
- PR #1445 Parquet Reader: Add selective reading of rows and row group
- PR #1532 Parquet Reader: Add support for INT96 timestamps
- PR #1516 Add Series and DataFrame.ndim
- PR #1556 Add libcudf C++ transition guide
- PR #1466 Add GPU-accelerated ORC Reader
- PR #1565 Add build script for nightly doc builds
- PR #1508 Add Series isna, isnull, and notna
- PR #1456 Add Series.diff() via Numba kernel
- PR #1588 Add Index `astype` typecasting
- PR #1301 MultiIndex support
- PR #1599 Level keyword supported in groupby
- PR #929 Add support operations to dataframe
- PR #1609 Groupby accept list of Series
- PR #1658 Support `group_keys=True` keyword in groupby method

## Improvements

- PR #1531 Refactor closures as private functions in gpuarrow
- PR #1404 Parquet reader page data decoding speedup
- PR #1076 Use `type_dispatcher` in join, quantiles, filter, segmented sort, radix sort and hash_groupby
- PR #1202 Simplify README.md
- PR #1149 CSV Reader: Change convertStrToValue() functions to `__device__` only
- PR #1238 Improve performance of the CUDA trie used in the CSV reader
- PR #1245 Use file cache for JIT kernels
- PR #1278 Update CONTRIBUTING for new conda environment yml naming conventions
- PR #1163 Refactored UnaryOps. Reduced API to two functions: `gdf_unary_math` and `gdf_cast`. Added `abs`, `-`, and `~` ops. Changed bindings to Cython
- PR #1284 Update docs version
- PR #1287 add exclude argument to cudf.select_dtype function
- PR #1286 Refactor some of the CSV Reader kernels into generic utility functions
- PR #1291 fillna in `Series.to_gpu_array()` and `Series.to_array()` can accept the scalar too now.
- PR #1005 generic `reduction` and `scan` support
- PR #1349 Replace modernGPU sort join with thrust.
- PR #1363 Add a dataframe.mean(...) that raises NotImplementedError to satisfy `dask.dataframe.utils.is_dataframe_like`
- PR #1319 CSV Reader: Use column wrapper for gdf_column output alloc/dealloc
- PR #1376 Change series quantile default to linear
- PR #1399 Replace CFFI bindings for NVTX functions with Cython bindings
- PR #1389 Refactored `set_null_count()`
- PR #1386 Added macros `GDF_TRY()`, `CUDF_TRY()` and `ASSERT_CUDF_SUCCEEDED()`
- PR #1435 Rework CMake and conda recipes to depend on installed libraries
- PR #1391 Tidy up bit-resolution-operation and bitmask class code
- PR #1439 Add cmake variable to enable compiling CUDA code with -lineinfo
- PR #1462 Add ability to read parquet files from arrow::io::RandomAccessFile
- PR #1453 Convert CSV Reader CFFI to Cython
- PR #1479 Convert Parquet Reader CFFI to Cython
- PR #1397 Add a utility function for producing an overflow-safe kernel launch grid configuration
- PR #1382 Add GPU parsing of nested brackets to cuIO parsing utilities
- PR #1481 Add cudf::table constructor to allocate a set of `gdf_column`s
- PR #1484 Convert GroupBy CFFI to Cython
- PR #1463 Allow and default melt keyword argument var_name to be None
- PR #1486 Parquet Reader: Use device_buffer rather than device_ptr
- PR #1525 Add cudatoolkit conda dependency
- PR #1520 Renamed `src/dataframe` to `src/table` and moved `table.hpp`. Made `types.hpp` to be type declarations only.
- PR #1492 Convert transpose CFFI to Cython
- PR #1495 Convert binary and unary ops CFFI to Cython
- PR #1503 Convert sorting and hashing ops CFFI to Cython
- PR #1522 Use latest release version in update-version CI script
- PR #1533 Remove stale join CFFI, fix memory leaks in join Cython
- PR #1521 Added `row_bitmask` to compute bitmask for rows of a table. Merged `valids_ops.cu` and `bitmask_ops.cu`
- PR #1553 Overload `hash_row` to avoid using intial hash values. Updated `gdf_hash` to select between overloads
- PR #1585 Updated `cudf::table` to maintain own copy of wrapped `gdf_column*`s
- PR #1559 Add `except +` to all Cython function definitions to catch C++ exceptions properly
- PR #1617 `has_nulls` and `column_dtypes` for `cudf::table`
- PR #1590 Remove CFFI from the build / install process entirely
- PR #1536 Convert gpuarrow CFFI to Cython
- PR #1655 Add `Column._pointer` as a way to access underlying `gdf_column*` of a `Column`
- PR #1655 Update readme conda install instructions for cudf version 0.6 and 0.7


## Bug Fixes

- PR #1233 Fix dtypes issue while adding the column to `str` dataframe.
- PR #1254 CSV Reader: fix data type detection for floating-point numbers in scientific notation
- PR #1289 Fix looping over each value instead of each category in concatenation
- PR #1293 Fix Inaccurate error message in join.pyx
- PR #1308 Add atomicCAS overload for `int8_t`, `int16_t`
- PR #1317 Fix catch polymorphic exception by reference in ipc.cu
- PR #1325 Fix dtype of null bitmasks to int8
- PR #1326 Update build documentation to use -DCMAKE_CXX11_ABI=ON
- PR #1334 Add "na_position" argument to CategoricalColumn sort_by_values
- PR #1321 Fix out of bounds warning when checking Bzip2 header
- PR #1359 Add atomicAnd/Or/Xor for integers
- PR #1354 Fix `fillna()` behaviour when replacing values with different dtypes
- PR #1347 Fixed core dump issue while passing dict_dtypes without column names in `cudf.read_csv()`
- PR #1379 Fixed build failure caused due to error: 'col_dtype' may be used uninitialized
- PR #1392 Update cudf Dockerfile and package_versions.sh
- PR #1385 Added INT8 type to `_schema_to_dtype` for use in GpuArrowReader
- PR #1393 Fixed a bug in `gdf_count_nonzero_mask()` for the case of 0 bits to count
- PR #1395 Update CONTRIBUTING to use the environment variable CUDF_HOME
- PR #1416 Fix bug at gdf_quantile_exact and gdf_quantile_appox
- PR #1421 Fix remove creation of series multiple times during `add_column()`
- PR #1405 CSV Reader: Fix memory leaks on read_csv() failure
- PR #1328 Fix CategoricalColumn to_arrow() null mask
- PR #1433 Fix NVStrings/categories includes
- PR #1432 Update NVStrings to 0.7.* to coincide with 0.7 development
- PR #1483 Modify CSV reader to avoid cropping blank quoted characters in non-string fields
- PR #1446 Merge 1275 hotfix from master into branch-0.7
- PR #1447 Fix legacy groupby apply docstring
- PR #1451 Fix hash join estimated result size is not correct
- PR #1454 Fix local build script improperly change directory permissions
- PR #1490 Require Dask 1.1.0+ for `is_dataframe_like` test or skip otherwise.
- PR #1491 Use more specific directories & groups in CODEOWNERS
- PR #1497 Fix Thrust issue on CentOS caused by missing default constructor of host_vector elements
- PR #1498 Add missing include guard to device_atomics.cuh and separated DEVICE_ATOMICS_TEST
- PR #1506 Fix csv-write call to updated NVStrings method
- PR #1510 Added nvstrings `fillna()` function
- PR #1507 Parquet Reader: Default string data to GDF_STRING
- PR #1535 Fix doc issue to ensure correct labelling of cudf.series
- PR #1537 Fix `undefined reference` link error in HashPartitionTest
- PR #1548 Fix ci/local/build.sh README from using an incorrect image example
- PR #1551 CSV Reader: Fix integer column name indexing
- PR #1586 Fix broken `scalar_wrapper::operator==`
- PR #1591 ORC/Parquet Reader: Fix missing import for FileNotFoundError exception
- PR #1573 Parquet Reader: Fix crash due to clash with ORC reader datasource
- PR #1607 Revert change of `column.to_dense_buffer` always return by copy for performance concerns
- PR #1618 ORC reader: fix assert & data output when nrows/skiprows isn't aligned to stripe boundaries
- PR #1631 Fix failure of TYPES_TEST on some gcc-7 based systems.
- PR #1641 CSV Reader: Fix skip_blank_lines behavior with Windows line terminators (\r\n)
- PR #1648 ORC reader: fix non-deterministic output when skiprows is non-zero
- PR #1676 Fix groupby `as_index` behaviour with `MultiIndex`
- PR #1659 Fix bug caused by empty groupbys and multiindex slicing throwing exceptions
- PR #1656 Correct Groupby failure in dask when un-aggregable columns are left in dataframe.
- PR #1689 Fix groupby performance regression
- PR #1694 Add Cython as a runtime dependency since it's required in `setup.py`


# cuDF 0.6.1 (25 Mar 2019)

## Bug Fixes

- PR #1275 Fix CentOS exception in DataFrame.hash_partition from using value "returned" by a void function


# cuDF 0.6.0 (22 Mar 2019)

## New Features

- PR #760 Raise `FileNotFoundError` instead of `GDF_FILE_ERROR` in `read_csv` if the file does not exist
- PR #539 Add Python bindings for replace function
- PR #823 Add Doxygen configuration to enable building HTML documentation for libcudf C/C++ API
- PR #807 CSV Reader: Add byte_range parameter to specify the range in the input file to be read
- PR #857 Add Tail method for Series/DataFrame and update Head method to use iloc
- PR #858 Add series feature hashing support
- PR #871 CSV Reader: Add support for NA values, including user specified strings
- PR #893 Adds PyArrow based parquet readers / writers to Python, fix category dtype handling, fix arrow ingest buffer size issues
- PR #867 CSV Reader: Add support for ignoring blank lines and comment lines
- PR #887 Add Series digitize method
- PR #895 Add Series groupby
- PR #898 Add DataFrame.groupby(level=0) support
- PR #920 Add feather, JSON, HDF5 readers / writers from PyArrow / Pandas
- PR #888 CSV Reader: Add prefix parameter for column names, used when parsing without a header
- PR #913 Add DLPack support: convert between cuDF DataFrame and DLTensor
- PR #939 Add ORC reader from PyArrow
- PR #918 Add Series.groupby(level=0) support
- PR #906 Add binary and comparison ops to DataFrame
- PR #958 Support unary and binary ops on indexes
- PR #964 Add `rename` method to `DataFrame`, `Series`, and `Index`
- PR #985 Add `Series.to_frame` method
- PR #985 Add `drop=` keyword to reset_index method
- PR #994 Remove references to pygdf
- PR #990 Add external series groupby support
- PR #988 Add top-level merge function to cuDF
- PR #992 Add comparison binaryops to DateTime columns
- PR #996 Replace relative path imports with absolute paths in tests
- PR #995 CSV Reader: Add index_col parameter to specify the column name or index to be used as row labels
- PR #1004 Add `from_gpu_matrix` method to DataFrame
- PR #997 Add property index setter
- PR #1007 Replace relative path imports with absolute paths in cudf
- PR #1013 select columns with df.columns
- PR #1016 Rename Series.unique_count() to nunique() to match pandas API
- PR #947 Prefixsum to handle nulls and float types
- PR #1029 Remove rest of relative path imports
- PR #1021 Add filtered selection with assignment for Dataframes
- PR #872 Adding NVCategory support to cudf apis
- PR #1052 Add left/right_index and left/right_on keywords to merge
- PR #1091 Add `indicator=` and `suffixes=` keywords to merge
- PR #1107 Add unsupported keywords to Series.fillna
- PR #1032 Add string support to cuDF python
- PR #1136 Removed `gdf_concat`
- PR #1153 Added function for getting the padded allocation size for valid bitmask
- PR #1148 Add cudf.sqrt for dataframes and Series
- PR #1159 Add Python bindings for libcudf dlpack functions
- PR #1155 Add __array_ufunc__ for DataFrame and Series for sqrt
- PR #1168 to_frame for series accepts a name argument


## Improvements

- PR #1218 Add dask-cudf page to API docs
- PR #892 Add support for heterogeneous types in binary ops with JIT
- PR #730 Improve performance of `gdf_table` constructor
- PR #561 Add Doxygen style comments to Join CUDA functions
- PR #813 unified libcudf API functions by replacing gpu_ with gdf_
- PR #822 Add support for `__cuda_array_interface__` for ingest
- PR #756 Consolidate common helper functions from unordered map and multimap
- PR #753 Improve performance of groupby sum and average, especially for cases with few groups.
- PR #836 Add ingest support for arrow chunked arrays in Column, Series, DataFrame creation
- PR #763 Format doxygen comments for csv_read_arg struct
- PR #532 CSV Reader: Use type dispatcher instead of switch block
- PR #694 Unit test utilities improvements
- PR #878 Add better indexing to Groupby
- PR #554 Add `empty` method and `is_monotonic` attribute to `Index`
- PR #1040 Fixed up Doxygen comment tags
- PR #909 CSV Reader: Avoid host->device->host copy for header row data
- PR #916 Improved unit testing and error checking for `gdf_column_concat`
- PR #941 Replace `numpy` call in `Series.hash_encode` with `numba`
- PR #942 Added increment/decrement operators for wrapper types
- PR #943 Updated `count_nonzero_mask` to return `num_rows` when the mask is null
- PR #952 Added trait to map C++ type to `gdf_dtype`
- PR #966 Updated RMM submodule.
- PR #998 Add IO reader/writer modules to API docs, fix for missing cudf.Series docs
- PR #1017 concatenate along columns for Series and DataFrames
- PR #1002 Support indexing a dataframe with another boolean dataframe
- PR #1018 Better concatenation for Series and Dataframes
- PR #1036 Use Numpydoc style docstrings
- PR #1047 Adding gdf_dtype_extra_info to gdf_column_view_augmented
- PR #1054 Added default ctor to SerialTrieNode to overcome Thrust issue in CentOS7 + CUDA10
- PR #1024 CSV Reader: Add support for hexadecimal integers in integral-type columns
- PR #1033 Update `fillna()` to use libcudf function `gdf_replace_nulls`
- PR #1066 Added inplace assignment for columns and select_dtypes for dataframes
- PR #1026 CSV Reader: Change the meaning and type of the quoting parameter to match Pandas
- PR #1100 Adds `CUDF_EXPECTS` error-checking macro
- PR #1092 Fix select_dtype docstring
- PR #1111 Added cudf::table
- PR #1108 Sorting for datetime columns
- PR #1120 Return a `Series` (not a `Column`) from `Series.cat.set_categories()`
- PR #1128 CSV Reader: The last data row does not need to be line terminated
- PR #1183 Bump Arrow version to 0.12.1
- PR #1208 Default to CXX11_ABI=ON
- PR #1252 Fix NVStrings dependencies for cuda 9.2 and 10.0
- PR #2037 Optimize the existing `gather` and `scatter` routines in `libcudf`

## Bug Fixes

- PR #821 Fix flake8 issues revealed by flake8 update
- PR #808 Resolved renamed `d_columns_valids` variable name
- PR #820 CSV Reader: fix the issue where reader adds additional rows when file uses \r\n as a line terminator
- PR #780 CSV Reader: Fix scientific notation parsing and null values for empty quotes
- PR #815 CSV Reader: Fix data parsing when tabs are present in the input CSV file
- PR #850 Fix bug where left joins where the left df has 0 rows causes a crash
- PR #861 Fix memory leak by preserving the boolean mask index
- PR #875 Handle unnamed indexes in to/from arrow functions
- PR #877 Fix ingest of 1 row arrow tables in from arrow function
- PR #876 Added missing `<type_traits>` include
- PR #889 Deleted test_rmm.py which has now moved to RMM repo
- PR #866 Merge v0.5.1 numpy ABI hotfix into 0.6
- PR #917 value_counts return int type on empty columns
- PR #611 Renamed `gdf_reduce_optimal_output_size()` -> `gdf_reduction_get_intermediate_output_size()`
- PR #923 fix index for negative slicing for cudf dataframe and series
- PR #927 CSV Reader: Fix category GDF_CATEGORY hashes not being computed properly
- PR #921 CSV Reader: Fix parsing errors with delim_whitespace, quotations in the header row, unnamed columns
- PR #933 Fix handling objects of all nulls in series creation
- PR #940 CSV Reader: Fix an issue where the last data row is missing when using byte_range
- PR #945 CSV Reader: Fix incorrect datetime64 when milliseconds or space separator are used
- PR #959 Groupby: Problem with column name lookup
- PR #950 Converting dataframe/recarry with non-contiguous arrays
- PR #963 CSV Reader: Fix another issue with missing data rows when using byte_range
- PR #999 Fix 0 sized kernel launches and empty sort_index exception
- PR #993 Fix dtype in selecting 0 rows from objects
- PR #1009 Fix performance regression in `to_pandas` method on DataFrame
- PR #1008 Remove custom dask communication approach
- PR #1001 CSV Reader: Fix a memory access error when reading a large (>2GB) file with date columns
- PR #1019 Binary Ops: Fix error when one input column has null mask but other doesn't
- PR #1014 CSV Reader: Fix false positives in bool value detection
- PR #1034 CSV Reader: Fix parsing floating point precision and leading zero exponents
- PR #1044 CSV Reader: Fix a segfault when byte range aligns with a page
- PR #1058 Added support for `DataFrame.loc[scalar]`
- PR #1060 Fix column creation with all valid nan values
- PR #1073 CSV Reader: Fix an issue where a column name includes the return character
- PR #1090 Updating Doxygen Comments
- PR #1080 Fix dtypes returned from loc / iloc because of lists
- PR #1102 CSV Reader: Minor fixes and memory usage improvements
- PR #1174: Fix release script typo
- PR #1137 Add prebuild script for CI
- PR #1118 Enhanced the `DataFrame.from_records()` feature
- PR #1129 Fix join performance with index parameter from using numpy array
- PR #1145 Issue with .agg call on multi-column dataframes
- PR #908 Some testing code cleanup
- PR #1167 Fix issue with null_count not being set after inplace fillna()
- PR #1184 Fix iloc performance regression
- PR #1185 Support left_on/right_on and also on=str in merge
- PR #1200 Fix allocating bitmasks with numba instead of rmm in allocate_mask function
- PR #1213 Fix bug with csv reader requesting subset of columns using wrong datatype
- PR #1223 gpuCI: Fix label on rapidsai channel on gpu build scripts
- PR #1242 Add explicit Thrust exec policy to fix NVCATEGORY_TEST segfault on some platforms
- PR #1246 Fix categorical tests that failed due to bad implicit type conversion
- PR #1255 Fix overwriting conda package main label uploads
- PR #1259 Add dlpack includes to pip build


# cuDF 0.5.1 (05 Feb 2019)

## Bug Fixes

- PR #842 Avoid using numpy via cimport to prevent ABI issues in Cython compilation


# cuDF 0.5.0 (28 Jan 2019)

## New Features

- PR #722 Add bzip2 decompression support to `read_csv()`
- PR #693 add ZLIB-based GZIP/ZIP support to `read_csv_strings()`
- PR #411 added null support to gdf_order_by (new API) and cudf_table::sort
- PR #525 Added GitHub Issue templates for bugs, documentation, new features, and questions
- PR #501 CSV Reader: Add support for user-specified decimal point and thousands separator to read_csv_strings()
- PR #455 CSV Reader: Add support for user-specified decimal point and thousands separator to read_csv()
- PR #439 add `DataFrame.drop` method similar to pandas
- PR #356 add `DataFrame.transpose` method and `DataFrame.T` property similar to pandas
- PR #505 CSV Reader: Add support for user-specified boolean values
- PR #350 Implemented Series replace function
- PR #490 Added print_env.sh script to gather relevant environment details when reporting cuDF issues
- PR #474 add ZLIB-based GZIP/ZIP support to `read_csv()`
- PR #547 Added melt similar to `pandas.melt()`
- PR #491 Add CI test script to check for updates to CHANGELOG.md in PRs
- PR #550 Add CI test script to check for style issues in PRs
- PR #558 Add CI scripts for cpu-based conda and gpu-based test builds
- PR #524 Add Boolean Indexing
- PR #564 Update python `sort_values` method to use updated libcudf `gdf_order_by` API
- PR #509 CSV Reader: Input CSV file can now be passed in as a text or a binary buffer
- PR #607 Add `__iter__` and iteritems to DataFrame class
- PR #643 added a new api gdf_replace_nulls that allows a user to replace nulls in a column

## Improvements

- PR #426 Removed sort-based groupby and refactored existing groupby APIs. Also improves C++/CUDA compile time.
- PR #461 Add `CUDF_HOME` variable in README.md to replace relative pathing.
- PR #472 RMM: Created centralized rmm::device_vector alias and rmm::exec_policy
- PR #500 Improved the concurrent hash map class to support partitioned (multi-pass) hash table building.
- PR #454 Improve CSV reader docs and examples
- PR #465 Added templated C++ API for RMM to avoid explicit cast to `void**`
- PR #513 `.gitignore` tweaks
- PR #521 Add `assert_eq` function for testing
- PR #502 Simplify Dockerfile for local dev, eliminate old conda/pip envs
- PR #549 Adds `-rdynamic` compiler flag to nvcc for Debug builds
- PR #472 RMM: Created centralized rmm::device_vector alias and rmm::exec_policy
- PR #577 Added external C++ API for scatter/gather functions
- PR #500 Improved the concurrent hash map class to support partitioned (multi-pass) hash table building
- PR #583 Updated `gdf_size_type` to `int`
- PR #500 Improved the concurrent hash map class to support partitioned (multi-pass) hash table building
- PR #617 Added .dockerignore file. Prevents adding stale cmake cache files to the docker container
- PR #658 Reduced `JOIN_TEST` time by isolating overflow test of hash table size computation
- PR #664 Added Debuging instructions to README
- PR #651 Remove noqa marks in `__init__.py` files
- PR #671 CSV Reader: uncompressed buffer input can be parsed without explicitly specifying compression as None
- PR #684 Make RMM a submodule
- PR #718 Ensure sum, product, min, max methods pandas compatibility on empty datasets
- PR #720 Refactored Index classes to make them more Pandas-like, added CategoricalIndex
- PR #749 Improve to_arrow and from_arrow Pandas compatibility
- PR #766 Remove TravisCI references, remove unused variables from CMake, fix ARROW_VERSION in Cmake
- PR #773 Add build-args back to Dockerfile and handle dependencies based on environment yml file
- PR #781 Move thirdparty submodules to root and symlink in /cpp
- PR #843 Fix broken cudf/python API examples, add new methods to the API index

## Bug Fixes

- PR #569 CSV Reader: Fix days being off-by-one when parsing some dates
- PR #531 CSV Reader: Fix incorrect parsing of quoted numbers
- PR #465 Added templated C++ API for RMM to avoid explicit cast to `void**`
- PR #473 Added missing <random> include
- PR #478 CSV Reader: Add api support for auto column detection, header, mangle_dupe_cols, usecols
- PR #495 Updated README to correct where cffi pytest should be executed
- PR #501 Fix the intermittent segfault caused by the `thousands` and `compression` parameters in the csv reader
- PR #502 Simplify Dockerfile for local dev, eliminate old conda/pip envs
- PR #512 fix bug for `on` parameter in `DataFrame.merge` to allow for None or single column name
- PR #511 Updated python/cudf/bindings/join.pyx to fix cudf merge printing out dtypes
- PR #513 `.gitignore` tweaks
- PR #521 Add `assert_eq` function for testing
- PR #537 Fix CMAKE_CUDA_STANDARD_REQURIED typo in CMakeLists.txt
- PR #447 Fix silent failure in initializing DataFrame from generator
- PR #545 Temporarily disable csv reader thousands test to prevent segfault (test re-enabled in PR #501)
- PR #559 Fix Assertion error while using `applymap` to change the output dtype
- PR #575 Update `print_env.sh` script to better handle missing commands
- PR #612 Prevent an exception from occuring with true division on integer series.
- PR #630 Fix deprecation warning for `pd.core.common.is_categorical_dtype`
- PR #622 Fix Series.append() behaviour when appending values with different numeric dtype
- PR #603 Fix error while creating an empty column using None.
- PR #673 Fix array of strings not being caught in from_pandas
- PR #644 Fix return type and column support of dataframe.quantile()
- PR #634 Fix create `DataFrame.from_pandas()` with numeric column names
- PR #654 Add resolution check for GDF_TIMESTAMP in Join
- PR #648 Enforce one-to-one copy required when using `numba>=0.42.0`
- PR #645 Fix cmake build type handling not setting debug options when CMAKE_BUILD_TYPE=="Debug"
- PR #669 Fix GIL deadlock when launching multiple python threads that make Cython calls
- PR #665 Reworked the hash map to add a way to report the destination partition for a key
- PR #670 CMAKE: Fix env include path taking precedence over libcudf source headers
- PR #674 Check for gdf supported column types
- PR #677 Fix 'gdf_csv_test_Dates' gtest failure due to missing nrows parameter
- PR #604 Fix the parsing errors while reading a csv file using `sep` instead of `delimiter`.
- PR #686 Fix converting nulls to NaT values when converting Series to Pandas/Numpy
- PR #689 CSV Reader: Fix behavior with skiprows+header to match pandas implementation
- PR #691 Fixes Join on empty input DFs
- PR #706 CSV Reader: Fix broken dtype inference when whitespace is in data
- PR #717 CSV reader: fix behavior when parsing a csv file with no data rows
- PR #724 CSV Reader: fix build issue due to parameter type mismatch in a std::max call
- PR #734 Prevents reading undefined memory in gpu_expand_mask_bits numba kernel
- PR #747 CSV Reader: fix an issue where CUDA allocations fail with some large input files
- PR #750 Fix race condition for handling NVStrings in CMake
- PR #719 Fix merge column ordering
- PR #770 Fix issue where RMM submodule pointed to wrong branch and pin other to correct branches
- PR #778 Fix hard coded ABI off setting
- PR #784 Update RMM submodule commit-ish and pip paths
- PR #794 Update `rmm::exec_policy` usage to fix segmentation faults when used as temprory allocator.
- PR #800 Point git submodules to branches of forks instead of exact commits


# cuDF 0.4.0 (05 Dec 2018)

## New Features

- PR #398 add pandas-compatible `DataFrame.shape()` and `Series.shape()`
- PR #394 New documentation feature "10 Minutes to cuDF"
- PR #361 CSV Reader: Add support for strings with delimiters

## Improvements

 - PR #436 Improvements for type_dispatcher and wrapper structs
 - PR #429 Add CHANGELOG.md (this file)
 - PR #266 use faster CUDA-accelerated DataFrame column/Series concatenation.
 - PR #379 new C++ `type_dispatcher` reduces code complexity in supporting many data types.
 - PR #349 Improve performance for creating columns from memoryview objects
 - PR #445 Update reductions to use type_dispatcher. Adds integer types support to sum_of_squares.
 - PR #448 Improve installation instructions in README.md
 - PR #456 Change default CMake build to Release, and added option for disabling compilation of tests

## Bug Fixes

 - PR #444 Fix csv_test CUDA too many resources requested fail.
 - PR #396 added missing output buffer in validity tests for groupbys.
 - PR #408 Dockerfile updates for source reorganization
 - PR #437 Add cffi to Dockerfile conda env, fixes "cannot import name 'librmm'"
 - PR #417 Fix `map_test` failure with CUDA 10
 - PR #414 Fix CMake installation include file paths
 - PR #418 Properly cast string dtypes to programmatic dtypes when instantiating columns
 - PR #427 Fix and tests for Concatenation illegal memory access with nulls


# cuDF 0.3.0 (23 Nov 2018)

## New Features

 - PR #336 CSV Reader string support

## Improvements

 - PR #354 source code refactored for better organization. CMake build system overhaul. Beginning of transition to Cython bindings.
 - PR #290 Add support for typecasting to/from datetime dtype
 - PR #323 Add handling pyarrow boolean arrays in input/out, add tests
 - PR #325 GDF_VALIDITY_UNSUPPORTED now returned for algorithms that don't support non-empty valid bitmasks
 - PR #381 Faster InputTooLarge Join test completes in ms rather than minutes.
 - PR #373 .gitignore improvements
 - PR #367 Doc cleanup & examples for DataFrame methods
 - PR #333 Add Rapids Memory Manager documentation
 - PR #321 Rapids Memory Manager adds file/line location logging and convenience macros
 - PR #334 Implement DataFrame `__copy__` and `__deepcopy__`
 - PR #271 Add NVTX ranges to pygdf
 - PR #311 Document system requirements for conda install

## Bug Fixes

 - PR #337 Retain index on `scale()` function
 - PR #344 Fix test failure due to PyArrow 0.11 Boolean handling
 - PR #364 Remove noexcept from managed_allocator;  CMakeLists fix for NVstrings
 - PR #357 Fix bug that made all series be considered booleans for indexing
 - PR #351 replace conda env configuration for developers
 - PRs #346 #360 Fix CSV reading of negative numbers
 - PR #342 Fix CMake to use conda-installed nvstrings
 - PR #341 Preserve categorical dtype after groupby aggregations
 - PR #315 ReadTheDocs build update to fix missing libcuda.so
 - PR #320 FIX out-of-bounds access error in reductions.cu
 - PR #319 Fix out-of-bounds memory access in libcudf count_valid_bits
 - PR #303 Fix printing empty dataframe


# cuDF 0.2.0 and cuDF 0.1.0

These were initial releases of cuDF based on previously separate pyGDF and libGDF libraries.<|MERGE_RESOLUTION|>--- conflicted
+++ resolved
@@ -11,11 +11,8 @@
 - PR #3604 Add nvtext ngrams-tokenize function
 - PR #3610 Add memory_usage to DataFrame and Series APIs
 - PR #3627 Adding cudf::sort and cudf::sort_by_key
-<<<<<<< HEAD
 - PR #3776 Add column equivalence comparator (using epsilon for float equality)
-=======
 - PR #3667 Define and implement round-robin partition API.
->>>>>>> 3827d6bd
 - PR #3690 Add bools_to_mask
 - PR #3683 Added support for multiple delimiters in `nvtext.token_count()`
 
