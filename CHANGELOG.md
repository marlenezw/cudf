--- conflicted
+++ resolved
@@ -46,16 +46,12 @@
 - PR #3126 Round 2 of snappy decompression optimizations
 - PR #3046 Define and implement new copying APIs `empty_like` and `allocate_like`
 - PR #3128 Support MultiIndex in DataFrame.join
-<<<<<<< HEAD
-- PR #3143 Define and implement new copying APIs `slice` and `split`
-=======
 - PR #3135 Add nvtx utilities to cudf::nvtx namespace
 - PR #3021 Java host side concat of serialized buffers
 - PR #3138 Movey unary files to legacy
 - PR #3175 Set cmake cuda version variables
 - PR #3171 Move deprecated error macros to legacy
-
->>>>>>> 08f9dd1d
+- PR #3143 Define and implement new copying APIs `slice` and `split`
 
 ## Bug Fixes
 
