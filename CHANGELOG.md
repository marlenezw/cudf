--- conflicted
+++ resolved
@@ -33,13 +33,9 @@
 - PR #1007 Replace relative path imports with absolute paths in cudf
 - PR #1013 select columns with df.columns
 - PR #1016 Rename Series.unique_count() to nunique() to match pandas API
-<<<<<<< HEAD
-- PR #1029 Remove rest of relative path imports
-=======
 - PR #947 Prefixsum to handle nulls and float types
 - PR #1029 Remove rest of relative path imports
 - PR #1021 Add filtered selection with assignment for Dataframes
->>>>>>> 3a3d28f7
 
 ## Improvements
 
@@ -100,13 +96,10 @@
 - PR #1001 CSV Reader: Fix a memory access error when reading a large (>2GB) file with date columns
 - PR #1019 Binary Ops: Fix error when one input column has null mask but other doesn't
 - PR #1014 CSV Reader: Fix false positives in bool value detection
-<<<<<<< HEAD
-=======
 - PR #1034 CSV Reader: Fix parsing floating point precision and leading zero exponents
 - PR #1044 CSV Reader: Fix a segfault when byte range aligns with a page
 - PR #1058 Added support for `DataFrame.loc[scalar]`
 - PR #1060 Fix column creation with all valid nan values
->>>>>>> 3a3d28f7
 
 
 # cuDF 0.5.1 (05 Feb 2019)
