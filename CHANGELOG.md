# cuDF 0.8.0 (Date TBD)

## New Features

- PR #1524 Add GPU-accelerated JSON Lines parser with limited feature set
- PR #1569 Add support for Json objects to the JSON Lines reader
- PR #1622 Add Series.loc
- PR #1654 Add cudf::apply_boolean_mask: faster replacement for gdf_apply_stencil
- PR #1487 cython gather/scatter
- PR #1310 Implemented the slice/split functionality.
- PR #1630 Add Python layer to the GPU-accelerated JSON reader
- PR #1745 Add rounding of numeric columns via Numba
- PR #1772 JSON reader: add support for BytesIO and StringIO input
- PR #1527 Support GDF_BOOL8 in readers and writers
- PR #1819 Logical operators (AND, OR, NOT) for libcudf and cuDF
- PR #1813 ORC Reader: Add support for stripe selection
- PR #1828 JSON Reader: add suport for bool8 columns
- PR #1833 Add column iterator with/without nulls
- PR #1665 Add the point-in-polygon GIS function
- PR #1863 Series and Dataframe methods for all and any
- PR #1921 Add additional formats for typecasting to/from strings
- PR #1807 Add Series.dropna()
- PR #1948 Add operator functions like `Series.add()` to DataFrame and Series
- PR #1954 Add skip test argument to GPU build script
- PR #1984 Add rolling window operations Series.rolling() and DataFrame.rolling()
- PR #1542 Python method and bindings for to_csv
- PR #1998 Add google benchmark to cudf

## Improvements

- PR #1538 Replacing LesserRTTI with inequality_comparator
- PR #1703 C++: Added non-aggregating `insert` to `concurrent_unordered_map` with specializations to store pairs with a single atomicCAS when possible.
- PR #1422 C++: Added a RAII wrapper for CUDA streams
- PR #1701 Added `unique` method for stringColumns
- PR #1713 Add documentation for Dask-XGBoost
- PR #1666 CSV Reader: Improve performance for files with large number of columns
- PR #1725 Enable the ability to use a single column groupby as its own index
- PR #1759 Add an example showing simultaneous rolling averages to `apply_grouped` documentation
- PR #1746 C++: Remove unused code: `windowed_ops.cu`, `sorting.cu`, `hash_ops.cu`
- PR #1748 C++: Add `bool` nullability flag to `device_table` row operators
- PR #1764 Improve Numerical column: `mean_var` and `mean`
- PR #1767 Speed up Python unit tests
- PR #1770 Added build.sh script, updated CI scripts and documentation
- PR #1739 ORC Reader: Add more pytest coverage
- PR #1696 Added null support in `Series.replace()`.
- PR #1390 Added some basic utility functions for `gdf_column`'s
- PR #1791 Added general column comparison code for testing
- PR #1795 Add printing of git submodule info to `print_env.sh`
- PR #1796 Removing old sort based group by code and gdf_filter
- PR #1811 Added funtions for copying/allocating `cudf::table`s
- PR #1838 Improve columnops.column_empty so that it returns typed columns instead of a generic Column
- PR #1890 Add utils.get_dummies- a pandas-like wrapper around one_hot-encoding
- PR #1823 CSV Reader: default the column type to string for empty dataframes
- PR #1827 Create bindings for scalar-vector binops, and update one_hot_encoding to use them
- PR #1817 Operators now support different sized dataframes as long as they don't share different sized columns
- PR #1855 Transition replace_nulls to new C++ API and update corresponding Cython/Python code
- PR #1858 Add `std::initializer_list` constructor to `column_wrapper`
- PR #1846 C++ type-erased gdf_equal_columns test util; fix gdf_equal_columns logic error
- PR #1390 Added some basic utility functions for `gdf_column`s
- PR #1391 Tidy up bit-resolution-operation and bitmask class code
- PR #1882 Add iloc functionality to MultiIndex dataframes
- PR #1884 Rolling windows: general enhancements and better coverage for unit tests
- PR #1886 support GDF_STRING_CATEGORY columns in apply_boolean_mask, drop_nulls and other libcudf functions
- PR #1896 Improve performance of groupby with levels specified in dask-cudf
- PR #1915 Improve iloc performance for non-contiguous row selection
- PR #1859 Convert read_json into a C++ API
- PR #1919 Rename libcudf namespace gdf to namespace cudf
- PR #1850 Support left_on and right_on for DataFrame merge operator
- PR #1930 Specialize constructor for `cudf::bool8` to cast argument to `bool`
- PR #1938 Add default constructor for `column_wrapper`
- PR #1952 consolidate libcudf public API headers in include/cudf
- PR #1949 Improved selection with boolmask using libcudf `apply_boolean_mask`
- PR #1956 Add support for nulls in `query()`
- PR #1973 Update `std::tuple` to `std::pair` in top-most libcudf APIs and C++ transition guide
- PR #1981 Convert read_csv into a C++ API
- PR #1868 ORC Reader: Support row index for speed up on small/medium datasets
- PR #1964 Added support for list-like types in Series.str.cat
<<<<<<< HEAD
- PR #1756 Add documentation "10 Minutes to cuDF and dask_cuDF"
=======
- PR #2003 Removed few redundant unit-tests from test_string.py::test_string_cat
- PR #1944 Groupby design improvements
>>>>>>> 53d71f94


## Bug Fixes

- PR #1465 Fix for test_orc.py and test_sparse_df.py test failures
- PR #1583 Fix underlying issue in `as_index()` that was causing `Series.quantile()` to fail
- PR #1680 Add errors= keyword to drop() to fix cudf-dask bug
- PR #1651 Fix `query` function on empty dataframe
- PR #1616 Fix CategoricalColumn to access categories by index instead of iteration
- PR #1660 Fix bug in `loc` when indexing with a column name (a string)
- PR #1683 ORC reader: fix timestamp conversion to UTC
- PR #1613 Improve CategoricalColumn.fillna(-1) performance
- PR #1642 Fix failure of CSV_TEST gdf_csv_test.SkiprowsNrows on multiuser systems
- PR #1709 Fix handling of `datetime64[ms]` in `dataframe.select_dtypes`
- PR #1704 CSV Reader: Add support for the plus sign in number fields
- PR #1687 CSV reader: return an empty dataframe for zero size input
- PR #1757 Concatenating columns with null columns
- PR #1755 Add col_level keyword argument to melt
- PR #1758 Fix df.set_index() when setting index from an empty column
- PR #1749 ORC reader: fix long strings of NULL values resulting in incorrect data
- PR #1742 Parquet Reader: Fix index column name to match PANDAS compat
- PR #1782 Update libcudf doc version
- PR #1783 Update conda dependencies
- PR #1786 Maintain the original series name in series.unique output
- PR #1760 CSV Reader: fix segfault when dtype list only includes columns from usecols list
- PR #1831 build.sh: Assuming python is in PATH instead of using PYTHON env var
- PR #1839 Raise an error instead of segfaulting when transposing a DataFrame with StringColumns
- PR #1840 Retain index correctly during merge left_on right_on
- PR #1825 cuDF: Multiaggregation Groupby Failures
- PR #1789 CSV Reader: Fix missing support for specifying `int8` and `int16` dtypes
- PR #1857 Cython Bindings: Handle `bool` columns while calling `column_view_from_NDArrays`
- PR #1849 Allow DataFrame support methods to pass arguments to the methods
- PR #1847 Fixed #1375 by moving the nvstring check into the wrapper function
- PR #1864 Fixing cudf reduction for POWER platform
- PR #1869 Parquet reader: fix Dask timestamps not matching with Pandas (convert to milliseconds)
- PR #1876 add dtype=bool for `any`, `all` to treat integer column correctly
- PR #1875 CSV reader: take NaN values into account in dtype detection
- PR #1873 Add column dtype checking for the all/any methods
- PR #1902 Bug with string iteration in _apply_basic_agg
- PR #1887 Fix for initialization issue in pq_read_arg,orc_read_arg
- PR #1867 JSON reader: add support for null/empty fields, including the 'null' literal
- PR #1891 Fix bug #1750 in string column comparison
- PR #1909 Support of `to_pandas()` of boolean series with null values
- PR #1923 Use prefix removal when two aggs are called on a SeriesGroupBy
- PR #1914 Zero initialize gdf_column local variables
- PR #1959 Add support for comparing boolean Series to scalar
- PR #1966 Ignore index fix in series append
- PR #1967 Compute index __sizeof__ only once for DataFrame __sizeof__
- PR #1977 Support CUDA installation in default system directories
- PR #1982 Fixes incorrect index name after join operation
- PR #1985 Implement `GDF_PYMOD`, a special modulo that follows python's sign rules
- PR #1991 Parquet reader: fix decoding of NULLs
- PR #1990 Fixes a rendering bug in the `apply_grouped` documentation
- PR #1978 Fix for values being filled in an empty dataframe 
- PR #2001 Correctly create MultiColumn from Pandas MultiColumn
- PR #2006 Handle empty dataframe groupby construction for dask


# cudf 0.7.2 (16 May 2019)

## New Features

- PR #1735 Added overload for atomicAdd on int64. Streamlined implementation of custom atomic overloads.
- PR #1741 Add MultiIndex concatenation 

## Bug Fixes

- PR #1718 Fix issue with SeriesGroupBy MultiIndex in dask-cudf
- PR #1734 Python: fix performance regression for groupby count() aggregations
- PR #1768 Cython: fix handling read only schema buffers in gpuarrow reader


# cudf 0.7.1 (11 May 2019)

## New Features

- PR #1702 Lazy load MultiIndex to return groupby performance to near optimal.

## Bug Fixes

- PR #1708 Fix handling of `datetime64[ms]` in `dataframe.select_dtypes`


# cuDF 0.7.0 (10 May 2019)

## New Features

- PR #982 Implement gdf_group_by_without_aggregations and gdf_unique_indices functions
- PR #1142 Add `GDF_BOOL` column type
- PR #1194 Implement overloads for CUDA atomic operations
- PR #1292 Implemented Bitwise binary ops AND, OR, XOR (&, |, ^)
- PR #1235 Add GPU-accelerated Parquet Reader
- PR #1335 Added local_dict arg in `DataFrame.query()`.
- PR #1282 Add Series and DataFrame.describe()
- PR #1356 Rolling windows
- PR #1381 Add DataFrame._get_numeric_data
- PR #1388 Add CODEOWNERS file to auto-request reviews based on where changes are made
- PR #1396 Add DataFrame.drop method
- PR #1413 Add DataFrame.melt method
- PR #1412 Add DataFrame.pop()
- PR #1419 Initial CSV writer function
- PR #1441 Add Series level cumulative ops (cumsum, cummin, cummax, cumprod)
- PR #1420 Add script to build and test on a local gpuCI image
- PR #1440 Add DatetimeColumn.min(), DatetimeColumn.max()
- PR #1455 Add Series.Shift via Numba kernel
- PR #1441 Add Series level cumulative ops (cumsum, cummin, cummax, cumprod)
- PR #1461 Add Python coverage test to gpu build
- PR #1445 Parquet Reader: Add selective reading of rows and row group
- PR #1532 Parquet Reader: Add support for INT96 timestamps
- PR #1516 Add Series and DataFrame.ndim
- PR #1556 Add libcudf C++ transition guide
- PR #1466 Add GPU-accelerated ORC Reader
- PR #1565 Add build script for nightly doc builds
- PR #1508 Add Series isna, isnull, and notna
- PR #1456 Add Series.diff() via Numba kernel
- PR #1588 Add Index `astype` typecasting
- PR #1301 MultiIndex support
- PR #1599 Level keyword supported in groupby
- PR #929 Add support operations to dataframe
- PR #1609 Groupby accept list of Series
- PR #1658 Support `group_keys=True` keyword in groupby method

## Improvements

- PR #1531 Refactor closures as private functions in gpuarrow
- PR #1404 Parquet reader page data decoding speedup
- PR #1076 Use `type_dispatcher` in join, quantiles, filter, segmented sort, radix sort and hash_groupby
- PR #1202 Simplify README.md
- PR #1149 CSV Reader: Change convertStrToValue() functions to `__device__` only
- PR #1238 Improve performance of the CUDA trie used in the CSV reader
- PR #1245 Use file cache for JIT kernels
- PR #1278 Update CONTRIBUTING for new conda environment yml naming conventions
- PR #1163 Refactored UnaryOps. Reduced API to two functions: `gdf_unary_math` and `gdf_cast`. Added `abs`, `-`, and `~` ops. Changed bindings to Cython
- PR #1284 Update docs version
- PR #1287 add exclude argument to cudf.select_dtype function
- PR #1286 Refactor some of the CSV Reader kernels into generic utility functions
- PR #1291 fillna in `Series.to_gpu_array()` and `Series.to_array()` can accept the scalar too now.
- PR #1005 generic `reduction` and `scan` support
- PR #1349 Replace modernGPU sort join with thrust.
- PR #1363 Add a dataframe.mean(...) that raises NotImplementedError to satisfy `dask.dataframe.utils.is_dataframe_like`
- PR #1319 CSV Reader: Use column wrapper for gdf_column output alloc/dealloc
- PR #1376 Change series quantile default to linear
- PR #1399 Replace CFFI bindings for NVTX functions with Cython bindings
- PR #1389 Refactored `set_null_count()`
- PR #1386 Added macros `GDF_TRY()`, `CUDF_TRY()` and `ASSERT_CUDF_SUCCEEDED()`
- PR #1435 Rework CMake and conda recipes to depend on installed libraries
- PR #1391 Tidy up bit-resolution-operation and bitmask class code
- PR #1439 Add cmake variable to enable compiling CUDA code with -lineinfo
- PR #1462 Add ability to read parquet files from arrow::io::RandomAccessFile
- PR #1453 Convert CSV Reader CFFI to Cython
- PR #1479 Convert Parquet Reader CFFI to Cython
- PR #1397 Add a utility function for producing an overflow-safe kernel launch grid configuration
- PR #1382 Add GPU parsing of nested brackets to cuIO parsing utilities
- PR #1481 Add cudf::table constructor to allocate a set of `gdf_column`s
- PR #1484 Convert GroupBy CFFI to Cython
- PR #1463 Allow and default melt keyword argument var_name to be None
- PR #1486 Parquet Reader: Use device_buffer rather than device_ptr
- PR #1525 Add cudatoolkit conda dependency
- PR #1520 Renamed `src/dataframe` to `src/table` and moved `table.hpp`. Made `types.hpp` to be type declarations only.
- PR #1492 Convert transpose CFFI to Cython
- PR #1495 Convert binary and unary ops CFFI to Cython
- PR #1503 Convert sorting and hashing ops CFFI to Cython
- PR #1522 Use latest release version in update-version CI script
- PR #1533 Remove stale join CFFI, fix memory leaks in join Cython
- PR #1521 Added `row_bitmask` to compute bitmask for rows of a table. Merged `valids_ops.cu` and `bitmask_ops.cu`
- PR #1553 Overload `hash_row` to avoid using intial hash values. Updated `gdf_hash` to select between overloads
- PR #1585 Updated `cudf::table` to maintain own copy of wrapped `gdf_column*`s
- PR #1559 Add `except +` to all Cython function definitions to catch C++ exceptions properly
- PR #1617 `has_nulls` and `column_dtypes` for `cudf::table`
- PR #1590 Remove CFFI from the build / install process entirely
- PR #1536 Convert gpuarrow CFFI to Cython
- PR #1655 Add `Column._pointer` as a way to access underlying `gdf_column*` of a `Column`
- PR #1655 Update readme conda install instructions for cudf version 0.6 and 0.7


## Bug Fixes

- PR #1233 Fix dtypes issue while adding the column to `str` dataframe.
- PR #1254 CSV Reader: fix data type detection for floating-point numbers in scientific notation
- PR #1289 Fix looping over each value instead of each category in concatenation
- PR #1293 Fix Inaccurate error message in join.pyx
- PR #1308 Add atomicCAS overload for `int8_t`, `int16_t`
- PR #1317 Fix catch polymorphic exception by reference in ipc.cu
- PR #1325 Fix dtype of null bitmasks to int8
- PR #1326 Update build documentation to use -DCMAKE_CXX11_ABI=ON
- PR #1334 Add "na_position" argument to CategoricalColumn sort_by_values
- PR #1321 Fix out of bounds warning when checking Bzip2 header
- PR #1359 Add atomicAnd/Or/Xor for integers
- PR #1354 Fix `fillna()` behaviour when replacing values with different dtypes
- PR #1347 Fixed core dump issue while passing dict_dtypes without column names in `cudf.read_csv()`
- PR #1379 Fixed build failure caused due to error: 'col_dtype' may be used uninitialized
- PR #1392 Update cudf Dockerfile and package_versions.sh
- PR #1385 Added INT8 type to `_schema_to_dtype` for use in GpuArrowReader
- PR #1393 Fixed a bug in `gdf_count_nonzero_mask()` for the case of 0 bits to count
- PR #1395 Update CONTRIBUTING to use the environment variable CUDF_HOME
- PR #1416 Fix bug at gdf_quantile_exact and gdf_quantile_appox
- PR #1421 Fix remove creation of series multiple times during `add_column()`
- PR #1405 CSV Reader: Fix memory leaks on read_csv() failure
- PR #1328 Fix CategoricalColumn to_arrow() null mask
- PR #1433 Fix NVStrings/categories includes
- PR #1432 Update NVStrings to 0.7.* to coincide with 0.7 development
- PR #1483 Modify CSV reader to avoid cropping blank quoted characters in non-string fields
- PR #1446 Merge 1275 hotfix from master into branch-0.7
- PR #1447 Fix legacy groupby apply docstring
- PR #1451 Fix hash join estimated result size is not correct
- PR #1454 Fix local build script improperly change directory permissions
- PR #1490 Require Dask 1.1.0+ for `is_dataframe_like` test or skip otherwise.
- PR #1491 Use more specific directories & groups in CODEOWNERS
- PR #1497 Fix Thrust issue on CentOS caused by missing default constructor of host_vector elements
- PR #1498 Add missing include guard to device_atomics.cuh and separated DEVICE_ATOMICS_TEST
- PR #1506 Fix csv-write call to updated NVStrings method
- PR #1510 Added nvstrings `fillna()` function
- PR #1507 Parquet Reader: Default string data to GDF_STRING
- PR #1535 Fix doc issue to ensure correct labelling of cudf.series
- PR #1537 Fix `undefined reference` link error in HashPartitionTest
- PR #1548 Fix ci/local/build.sh README from using an incorrect image example
- PR #1551 CSV Reader: Fix integer column name indexing
- PR #1586 Fix broken `scalar_wrapper::operator==`
- PR #1591 ORC/Parquet Reader: Fix missing import for FileNotFoundError exception
- PR #1573 Parquet Reader: Fix crash due to clash with ORC reader datasource
- PR #1607 Revert change of `column.to_dense_buffer` always return by copy for performance concerns
- PR #1618 ORC reader: fix assert & data output when nrows/skiprows isn't aligned to stripe boundaries
- PR #1631 Fix failure of TYPES_TEST on some gcc-7 based systems.
- PR #1641 CSV Reader: Fix skip_blank_lines behavior with Windows line terminators (\r\n)
- PR #1648 ORC reader: fix non-deterministic output when skiprows is non-zero
- PR #1676 Fix groupby `as_index` behaviour with `MultiIndex`
- PR #1659 Fix bug caused by empty groupbys and multiindex slicing throwing exceptions
- PR #1656 Correct Groupby failure in dask when un-aggregable columns are left in dataframe.
- PR #1689 Fix groupby performance regression
- PR #1694 Add Cython as a runtime dependency since it's required in `setup.py`


# cuDF 0.6.1 (25 Mar 2019)

## Bug Fixes

- PR #1275 Fix CentOS exception in DataFrame.hash_partition from using value "returned" by a void function


# cuDF 0.6.0 (22 Mar 2019)

## New Features

- PR #760 Raise `FileNotFoundError` instead of `GDF_FILE_ERROR` in `read_csv` if the file does not exist
- PR #539 Add Python bindings for replace function
- PR #823 Add Doxygen configuration to enable building HTML documentation for libcudf C/C++ API
- PR #807 CSV Reader: Add byte_range parameter to specify the range in the input file to be read
- PR #857 Add Tail method for Series/DataFrame and update Head method to use iloc
- PR #858 Add series feature hashing support
- PR #871 CSV Reader: Add support for NA values, including user specified strings
- PR #893 Adds PyArrow based parquet readers / writers to Python, fix category dtype handling, fix arrow ingest buffer size issues
- PR #867 CSV Reader: Add support for ignoring blank lines and comment lines
- PR #887 Add Series digitize method
- PR #895 Add Series groupby
- PR #898 Add DataFrame.groupby(level=0) support
- PR #920 Add feather, JSON, HDF5 readers / writers from PyArrow / Pandas
- PR #888 CSV Reader: Add prefix parameter for column names, used when parsing without a header
- PR #913 Add DLPack support: convert between cuDF DataFrame and DLTensor
- PR #939 Add ORC reader from PyArrow
- PR #918 Add Series.groupby(level=0) support
- PR #906 Add binary and comparison ops to DataFrame
- PR #958 Support unary and binary ops on indexes
- PR #964 Add `rename` method to `DataFrame`, `Series`, and `Index`
- PR #985 Add `Series.to_frame` method
- PR #985 Add `drop=` keyword to reset_index method
- PR #994 Remove references to pygdf
- PR #990 Add external series groupby support
- PR #988 Add top-level merge function to cuDF
- PR #992 Add comparison binaryops to DateTime columns
- PR #996 Replace relative path imports with absolute paths in tests
- PR #995 CSV Reader: Add index_col parameter to specify the column name or index to be used as row labels
- PR #1004 Add `from_gpu_matrix` method to DataFrame
- PR #997 Add property index setter
- PR #1007 Replace relative path imports with absolute paths in cudf
- PR #1013 select columns with df.columns
- PR #1016 Rename Series.unique_count() to nunique() to match pandas API
- PR #947 Prefixsum to handle nulls and float types
- PR #1029 Remove rest of relative path imports
- PR #1021 Add filtered selection with assignment for Dataframes
- PR #872 Adding NVCategory support to cudf apis
- PR #1052 Add left/right_index and left/right_on keywords to merge
- PR #1091 Add `indicator=` and `suffixes=` keywords to merge
- PR #1107 Add unsupported keywords to Series.fillna
- PR #1032 Add string support to cuDF python
- PR #1136 Removed `gdf_concat`
- PR #1153 Added function for getting the padded allocation size for valid bitmask
- PR #1148 Add cudf.sqrt for dataframes and Series
- PR #1159 Add Python bindings for libcudf dlpack functions
- PR #1155 Add __array_ufunc__ for DataFrame and Series for sqrt
- PR #1168 to_frame for series accepts a name argument


## Improvements

- PR #1218 Add dask-cudf page to API docs
- PR #892 Add support for heterogeneous types in binary ops with JIT
- PR #730 Improve performance of `gdf_table` constructor
- PR #561 Add Doxygen style comments to Join CUDA functions
- PR #813 unified libcudf API functions by replacing gpu_ with gdf_
- PR #822 Add support for `__cuda_array_interface__` for ingest
- PR #756 Consolidate common helper functions from unordered map and multimap
- PR #753 Improve performance of groupby sum and average, especially for cases with few groups.
- PR #836 Add ingest support for arrow chunked arrays in Column, Series, DataFrame creation
- PR #763 Format doxygen comments for csv_read_arg struct
- PR #532 CSV Reader: Use type dispatcher instead of switch block
- PR #694 Unit test utilities improvements
- PR #878 Add better indexing to Groupby
- PR #554 Add `empty` method and `is_monotonic` attribute to `Index`
- PR #1040 Fixed up Doxygen comment tags
- PR #909 CSV Reader: Avoid host->device->host copy for header row data
- PR #916 Improved unit testing and error checking for `gdf_column_concat`
- PR #941 Replace `numpy` call in `Series.hash_encode` with `numba`
- PR #942 Added increment/decrement operators for wrapper types
- PR #943 Updated `count_nonzero_mask` to return `num_rows` when the mask is null
- PR #952 Added trait to map C++ type to `gdf_dtype`
- PR #966 Updated RMM submodule.
- PR #998 Add IO reader/writer modules to API docs, fix for missing cudf.Series docs
- PR #1017 concatenate along columns for Series and DataFrames
- PR #1002 Support indexing a dataframe with another boolean dataframe
- PR #1018 Better concatenation for Series and Dataframes
- PR #1036 Use Numpydoc style docstrings
- PR #1047 Adding gdf_dtype_extra_info to gdf_column_view_augmented
- PR #1054 Added default ctor to SerialTrieNode to overcome Thrust issue in CentOS7 + CUDA10
- PR #1024 CSV Reader: Add support for hexadecimal integers in integral-type columns
- PR #1033 Update `fillna()` to use libcudf function `gdf_replace_nulls`
- PR #1066 Added inplace assignment for columns and select_dtypes for dataframes
- PR #1026 CSV Reader: Change the meaning and type of the quoting parameter to match Pandas
- PR #1100 Adds `CUDF_EXPECTS` error-checking macro
- PR #1092 Fix select_dtype docstring
- PR #1111 Added cudf::table
- PR #1108 Sorting for datetime columns
- PR #1120 Return a `Series` (not a `Column`) from `Series.cat.set_categories()`
- PR #1128 CSV Reader: The last data row does not need to be line terminated
- PR #1183 Bump Arrow version to 0.12.1
- PR #1208 Default to CXX11_ABI=ON
- PR #1252 Fix NVStrings dependencies for cuda 9.2 and 10.0

## Bug Fixes

- PR #821 Fix flake8 issues revealed by flake8 update
- PR #808 Resolved renamed `d_columns_valids` variable name
- PR #820 CSV Reader: fix the issue where reader adds additional rows when file uses \r\n as a line terminator
- PR #780 CSV Reader: Fix scientific notation parsing and null values for empty quotes
- PR #815 CSV Reader: Fix data parsing when tabs are present in the input CSV file
- PR #850 Fix bug where left joins where the left df has 0 rows causes a crash
- PR #861 Fix memory leak by preserving the boolean mask index
- PR #875 Handle unnamed indexes in to/from arrow functions
- PR #877 Fix ingest of 1 row arrow tables in from arrow function
- PR #876 Added missing `<type_traits>` include
- PR #889 Deleted test_rmm.py which has now moved to RMM repo
- PR #866 Merge v0.5.1 numpy ABI hotfix into 0.6
- PR #917 value_counts return int type on empty columns
- PR #611 Renamed `gdf_reduce_optimal_output_size()` -> `gdf_reduction_get_intermediate_output_size()`
- PR #923 fix index for negative slicing for cudf dataframe and series
- PR #927 CSV Reader: Fix category GDF_CATEGORY hashes not being computed properly
- PR #921 CSV Reader: Fix parsing errors with delim_whitespace, quotations in the header row, unnamed columns
- PR #933 Fix handling objects of all nulls in series creation
- PR #940 CSV Reader: Fix an issue where the last data row is missing when using byte_range
- PR #945 CSV Reader: Fix incorrect datetime64 when milliseconds or space separator are used
- PR #959 Groupby: Problem with column name lookup
- PR #950 Converting dataframe/recarry with non-contiguous arrays
- PR #963 CSV Reader: Fix another issue with missing data rows when using byte_range
- PR #999 Fix 0 sized kernel launches and empty sort_index exception
- PR #993 Fix dtype in selecting 0 rows from objects
- PR #1009 Fix performance regression in `to_pandas` method on DataFrame
- PR #1008 Remove custom dask communication approach
- PR #1001 CSV Reader: Fix a memory access error when reading a large (>2GB) file with date columns
- PR #1019 Binary Ops: Fix error when one input column has null mask but other doesn't
- PR #1014 CSV Reader: Fix false positives in bool value detection
- PR #1034 CSV Reader: Fix parsing floating point precision and leading zero exponents
- PR #1044 CSV Reader: Fix a segfault when byte range aligns with a page
- PR #1058 Added support for `DataFrame.loc[scalar]`
- PR #1060 Fix column creation with all valid nan values
- PR #1073 CSV Reader: Fix an issue where a column name includes the return character
- PR #1090 Updating Doxygen Comments
- PR #1080 Fix dtypes returned from loc / iloc because of lists
- PR #1102 CSV Reader: Minor fixes and memory usage improvements
- PR #1174: Fix release script typo
- PR #1137 Add prebuild script for CI
- PR #1118 Enhanced the `DataFrame.from_records()` feature
- PR #1129 Fix join performance with index parameter from using numpy array
- PR #1145 Issue with .agg call on multi-column dataframes
- PR #908 Some testing code cleanup
- PR #1167 Fix issue with null_count not being set after inplace fillna()
- PR #1184 Fix iloc performance regression
- PR #1185 Support left_on/right_on and also on=str in merge
- PR #1200 Fix allocating bitmasks with numba instead of rmm in allocate_mask function
- PR #1213 Fix bug with csv reader requesting subset of columns using wrong datatype
- PR #1223 gpuCI: Fix label on rapidsai channel on gpu build scripts
- PR #1242 Add explicit Thrust exec policy to fix NVCATEGORY_TEST segfault on some platforms
- PR #1246 Fix categorical tests that failed due to bad implicit type conversion
- PR #1255 Fix overwriting conda package main label uploads
- PR #1259 Add dlpack includes to pip build


# cuDF 0.5.1 (05 Feb 2019)

## Bug Fixes

- PR #842 Avoid using numpy via cimport to prevent ABI issues in Cython compilation


# cuDF 0.5.0 (28 Jan 2019)

## New Features

- PR #722 Add bzip2 decompression support to `read_csv()`
- PR #693 add ZLIB-based GZIP/ZIP support to `read_csv_strings()`
- PR #411 added null support to gdf_order_by (new API) and cudf_table::sort
- PR #525 Added GitHub Issue templates for bugs, documentation, new features, and questions
- PR #501 CSV Reader: Add support for user-specified decimal point and thousands separator to read_csv_strings()
- PR #455 CSV Reader: Add support for user-specified decimal point and thousands separator to read_csv()
- PR #439 add `DataFrame.drop` method similar to pandas
- PR #356 add `DataFrame.transpose` method and `DataFrame.T` property similar to pandas
- PR #505 CSV Reader: Add support for user-specified boolean values
- PR #350 Implemented Series replace function
- PR #490 Added print_env.sh script to gather relevant environment details when reporting cuDF issues
- PR #474 add ZLIB-based GZIP/ZIP support to `read_csv()`
- PR #547 Added melt similar to `pandas.melt()`
- PR #491 Add CI test script to check for updates to CHANGELOG.md in PRs
- PR #550 Add CI test script to check for style issues in PRs
- PR #558 Add CI scripts for cpu-based conda and gpu-based test builds
- PR #524 Add Boolean Indexing
- PR #564 Update python `sort_values` method to use updated libcudf `gdf_order_by` API
- PR #509 CSV Reader: Input CSV file can now be passed in as a text or a binary buffer
- PR #607 Add `__iter__` and iteritems to DataFrame class
- PR #643 added a new api gdf_replace_nulls that allows a user to replace nulls in a column

## Improvements

- PR #426 Removed sort-based groupby and refactored existing groupby APIs. Also improves C++/CUDA compile time.
- PR #461 Add `CUDF_HOME` variable in README.md to replace relative pathing.
- PR #472 RMM: Created centralized rmm::device_vector alias and rmm::exec_policy
- PR #500 Improved the concurrent hash map class to support partitioned (multi-pass) hash table building.
- PR #454 Improve CSV reader docs and examples
- PR #465 Added templated C++ API for RMM to avoid explicit cast to `void**`
- PR #513 `.gitignore` tweaks
- PR #521 Add `assert_eq` function for testing
- PR #502 Simplify Dockerfile for local dev, eliminate old conda/pip envs
- PR #549 Adds `-rdynamic` compiler flag to nvcc for Debug builds
- PR #472 RMM: Created centralized rmm::device_vector alias and rmm::exec_policy
- PR #577 Added external C++ API for scatter/gather functions
- PR #500 Improved the concurrent hash map class to support partitioned (multi-pass) hash table building
- PR #583 Updated `gdf_size_type` to `int`
- PR #500 Improved the concurrent hash map class to support partitioned (multi-pass) hash table building
- PR #617 Added .dockerignore file. Prevents adding stale cmake cache files to the docker container
- PR #658 Reduced `JOIN_TEST` time by isolating overflow test of hash table size computation
- PR #664 Added Debuging instructions to README
- PR #651 Remove noqa marks in `__init__.py` files
- PR #671 CSV Reader: uncompressed buffer input can be parsed without explicitly specifying compression as None
- PR #684 Make RMM a submodule
- PR #718 Ensure sum, product, min, max methods pandas compatibility on empty datasets
- PR #720 Refactored Index classes to make them more Pandas-like, added CategoricalIndex
- PR #749 Improve to_arrow and from_arrow Pandas compatibility
- PR #766 Remove TravisCI references, remove unused variables from CMake, fix ARROW_VERSION in Cmake
- PR #773 Add build-args back to Dockerfile and handle dependencies based on environment yml file
- PR #781 Move thirdparty submodules to root and symlink in /cpp
- PR #843 Fix broken cudf/python API examples, add new methods to the API index

## Bug Fixes

- PR #569 CSV Reader: Fix days being off-by-one when parsing some dates
- PR #531 CSV Reader: Fix incorrect parsing of quoted numbers
- PR #465 Added templated C++ API for RMM to avoid explicit cast to `void**`
- PR #473 Added missing <random> include
- PR #478 CSV Reader: Add api support for auto column detection, header, mangle_dupe_cols, usecols
- PR #495 Updated README to correct where cffi pytest should be executed
- PR #501 Fix the intermittent segfault caused by the `thousands` and `compression` parameters in the csv reader
- PR #502 Simplify Dockerfile for local dev, eliminate old conda/pip envs
- PR #512 fix bug for `on` parameter in `DataFrame.merge` to allow for None or single column name
- PR #511 Updated python/cudf/bindings/join.pyx to fix cudf merge printing out dtypes
- PR #513 `.gitignore` tweaks
- PR #521 Add `assert_eq` function for testing
- PR #537 Fix CMAKE_CUDA_STANDARD_REQURIED typo in CMakeLists.txt
- PR #447 Fix silent failure in initializing DataFrame from generator
- PR #545 Temporarily disable csv reader thousands test to prevent segfault (test re-enabled in PR #501)
- PR #559 Fix Assertion error while using `applymap` to change the output dtype
- PR #575 Update `print_env.sh` script to better handle missing commands
- PR #612 Prevent an exception from occuring with true division on integer series.
- PR #630 Fix deprecation warning for `pd.core.common.is_categorical_dtype`
- PR #622 Fix Series.append() behaviour when appending values with different numeric dtype
- PR #603 Fix error while creating an empty column using None.
- PR #673 Fix array of strings not being caught in from_pandas
- PR #644 Fix return type and column support of dataframe.quantile()
- PR #634 Fix create `DataFrame.from_pandas()` with numeric column names
- PR #654 Add resolution check for GDF_TIMESTAMP in Join
- PR #648 Enforce one-to-one copy required when using `numba>=0.42.0`
- PR #645 Fix cmake build type handling not setting debug options when CMAKE_BUILD_TYPE=="Debug"
- PR #669 Fix GIL deadlock when launching multiple python threads that make Cython calls
- PR #665 Reworked the hash map to add a way to report the destination partition for a key
- PR #670 CMAKE: Fix env include path taking precedence over libcudf source headers
- PR #674 Check for gdf supported column types
- PR #677 Fix 'gdf_csv_test_Dates' gtest failure due to missing nrows parameter
- PR #604 Fix the parsing errors while reading a csv file using `sep` instead of `delimiter`.
- PR #686 Fix converting nulls to NaT values when converting Series to Pandas/Numpy
- PR #689 CSV Reader: Fix behavior with skiprows+header to match pandas implementation
- PR #691 Fixes Join on empty input DFs
- PR #706 CSV Reader: Fix broken dtype inference when whitespace is in data
- PR #717 CSV reader: fix behavior when parsing a csv file with no data rows
- PR #724 CSV Reader: fix build issue due to parameter type mismatch in a std::max call
- PR #734 Prevents reading undefined memory in gpu_expand_mask_bits numba kernel
- PR #747 CSV Reader: fix an issue where CUDA allocations fail with some large input files
- PR #750 Fix race condition for handling NVStrings in CMake
- PR #719 Fix merge column ordering
- PR #770 Fix issue where RMM submodule pointed to wrong branch and pin other to correct branches
- PR #778 Fix hard coded ABI off setting
- PR #784 Update RMM submodule commit-ish and pip paths
- PR #794 Update `rmm::exec_policy` usage to fix segmentation faults when used as temprory allocator.
- PR #800 Point git submodules to branches of forks instead of exact commits


# cuDF 0.4.0 (05 Dec 2018)

## New Features

- PR #398 add pandas-compatible `DataFrame.shape()` and `Series.shape()`
- PR #394 New documentation feature "10 Minutes to cuDF"
- PR #361 CSV Reader: Add support for strings with delimiters

## Improvements

 - PR #436 Improvements for type_dispatcher and wrapper structs
 - PR #429 Add CHANGELOG.md (this file)
 - PR #266 use faster CUDA-accelerated DataFrame column/Series concatenation.
 - PR #379 new C++ `type_dispatcher` reduces code complexity in supporting many data types.
 - PR #349 Improve performance for creating columns from memoryview objects
 - PR #445 Update reductions to use type_dispatcher. Adds integer types support to sum_of_squares.
 - PR #448 Improve installation instructions in README.md
 - PR #456 Change default CMake build to Release, and added option for disabling compilation of tests

## Bug Fixes

 - PR #444 Fix csv_test CUDA too many resources requested fail.
 - PR #396 added missing output buffer in validity tests for groupbys.
 - PR #408 Dockerfile updates for source reorganization
 - PR #437 Add cffi to Dockerfile conda env, fixes "cannot import name 'librmm'"
 - PR #417 Fix `map_test` failure with CUDA 10
 - PR #414 Fix CMake installation include file paths
 - PR #418 Properly cast string dtypes to programmatic dtypes when instantiating columns
 - PR #427 Fix and tests for Concatenation illegal memory access with nulls


# cuDF 0.3.0 (23 Nov 2018)

## New Features

 - PR #336 CSV Reader string support

## Improvements

 - PR #354 source code refactored for better organization. CMake build system overhaul. Beginning of transition to Cython bindings.
 - PR #290 Add support for typecasting to/from datetime dtype
 - PR #323 Add handling pyarrow boolean arrays in input/out, add tests
 - PR #325 GDF_VALIDITY_UNSUPPORTED now returned for algorithms that don't support non-empty valid bitmasks
 - PR #381 Faster InputTooLarge Join test completes in ms rather than minutes.
 - PR #373 .gitignore improvements
 - PR #367 Doc cleanup & examples for DataFrame methods
 - PR #333 Add Rapids Memory Manager documentation
 - PR #321 Rapids Memory Manager adds file/line location logging and convenience macros
 - PR #334 Implement DataFrame `__copy__` and `__deepcopy__`
 - PR #271 Add NVTX ranges to pygdf
 - PR #311 Document system requirements for conda install

## Bug Fixes

 - PR #337 Retain index on `scale()` function
 - PR #344 Fix test failure due to PyArrow 0.11 Boolean handling
 - PR #364 Remove noexcept from managed_allocator;  CMakeLists fix for NVstrings
 - PR #357 Fix bug that made all series be considered booleans for indexing
 - PR #351 replace conda env configuration for developers
 - PRs #346 #360 Fix CSV reading of negative numbers
 - PR #342 Fix CMake to use conda-installed nvstrings
 - PR #341 Preserve categorical dtype after groupby aggregations
 - PR #315 ReadTheDocs build update to fix missing libcuda.so
 - PR #320 FIX out-of-bounds access error in reductions.cu
 - PR #319 Fix out-of-bounds memory access in libcudf count_valid_bits
 - PR #303 Fix printing empty dataframe


# cuDF 0.2.0 and cuDF 0.1.0

These were initial releases of cuDF based on previously separate pyGDF and libGDF libraries.<|MERGE_RESOLUTION|>--- conflicted
+++ resolved
@@ -75,12 +75,9 @@
 - PR #1981 Convert read_csv into a C++ API
 - PR #1868 ORC Reader: Support row index for speed up on small/medium datasets
 - PR #1964 Added support for list-like types in Series.str.cat
-<<<<<<< HEAD
-- PR #1756 Add documentation "10 Minutes to cuDF and dask_cuDF"
-=======
 - PR #2003 Removed few redundant unit-tests from test_string.py::test_string_cat
 - PR #1944 Groupby design improvements
->>>>>>> 53d71f94
+- PR #1756 Add documentation "10 Minutes to cuDF and dask_cuDF"
 
 
 ## Bug Fixes
