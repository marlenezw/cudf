# cuDF 0.13.0 (Date TBD)

## New Features

- PR #3577 Add initial dictionary support to column classes
- PR #3693 add string support, skipna to scan operation
- PR #3662 Define and implement `shift`.
- PR #3861 Added Series.sum feature for String
- PR #3681 Add cudf::experimental::boolean_mask_scatter
- PR #4040 Add support for n-way merge of sorted tables
- PR #4053 Multi-column quantiles.

## Improvements

- PR #3525 build.sh option to disable nvtx
- PR #3748 Optimize hash_partition using shared memory
- PR #3698 Add count_(un)set_bits functions taking multiple ranges and updated slice to compute null counts at once.
- PR #3909 Move java backend to libcudf++
- PR #3971 Adding `as_table` to convert Column to Table in python
- PR #3910 Adding sinh, cosh, tanh, asinh, acosh, atanh cube root and rint unary support.
- PR #3972 Add Java bindings for left_semi_join and left_anti_join
- PR #3975 Simplify and generalize data handling in `Buffer`
- PR #3985 Update RMM include files and remove extraneously included header files.
- PR #3601 Port UDF functionality for rolling windows to libcudf++
- PR #3911 Adding null boolean handling for copy_if_else
- PR #4003 Drop old `to_device` utility wrapper function
- PR #4002 Adding to_frame and fix for categorical column issue
- PR #4009 build script update to enable cudf build without installing
- PR #3897 Port cuIO JSON reader to cudf::column types
- PR #4008 Eliminate extra copy in column constructor
- PR #4013 Add cython definition for io readers cudf/io/io_types.hpp
- PR #4014 ORC/Parquet: add count parameter to stripe/rowgroup-based reader API
- PR #3880 Add aggregation infrastructure support for reduction
- PR #4021 Change quantiles signature for clarity.
- PR #4029 Port stream_compaction.pyx to use libcudf++ APIs
- PR #4031 Docs build scripts and instructions update
- PR #4062 Improve how java classifiers are produced
- PR #4038 JNI and Java support for is_nan and is_not_nan
- PR #4067 Removed unused `CATEGORY` type ID.
- PR #3891 Port NVStrings (r)split_record to contiguous_(r)split_record
- PR #4072 Allow round_robin_partition to single partition
- PR #4064 Add cudaGetDeviceCount to JNI layer
- PR #4079 Simply use `mask.size` to create the array view
- PR #4092 Keep mask on GPU for bit unpacking
- PR #4081 Copy from `Buffer`'s pointer directly to host

## Bug Fixes

- PR #3888 Drop `ptr=None` from `DeviceBuffer` call
- PR #3976 Fix string serialization and memory_usage method to be consistent
- PR #3902 Fix conversion of large size GPU array to dataframe
- PR #3953 Fix overflow in column_buffer when computing the device buffer size
- PR #3959 Add missing hash-dispatch function for cudf.Series
- PR #3970 Fix for Series Pickle
- PR #3964 Restore legacy NVStrings and NVCategory dependencies in Java jar
- PR #3982 Fix java unary op enum and add missing ops
- PR #3999 Fix issue serializing empty string columns (java)
- PR #3979 Add `name` to Series serialize and deserialize
- PR #4005 Fix null mask allocation bug in gather_bitmask
- PR #4000 Fix dask_cudf sort_values performance for single partitions
- PR #4007 Fix for copy_bitmask issue with uninitialized device_buffer
- PR #4037 Fix JNI quantile compile issue
- PR #4054 Fixed JNI to deal with reduction API changes
- PR #4052 Fix for round-robin when num_partitions divides nrows.
- PR #4061 Add NDEBUG guard on `constexpr_assert`.
- PR #4049 Fix `cudf::split` issue returning one less than expected column vectors
- PR #4065 Parquet writer: fix for out-of-range dictionary indices
- PR #4066 Fixed mismatch with dtype enums
- PR #4080 Fix multi-index dask test with sort issue
- PR #4084 Update Java for removal of CATEGORY type
- PR #4089 Fix dask groupby mutliindex test case issues in join
<<<<<<< HEAD
- PR #4097 Fix strings concatenate logic with column offsets
=======
- PR #4076 All null string entries should have null data buffer
>>>>>>> ba5aaeb4


# cuDF 0.12.0 (04 Feb 2020)

## New Features

- PR #3759 Updated 10 Minutes with clarification on how `dask_cudf` uses `cudf` API
- PR #3224 Define and implement new join APIs.
- PR #3284 Add gpu-accelerated parquet writer
- PR #3254 Python redesign for libcudf++
- PR #3336 Add `from_dlpack` and `to_dlpack`
- PR #3555 Add column names support to libcudf++ io readers and writers
- PR #3527 Add string functionality for merge API
- PR #3610 Add memory_usage to DataFrame and Series APIs
- PR #3557 Add contiguous_split() function. 
- PR #3619 Support CuPy 7
- PR #3604 Add nvtext ngrams-tokenize function
- PR #3403 Define and implement new stack + tile APIs
- PR #3627 Adding cudf::sort and cudf::sort_by_key
- PR #3597 Implement new sort based groupby
- PR #3776 Add column equivalence comparator (using epsilon for float equality)
- PR #3667 Define and implement round-robin partition API.
- PR #3690 Add bools_to_mask
- PR #3761 Introduce a Frame class and make Index, DataFrame and Series subclasses
- PR #3538 Define and implement left semi join and left anti join
- PR #3683 Added support for multiple delimiters in `nvtext.token_count()`
- PR #3792 Adding is_nan and is_notnan
- PR #3594 Adding clamp support to libcudf++

## Improvements

- PR #3124 Add support for grand-children in cudf column classes
- PR #3292 Port NVStrings regex contains function
- PR #3409 Port NVStrings regex replace function
- PR #3417 Port NVStrings regex findall function
- PR #3351 Add warning when filepath resolves to multiple files in cudf readers
- PR #3370 Port NVStrings strip functions
- PR #3453 Port NVStrings IPv4 convert functions to cudf strings column
- PR #3441 Port NVStrings url encode/decode to cudf strings column
- PR #3364 Port NVStrings split functions
- PR #3463 Port NVStrings partition/rpartition to cudf strings column
- PR #3502 ORC reader: add option to read DECIMALs as INT64
- PR #3461 Add a new overload to allocate_like() that takes explicit type and size params.
- PR #3590 Specialize hash functions for floating point
- PR #3569 Use `np.asarray` in `StringColumn.deserialize`
- PR #3553 Support Python NoneType in numeric binops
- PR #3511 Support DataFrame / Series mixed arithmetic
- PR #3567 Include `strides` in `__cuda_array_interface__`
- PR #3608 Update OPS codeowner group name
- PR #3431 Port NVStrings translate to cudf strings column
- PR #3507 Define and implement new binary operation APIs
- PR #3620 Add stream parameter to unary ops detail API
- PR #3593 Adding begin/end for mutable_column_device_view
- PR #3587 Merge CHECK_STREAM & CUDA_CHECK_LAST to CHECK_CUDA
- PR #3733 Rework `hash_partition` API
- PR #3655 Use move with make_pair to avoid copy construction
- PR #3402 Define and implement new quantiles APIs
- PR #3612 Add ability to customize the JIT kernel cache path
- PR #3647 Remove PatchedNumbaDeviceArray with CuPy 6.6.0
- PR #3641 Remove duplicate definitions of CUDA_DEVICE_CALLABLE
- PR #3640 Enable memory_usage in dask_cudf (also adds pd.Index from_pandas)
- PR #3654 Update Jitify submodule ref to include gcc-8 fix
- PR #3639 Define and implement `nans_to_nulls`
- PR #3561 Rework contains implementation in search
- PR #3616 Add aggregation infrastructure for argmax/argmin.
- PR #3673 Parquet reader: improve rounding of timestamp conversion to seconds
- PR #3699 Stringify libcudacxx headers for binary op JIT
- PR #3697 Improve column insert performance for wide frames
- PR #3653 Make `gather_bitmask_kernel` more reusable.
- PR #3710 Remove multiple CMake configuration steps from root build script
- PR #3657 Define and implement compiled binops for string column comparisons
- PR #3520 Change read_parquet defaults and add warnings
- PR #3780 Java APIs for selecting a GPU
- PR #3796 Improve on round-robin with the case when number partitions greater than number of rows.
- PR #3805 Avoid CuPy 7.1.0 for now
- PR #3758 detail::scatter variant with map iterator support
- PR #3882 Fail loudly when creating a StringColumn from nvstrings with > MAX_VAL(int32) bytes
- PR #3823 Add header file for detail search functions
- PR #2438 Build GBench Benchmarks in CI
- PR #3713 Adding aggregation support to rolling_window
- PR #3875 Add abstract sink for IO writers, used by ORC and Parquet writers for now
- PR #3916 Refactor gather bindings

## Bug Fixes

- PR #3618 Update 10 minutes to cudf and cupy to hide warning that were being shown in the docs
- PR #3550 Update Java package to 0.12
- PR #3549 Fix index name issue with iloc with RangeIndex
- PR #3562 Fix 4GB limit for gzipped-compressed csv files
- PR #2981 enable build.sh to build all targets without installation
- PR #3563 Use `__cuda_array_interface__` for serialization
- PR #3564 Fix cuda memory access error in gather_bitmask_kernel
- PR #3548 Replaced CUDA_RT_CALL with CUDA_TRY
- PR #3486 Pandas > 0.25 compatability
- PR #3622 Fix new warnings and errors when building with gcc-8
- PR #3588 Remove avro reader column order reversal
- PR #3629 Fix hash map test failure
- PR #3637 Fix sorted set_index operations in dask_cudf
- PR #3663 Fix libcudf++ ORC reader microseconds and milliseconds conversion
- PR #3668 Fixing CHECK_CUDA debug build issue
- PR #3684 Fix ends_with logic for matching string case
- PR #3691 Fix create_offsets to handle offset correctly
- PR #3687 Fixed bug while passing input GPU memory pointer in `nvtext.scatter_count()`
- PR #3701 Fix hash_partition hashing all columns instead of columns_to_hash
- PR #3694 Allow for null columns parameter in `csv_writer`
- PR #3706 Removed extra type-dispatcher call from merge
- PR #3704 Changed the default delimiter to `whitespace` for nvtext methods.
- PR #3741 Construct DataFrame from dict-of-Series with alignment
- PR #3724 Update rmm version to match release
- PR #3743 Fix for `None` data in `__array_interface__`
- PR #3731 Fix performance of zero sized dataframe slice
- PR #3709 Fix inner_join incorrect result issue
- PR #3734 Update numba to 0.46 in conda files
- PR #3738 Update libxx cython types.hpp path
- PR #3672 Fix to_host issue with column_view having offset
- PR #3730 CSV reader: Set invalid float values to NaN/null
- PR #3670 Floor when casting between timestamps of different precisions
- PR #3728 Fix apply_boolean_mask issue with non-null string column
- PR #3769 Don't look for a `name` attribute in column
- PR #3783 Bind cuDF operators to Dask Dataframe
- PR #3775 Fix segfault when reading compressed CSV files larger than 4GB
- PR #3799 Align indices of Series inputs when adding as columns to DataFrame
- PR #3803 Keep name when unpickling Index objects
- PR #3804 Fix cuda crash in AVRO reader
- PR #3766 Remove references to cudf::type_id::CATEGORY from IO code
- PR #3817 Don't always deepcopy an index
- PR #3821 Fix OOB read in gpuinflate prefetcher
- PR #3829 Parquet writer: fix empty dataframe causing cuda launch errors
- PR #3835 Fix memory leak in Cython when dealing with nulls in string columns
- PR #3866 Remove unnecessary if check in NVStrings.create_offsets
- PR #3858 Fixes the broken debug build after #3728
- PR #3850 Fix merge typecast scope issue and resulting memory leak
- PR #3855 Fix MultiColumn recreation with reset_index
- PR #3869 Fixed size calculation in NVStrings::byte_count()
- PR #3868 Fix apply_grouped moving average example
- PR #3900 Properly link `NVStrings` and `NVCategory` into tests
- PR #3868 Fix apply_grouped moving average example
- PR #3871 Fix `split_out` error
- PR #3886 Fix string column materialization from column view
- PR #3893 Parquet reader: fix segfault reading empty parquet file
- PR #3931 Dask-cudf groupby `.agg` multicolumn handling fix
- PR #4017 Fix memory leaks in `GDF_STRING` cython handling and `nans_to_nulls` cython


# cuDF 0.11.0 (11 Dec 2019)

## New Features

- PR #2905 Added `Series.median()` and null support for `Series.quantile()`
- PR #2930 JSON Reader: Support ARROW_RANDOM_FILE input
- PR #2956 Add `cudf::stack` and `cudf::tile`
- PR #2980 Added nvtext is_vowel/is_consonant functions
- PR #2987 Add `inplace` arg to `DataFrame.reset_index` and `Series`
- PR #3011 Added libcudf++ transition guide
- PR #3129 Add strings column factory from `std::vector`s
- PR #3054 Add parquet reader support for decimal data types
- PR #3022 adds DataFrame.astype for cuDF dataframes
- PR #2962 Add isnull(), notnull() and related functions
- PR #3025 Move search files to legacy
- PR #3068 Add `scalar` class
- PR #3094 Adding `any` and `all` support from libcudf
- PR #3130 Define and implement new `column_wrapper`
- PR #3143 Define and implement new copying APIs `slice` and `split`
- PR #3161 Move merge files to legacy
- PR #3079 Added support to write ORC files given a local path
- PR #3192 Add dtype param to cast `DataFrame` on init
- PR #3213 Port cuIO to libcudf++
- PR #3222 Add nvtext character tokenizer
- PR #3223 Java expose underlying buffers
- PR #3300 Add `DataFrame.insert`
- PR #3263 Define and implement new `valid_if`
- PR #3278 Add `to_host` utility to copy `column_view` to host
- PR #3087 Add new cudf::experimental bool8 wrapper
- PR #3219 Construct column from column_view
- PR #3250 Define and implement new merge APIs
- PR #3144 Define and implement new hashing APIs `hash` and `hash_partition`
- PR #3229 Define and implement new search APIs
- PR #3308 java add API for memory usage callbacks
- PR #2691 Row-wise reduction and scan operations via CuPy
- PR #3291 Add normalize_nans_and_zeros
- PR #3187 Define and implement new replace APIs
- PR #3356 Add vertical concatenation for table/columns
- PR #3344 java split API
- PR #2791 Add `groupby.std()`
- PR #3368 Enable dropna argument in dask_cudf groupby
- PR #3298 add null replacement iterator for column_device_view
- PR #3297 Define and implement new groupby API.
- PR #3396 Update device_atomics with new bool8 and timestamp specializations
- PR #3411 Java host memory management API
- PR #3393 Implement df.cov and enable covariance/correlation in dask_cudf
- PR #3401 Add dask_cudf ORC writer (to_orc)
- PR #3331 Add copy_if_else
- PR #3427 Define and Implement new multi-search API
- PR #3442 Add Bool-index + Multi column + DataFrame support for set-item
- PR #3172 Define and implement new fill/repeat/copy_range APIs
- PR #3490 Add pair iterators for columns
- PR #3497 Add DataFrame.drop(..., inplace=False) argument
- PR #3469 Add string functionality for replace API
- PR #3273 Define and implement new reduction APIs

## Improvements

- PR #2904 Move gpu decompressors to cudf::io namespace
- PR #2977 Moved old C++ test utilities to legacy directory.
- PR #2965 Fix slow orc reader perf with large uncompressed blocks
- PR #2995 Move JIT type utilities to legacy directory
- PR #2927 Add ``Table`` and ``TableView`` extension classes that wrap legacy cudf::table
- PR #3005 Renames `cudf::exp` namespace to `cudf::experimental`
- PR #3008 Make safe versions of `is_null` and `is_valid` in `column_device_view`
- PR #3026 Move fill and repeat files to legacy
- PR #3027 Move copying.hpp and related source to legacy folder
- PR #3014 Snappy decompression optimizations
- PR #3032 Use `asarray` to coerce indices to a NumPy array
- PR #2996 IO Readers: Replace `cuio::device_buffer` with `rmm::device_buffer`
- PR #3051 Specialized hash function for strings column
- PR #3065 Select and Concat for cudf::experimental::table
- PR #3080 Move `valid_if.cuh` to `legacy/`
- PR #3052 Moved replace.hpp functionality to legacy
- PR #3091 Move join files to legacy
- PR #3092 Implicitly init RMM if Java allocates before init
- PR #3029 Update gdf_ numeric types with stdint and move to cudf namespace
- PR #3052 Moved replace.hpp functionality to legacy
- PR #2955 Add cmake option to only build for present GPU architecture
- PR #3070 Move functions.h and related source to legacy
- PR #2951 Allow set_index to handle a list of column names
- PR #3093 Move groupby files to legacy
- PR #2988 Removing GIS functionality (now part of cuSpatial library)
- PR #3067 Java method to return size of device memory buffer
- PR #3083 Improved some binary operation tests to include null testing.
- PR #3084 Update to arrow-cpp and pyarrow 0.15.0
- PR #3071 Move cuIO to legacy
- PR #3126 Round 2 of snappy decompression optimizations
- PR #3046 Define and implement new copying APIs `empty_like` and `allocate_like`
- PR #3128 Support MultiIndex in DataFrame.join
- PR #2971 Added initial gather and scatter methods for strings_column_view
- PR #3133 Port NVStrings to cudf column: count_characters and count_bytes
- PR #2991 Added strings column functions concatenate and join_strings
- PR #3028 Define and implement new `gather` APIs.
- PR #3135 Add nvtx utilities to cudf::nvtx namespace
- PR #3021 Java host side concat of serialized buffers
- PR #3138 Move unary files to legacy
- PR #3170 Port NVStrings substring functions to cudf strings column
- PR #3159 Port NVStrings is-chars-types function to cudf strings column
- PR #3154 Make `table_view_base.column()` const and add `mutable_table_view.column()`
- PR #3175 Set cmake cuda version variables
- PR #3171 Move deprecated error macros to legacy
- PR #3191 Port NVStrings integer convert ops to cudf column
- PR #3189 Port NVStrings find ops to cudf column
- PR #3352 Port NVStrings convert float functions to cudf strings column
- PR #3193 Add cuPy as a formal dependency
- PR #3195 Support for zero columned `table_view`
- PR #3165 Java device memory size for string category
- PR #3205 Move transform files to legacy
- PR #3202 Rename and move error.hpp to public headers
- PR #2878 Use upstream merge code in dask_cudf
- PR #3217 Port NVStrings upper and lower case conversion functions
- PR #3350 Port NVStrings booleans convert functions
- PR #3231 Add `column::release()` to give up ownership of contents.
- PR #3157 Use enum class rather than enum for mask_allocation_policy
- PR #3232 Port NVStrings datetime conversion to cudf strings column
- PR #3136 Define and implement new transpose API
- PR #3237 Define and implement new transform APIs
- PR #3245 Move binaryop files to legacy
- PR #3241 Move stream_compaction files to legacy
- PR #3166 Move reductions to legacy
- PR #3261 Small cleanup: remove `== true`
- PR #3271 Update rmm API based on `rmm.reinitialize(...)` change
- PR #3266 Remove optional checks for CuPy
- PR #3268 Adding null ordering per column feature when sorting
- PR #3239 Adding floating point specialization to comparators for NaNs
- PR #3270 Move predicates files to legacy
- PR #3281 Add to_host specialization for strings in column test utilities
- PR #3282 Add `num_bitmask_words`
- PR #3252 Add new factory methods to include passing an existing null mask
- PR #3288 Make `bit.cuh` utilities usable from host code.
- PR #3287 Move rolling windows files to legacy
- PR #3182 Define and implement new unary APIs `is_null` and `is_not_null`
- PR #3314 Drop `cython` from run requirements
- PR #3301 Add tests for empty column wrapper.
- PR #3294 Update to arrow-cpp and pyarrow 0.15.1
- PR #3310 Add `row_hasher` and `element_hasher` utilities
- PR #3272 Support non-default streams when creating/destroying hash maps
- PR #3286 Clean up the starter code on README
- PR #3332 Port NVStrings replace to cudf strings column
- PR #3354 Define and implement new `scatter` APIs
- PR #3322 Port NVStrings pad operations to cudf strings column
- PR #3345 Add cache member for number of characters in string_view class
- PR #3299 Define and implement new `is_sorted` APIs
- PR #3328 Partition by stripes in dask_cudf ORC reader
- PR #3243 Use upstream join code in dask_cudf
- PR #3371 Add `select` method to `table_view`
- PR #3309 Add java and JNI bindings for search bounds
- PR #3305 Define and implement new rolling window APIs
- PR #3380 Concatenate columns of strings
- PR #3382 Add fill function for strings column
- PR #3391 Move device_atomics_tests.cu files to legacy
- PR #3303 Define and implement new stream compaction APIs `copy_if`, `drop_nulls`,
           `apply_boolean_mask`, `drop_duplicate` and `unique_count`.
- PR #3387 Strings column gather function
- PR #3440 Strings column scatter function
- PR #3389 Move quantiles.hpp + group_quantiles.hpp files to legacy
- PR #3397 Port unary cast to libcudf++
- PR #3398 Move reshape.hpp files to legacy
- PR #3395 Port NVStrings regex extract to cudf strings column
- PR #3423 Port NVStrings htoi to cudf strings column
- PR #3425 Strings column copy_if_else implementation
- PR #3422 Move utilities to legacy
- PR #3201 Define and implement new datetime_ops APIs
- PR #3421 Port NVStrings find_multiple to cudf strings column
- PR #3448 Port scatter_to_tables to libcudf++
- PR #3458 Update strings sections in the transition guide
- PR #3462 Add `make_empty_column` and update `empty_like`.
- PR #3465 Port `aggregation` traits and utilities.
- PR #3214 Define and implement new unary operations APIs
- PR #3475 Add `bitmask_to_host` column utility
- PR #3487 Add is_boolean trait and random timestamp generator for testing
- PR #3492 Small cleanup (remove std::abs) and comment
- PR #3407 Allow multiple row-groups per task in dask_cudf read_parquet
- PR #3512 Remove unused CUDA conda labels
- PR #3500 cudf::fill()/cudf::repeat() support for strings columns.
- PR #3438 Update scalar and scalar_device_view to better support strings
- PR #3414 Add copy_range function for strings column
- PR #3685 Add string support to contiguous_split.
- PR #3471 Add scalar/column, column/scalar and scalar/scalar overloads to copy_if_else.
- PR #3451 Add support for implicit typecasting of join columns

## Bug Fixes

- PR #2895 Fixed dask_cudf group_split behavior to handle upstream rearrange_by_divisions
- PR #3048 Support for zero columned tables
- PR #3030 Fix snappy decoding regression in PR #3014
- PR #3041 Fixed exp to experimental namespace name change issue
- PR #3056 Add additional cmake hint for finding local build of RMM files
- PR #3060 Move copying.hpp includes to legacy
- PR #3139 Fixed java RMM auto initalization
- PR #3141 Java fix for relocated IO headers
- PR #3149 Rename column_wrapper.cuh to column_wrapper.hpp
- PR #3168 Fix mutable_column_device_view head const_cast
- PR #3199 Update JNI includes for legacy moves
- PR #3204 ORC writer: Fix ByteRLE encoding of NULLs
- PR #2994 Fix split_out-support but with hash_object_dispatch
- PR #3212 Fix string to date casting when format is not specified
- PR #3218 Fixes `row_lexicographic_comparator` issue with handling two tables
- PR #3228 Default initialize RMM when Java native dependencies are loaded
- PR #3012 replacing instances of `to_gpu_array` with `mem`
- PR #3236 Fix Numba 0.46+/CuPy 6.3 interface compatibility
- PR #3276 Update JNI includes for legacy moves
- PR #3256 Fix orc writer crash with multiple string columns
- PR #3211 Fix breaking change caused by rapidsai/rmm#167
- PR #3265 Fix dangling pointer in `is_sorted`
- PR #3267 ORC writer: fix incorrect ByteRLE encoding of long literal runs
- PR #3277 Fix invalid reference to deleted temporary in `is_sorted`.
- PR #3274 ORC writer: fix integer RLEv2 mode2 unsigned base value encoding
- PR #3279 Fix shutdown hang issues with pinned memory pool init executor
- PR #3280 Invalid children check in mutable_column_device_view
- PR #3289 fix java memory usage API for empty columns
- PR #3293 Fix loading of csv files zipped on MacOS (disabled zip min version check)
- PR #3295 Fix storing storing invalid RMM exec policies.
- PR #3307 Add pd.RangeIndex to from_pandas to fix dask_cudf meta_nonempty bug
- PR #3313 Fix public headers including non-public headers
- PR #3318 Revert arrow to 0.15.0 temporarily to unblock downstream projects CI
- PR #3317 Fix index-argument bug in dask_cudf parquet reader
- PR #3323 Fix `insert` non-assert test case
- PR #3341 Fix `Series` constructor converting NoneType to "None"
- PR #3326 Fix and test for detail::gather map iterator type inference
- PR #3334 Remove zero-size exception check from make_strings_column factories
- PR #3333 Fix compilation issues with `constexpr` functions not marked `__device__`
- PR #3340 Make all benchmarks use cudf base fixture to initialize RMM pool
- PR #3337 Fix Java to pad validity buffers to 64-byte boundary
- PR #3362 Fix `find_and_replace` upcasting series for python scalars and lists
- PR #3357 Disabling `column_view` iterators for non fixed-width types
- PR #3383 Fix : properly compute null counts for rolling_window.
- PR #3386 Removing external includes from `column_view.hpp`
- PR #3369 Add write_partition to dask_cudf to fix to_parquet bug
- PR #3388 Support getitem with bools when DataFrame has a MultiIndex
- PR #3408 Fix String and Column (De-)Serialization
- PR #3372 Fix dask-distributed scatter_by_map bug
- PR #3419 Fix a bug in parse_into_parts (incomplete input causing walking past the end of string).
- PR #3413 Fix dask_cudf read_csv file-list bug
- PR #3416 Fix memory leak in ColumnVector when pulling strings off the GPU
- PR #3424 Fix benchmark build by adding libcudacxx to benchmark's CMakeLists.txt
- PR #3435 Fix diff and shift for empty series
- PR #3439 Fix index-name bug in StringColumn concat
- PR #3445 Fix ORC Writer default stripe size
- PR #3459 Fix printing of invalid entries
- PR #3466 Fix gather null mask allocation for invalid index
- PR #3468 Fix memory leak issue in `drop_duplicates`
- PR #3474 Fix small doc error in capitalize Docs
- PR #3491 Fix more doc errors in NVStrings
- PR #3478 Fix as_index deep copy via Index.rename inplace arg
- PR #3476 Fix ORC reader timezone conversion
- PR #3188 Repr slices up large DataFrames
- PR #3519 Fix strings column concatenate handling zero-sized columns
- PR #3530 Fix copy_if_else test case fail issue
- PR #3523 Fix lgenfe issue with debug build
- PR #3532 Fix potential use-after-free in cudf parquet reader
- PR #3540 Fix unary_op null_mask bug and add missing test cases
- PR #3559 Use HighLevelGraph api in DataFrame constructor (Fix upstream compatibility)
- PR #3572 Fix CI Issue with hypothesis tests that are flaky


# cuDF 0.10.0 (16 Oct 2019)

## New Features

- PR #2423 Added `groupby.quantile()`
- PR #2522 Add Java bindings for NVStrings backed upper and lower case mutators
- PR #2605 Added Sort based groupby in libcudf
- PR #2607 Add Java bindings for parsing JSON
- PR #2629 Add dropna= parameter to groupby
- PR #2585 ORC & Parquet Readers: Remove millisecond timestamp restriction
- PR #2507 Add GPU-accelerated ORC Writer
- PR #2559 Add Series.tolist()
- PR #2653 Add Java bindings for rolling window operations
- PR #2480 Merge `custreamz` codebase into `cudf` repo
- PR #2674 Add __contains__ for Index/Series/Column
- PR #2635 Add support to read from remote and cloud sources like s3, gcs, hdfs
- PR #2722 Add Java bindings for NVTX ranges
- PR #2702 Add make_bool to dataset generation functions
- PR #2394 Move `rapidsai/custrings` into `cudf`
- PR #2734 Final sync of custrings source into cudf
- PR #2724 Add libcudf support for __contains__
- PR #2777 Add python bindings for porter stemmer measure functionality
- PR #2781 Add issorted to is_monotonic
- PR #2685 Add cudf::scatter_to_tables and cython binding
- PR #2743 Add Java bindings for NVStrings timestamp2long as part of String ColumnVector casting
- PR #2785 Add nvstrings Python docs
- PR #2786 Add benchmarks option to root build.sh
- PR #2802 Add `cudf::repeat()` and `cudf.Series.repeat()`
- PR #2773 Add Fisher's unbiased kurtosis and skew for Series/DataFrame
- PR #2748 Parquet Reader: Add option to specify loading of PANDAS index
- PR #2807 Add scatter_by_map to DataFrame python API
- PR #2836 Add nvstrings.code_points method
- PR #2844 Add Series/DataFrame notnull
- PR #2858 Add GTest type list utilities
- PR #2870 Add support for grouping by Series of arbitrary length
- PR #2719 Series covariance and Pearson correlation
- PR #2207 Beginning of libcudf overhaul: introduce new column and table types
- PR #2869 Add `cudf.CategoricalDtype`
- PR #2838 CSV Reader: Support ARROW_RANDOM_FILE input
- PR #2655 CuPy-based Series and Dataframe .values property
- PR #2803 Added `edit_distance_matrix()` function to calculate pairwise edit distance for each string on a given nvstrings object.
- PR #2811 Start of cudf strings column work based on 2207
- PR #2872 Add Java pinned memory pool allocator
- PR #2969 Add findAndReplaceAll to ColumnVector
- PR #2814 Add Datetimeindex.weekday
- PR #2999 Add timestamp conversion support for string categories
- PR #2918 Add cudf::column timestamp wrapper types

## Improvements

- PR #2578 Update legacy_groupby to use libcudf group_by_without_aggregation
- PR #2581 Removed `managed` allocator from hash map classes.
- PR #2571 Remove unnecessary managed memory from gdf_column_concat
- PR #2648 Cython/Python reorg
- PR #2588 Update Series.append documentation
- PR #2632 Replace dask-cudf set_index code with upstream
- PR #2682 Add cudf.set_allocator() function for easier allocator init
- PR #2642 Improve null printing and testing
- PR #2747 Add missing Cython headers / cudftestutil lib to conda package for cuspatial build
- PR #2706 Compute CSV format in device code to speedup performance
- PR #2673 Add support for np.longlong type
- PR #2703 move dask serialization dispatch into cudf
- PR #2728 Add YYMMDD to version tag for nightly conda packages
- PR #2729 Handle file-handle input in to_csv
- PR #2741 CSV Reader: Move kernel functions into its own file
- PR #2766 Improve nvstrings python cmake flexibility
- PR #2756 Add out_time_unit option to csv reader, support timestamp resolutions
- PR #2771 Stopgap alias for to_gpu_matrix()
- PR #2783 Support mapping input columns to function arguments in apply kernels
- PR #2645 libcudf unique_count for Series.nunique
- PR #2817 Dask-cudf: `read_parquet` support for remote filesystems
- PR #2823 improve java data movement debugging
- PR #2806 CSV Reader: Clean-up row offset operations
- PR #2640 Add dask wait/persist exmaple to 10 minute guide
- PR #2828 Optimizations of kernel launch configuration for `DataFrame.apply_rows` and `DataFrame.apply_chunks`
- PR #2831 Add `column` argument to `DataFrame.drop`
- PR #2775 Various optimizations to improve __getitem__ and __setitem__ performance
- PR #2810 cudf::allocate_like can optionally always allocate a mask.
- PR #2833 Parquet reader: align page data allocation sizes to 4-bytes to satisfy cuda-memcheck
- PR #2832 Using the new Python bindings for UCX
- PR #2856 Update group_split_cudf to use scatter_by_map
- PR #2890 Optionally keep serialized table data on the host.
- PR #2778 Doc: Updated and fixed some docstrings that were formatted incorrectly.
- PR #2830 Use YYMMDD tag in custreamz nightly build
- PR #2875 Java: Remove synchronized from register methods in MemoryCleaner
- PR #2887 Minor snappy decompression optimization
- PR #2899 Use new RMM API based on Cython
- PR #2788 Guide to Python UDFs
- PR #2919 Change java API to use operators in groupby namespace
- PR #2909 CSV Reader: Avoid row offsets host vector default init
- PR #2834 DataFrame supports setting columns via attribute syntax `df.x = col`
- PR #3147 DataFrame can be initialized from rows via list of tuples
- PR #3539 Restrict CuPy to 6

## Bug Fixes

- PR #2584 ORC Reader: fix parsing of `DECIMAL` index positions
- PR #2619 Fix groupby serialization/deserialization
- PR #2614 Update Java version to match
- PR #2601 Fixes nlargest(1) issue in Series and Dataframe
- PR #2610 Fix a bug in index serialization (properly pass DeviceNDArray)
- PR #2621 Fixes the floordiv issue of not promoting float type when rhs is 0
- PR #2611 Types Test: fix static casting from negative int to string
- PR #2618 IO Readers: Fix datasource memory map failure for multiple reads
- PR #2628 groupby_without_aggregation non-nullable input table produces non-nullable output
- PR #2615 fix string category partitioning in java API
- PR #2641 fix string category and timeunit concat in the java API
- PR #2649 Fix groupby issue resulting from column_empty bug
- PR #2658 Fix astype() for null categorical columns
- PR #2660 fix column string category and timeunit concat in the java API
- PR #2664 ORC reader: fix `skip_rows` larger than first stripe
- PR #2654 Allow Java gdfOrderBy to work with string categories
- PR #2669 AVRO reader: fix non-deterministic output
- PR #2668 Update Java bindings to specify timestamp units for ORC and Parquet readers
- PR #2679 AVRO reader: fix cuda errors when decoding compressed streams
- PR #2692 Add concatenation for data-frame with different headers (empty and non-empty)
- PR #2651 Remove nvidia driver installation from ci/cpu/build.sh
- PR #2697 Ensure csv reader sets datetime column time units
- PR #2698 Return RangeIndex from contiguous slice of RangeIndex
- PR #2672 Fix null and integer handling in round
- PR #2704 Parquet Reader: Fix crash when loading string column with nulls
- PR #2725 Fix Jitify issue with running on Turing using CUDA version < 10
- PR #2731 Fix building of benchmarks
- PR #2738 Fix java to find new NVStrings locations
- PR #2736 Pin Jitify branch to v0.10 version
- PR #2742 IO Readers: Fix possible silent failures when creating `NvStrings` instance
- PR #2753 Fix java quantile API calls
- PR #2762 Fix validity processing for time in java
- PR #2796 Fix handling string slicing and other nvstrings delegated methods with dask
- PR #2769 Fix link to API docs in README.md
- PR #2772 Handle multiindex pandas Series #2772
- PR #2749 Fix apply_rows/apply_chunks pessimistic null mask to use in_cols null masks only
- PR #2752 CSV Reader: Fix exception when there's no rows to process
- PR #2716 Added Exception for `StringMethods` in string methods
- PR #2787 Fix Broadcasting `None` to `cudf-series`
- PR #2794 Fix async race in NVCategory::get_value and get_value_bounds
- PR #2795 Fix java build/cast error
- PR #2496 Fix improper merge of two dataframes when names differ
- PR #2824 Fix issue with incorrect result when Numeric Series replace is called several times
- PR #2751 Replace value with null
- PR #2765 Fix Java inequality comparisons for string category
- PR #2818 Fix java join API to use new C++ join API
- PR #2841 Fix nvstrings.slice and slice_from for range (0,0)
- PR #2837 Fix join benchmark
- PR #2809 Add hash_df and group_split dispatch functions for dask
- PR #2843 Parquet reader: fix skip_rows when not aligned with page or row_group boundaries
- PR #2851 Deleted existing dask-cudf/record.txt
- PR #2854 Fix column creation from ephemeral objects exposing __cuda_array_interface__
- PR #2860 Fix boolean indexing when the result is a single row
- PR #2859 Fix tail method issue for string columns
- PR #2852 Fixed `cumsum()` and `cumprod()` on boolean series.
- PR #2865 DaskIO: Fix `read_csv` and `read_orc` when input is list of files
- PR #2750 Fixed casting values to cudf::bool8 so non-zero values always cast to true
- PR #2873 Fixed dask_cudf read_partition bug by generating ParquetDatasetPiece
- PR #2850 Fixes dask_cudf.read_parquet on partitioned datasets
- PR #2896 Properly handle `axis` string keywords in `concat`
- PR #2926 Update rounding algorithm to avoid using fmod
- PR #2968 Fix Java dependency loading when using NVTX
- PR #2963 Fix ORC writer uncompressed block indexing
- PR #2928 CSV Reader: Fix using `byte_range` for large datasets
- PR #2983 Fix sm_70+ race condition in gpu_unsnap
- PR #2964 ORC Writer: Segfault when writing mixed numeric and string columns
- PR #3007 Java: Remove unit test that frees RMM invalid pointer
- PR #3009 Fix orc reader RLEv2 patch position regression from PR #2507
- PR #3002 Fix CUDA invalid configuration errors reported after loading an ORC file without data
- PR #3035 Update update-version.sh for new docs locations
- PR #3038 Fix uninitialized stream parameter in device_table deleter
- PR #3064 Fixes groupby performance issue
- PR #3061 Add rmmInitialize to nvstrings gtests
- PR #3058 Fix UDF doc markdown formatting
- PR #3059 Add nvstrings python build instructions to contributing.md


# cuDF 0.9.0 (21 Aug 2019)

## New Features

- PR #1993 Add CUDA-accelerated series aggregations: mean, var, std
- PR #2111 IO Readers: Support memory buffer, file-like object, and URL inputs
- PR #2012 Add `reindex()` to DataFrame and Series
- PR #2097 Add GPU-accelerated AVRO reader
- PR #2098 Support binary ops on DFs and Series with mismatched indices
- PR #2160 Merge `dask-cudf` codebase into `cudf` repo
- PR #2149 CSV Reader: Add `hex` dtype for explicit hexadecimal parsing
- PR #2156 Add `upper_bound()` and `lower_bound()` for libcudf tables and `searchsorted()` for cuDF Series
- PR #2158 CSV Reader: Support single, non-list/dict argument for `dtype`
- PR #2177 CSV Reader: Add `parse_dates` parameter for explicit date inference
- PR #1744 cudf::apply_boolean_mask and cudf::drop_nulls support for cudf::table inputs (multi-column)
- PR #2196 Add `DataFrame.dropna()`
- PR #2197 CSV Writer: add `chunksize` parameter for `to_csv`
- PR #2215 `type_dispatcher` benchmark
- PR #2179 Add Java quantiles
- PR #2157 Add __array_function__ to DataFrame and Series
- PR #2212 Java support for ORC reader
- PR #2224 Add DataFrame isna, isnull, notna functions
- PR #2236 Add Series.drop_duplicates
- PR #2105 Add hash-based join benchmark
- PR #2316 Add unique, nunique, and value_counts for datetime columns
- PR #2337 Add Java support for slicing a ColumnVector
- PR #2049 Add cudf::merge (sorted merge)
- PR #2368 Full cudf+dask Parquet Support
- PR #2380 New cudf::is_sorted checks whether cudf::table is sorted
- PR #2356 Java column vector standard deviation support
- PR #2221 MultiIndex full indexing - Support iloc and wildcards for loc
- PR #2429 Java support for getting length of strings in a ColumnVector
- PR #2415 Add `value_counts` for series of any type
- PR #2446 Add __array_function__ for index
- PR #2437 ORC reader: Add 'use_np_dtypes' option
- PR #2382 Add CategoricalAccessor add, remove, rename, and ordering methods
- PR #2464 Native implement `__cuda_array_interface__` for Series/Index/Column objects
- PR #2425 Rolling window now accepts array-based user-defined functions
- PR #2442 Add __setitem__
- PR #2449 Java support for getting byte count of strings in a ColumnVector
- PR #2492 Add groupby.size() method
- PR #2358 Add cudf::nans_to_nulls: convert floating point column into bitmask
- PR #2489 Add drop argument to set_index
- PR #2491 Add Java bindings for ORC reader 'use_np_dtypes' option
- PR #2213 Support s/ms/us/ns DatetimeColumn time unit resolutions
- PR #2536 Add _constructor properties to Series and DataFrame

## Improvements

- PR #2103 Move old `column` and `bitmask` files into `legacy/` directory
- PR #2109 added name to Python column classes
- PR #1947 Cleanup serialization code
- PR #2125 More aggregate in java API
- PR #2127 Add in java Scalar tests
- PR #2088 Refactor of Python groupby code
- PR #2130 Java serialization and deserialization of tables.
- PR #2131 Chunk rows logic added to csv_writer
- PR #2129 Add functions in the Java API to support nullable column filtering
- PR #2165 made changes to get_dummies api for it to be available in MethodCache
- PR #2171 Add CodeCov integration, fix doc version, make --skip-tests work when invoking with source
- PR #2184 handle remote orc files for dask-cudf
- PR #2186 Add `getitem` and `getattr` style access to Rolling objects
- PR #2168 Use cudf.Column for CategoricalColumn's categories instead of a tuple
- PR #2193 DOC: cudf::type_dispatcher documentation for specializing dispatched functors
- PR #2199 Better java support for appending strings
- PR #2176 Added column dtype support for datetime, int8, int16 to csv_writer
- PR #2209 Matching `get_dummies` & `select_dtypes` behavior to pandas
- PR #2217 Updated Java bindings to use the new groupby API
- PR #2214 DOC: Update doc instructions to build/install `cudf` and `dask-cudf`
- PR #2220 Update Java bindings for reduction rename
- PR #2232 Move CodeCov upload from build script to Jenkins
- PR #2225 refactor to use libcudf for gathering columns in dataframes
- PR #2293 Improve join performance (faster compute_join_output_size)
- PR #2300 Create separate dask codeowners for dask-cudf codebase
- PR #2304 gdf_group_by_without_aggregations returns gdf_column
- PR #2309 Java readers: remove redundant copy of result pointers
- PR #2307 Add `black` and `isort` to style checker script
- PR #2345 Restore removal of old groupby implementation
- PR #2342 Improve `astype()` to operate all ways
- PR #2329 using libcudf cudf::copy for column deep copy
- PR #2344 DOC: docs on code formatting for contributors
- PR #2376 Add inoperative axis= and win_type= arguments to Rolling()
- PR #2378 remove dask for (de-)serialization of cudf objects
- PR #2353 Bump Arrow and Dask versions
- PR #2377 Replace `standard_python_slice` with just `slice.indices()`
- PR #2373 cudf.DataFrame enchancements & Series.values support
- PR #2392 Remove dlpack submodule; make cuDF's Cython API externally accessible
- PR #2430 Updated Java bindings to use the new unary API
- PR #2406 Moved all existing `table` related files to a `legacy/` directory
- PR #2350 Performance related changes to get_dummies
- PR #2420 Remove `cudautils.astype` and replace with `typecast.apply_cast`
- PR #2456 Small improvement to typecast utility
- PR #2458 Fix handling of thirdparty packages in `isort` config
- PR #2459 IO Readers: Consolidate all readers to use `datasource` class
- PR #2475 Exposed type_dispatcher.hpp, nvcategory_util.hpp and wrapper_types.hpp in the include folder
- PR #2484 Enabled building libcudf as a static library
- PR #2453 Streamline CUDA_REL environment variable
- PR #2483 Bundle Boost filesystem dependency in the Java jar
- PR #2486 Java API hash functions
- PR #2481 Adds the ignore_null_keys option to the java api
- PR #2490 Java api: support multiple aggregates for the same column
- PR #2510 Java api: uses table based apply_boolean_mask
- PR #2432 Use pandas formatting for console, html, and latex output
- PR #2573 Bump numba version to 0.45.1
- PR #2606 Fix references to notebooks-contrib

## Bug Fixes

- PR #2086 Fixed quantile api behavior mismatch in series & dataframe
- PR #2128 Add offset param to host buffer readers in java API.
- PR #2145 Work around binops validity checks for java
- PR #2146 Work around unary_math validity checks for java
- PR #2151 Fixes bug in cudf::copy_range where null_count was invalid
- PR #2139 matching to pandas describe behavior & fixing nan values issue
- PR #2161 Implicitly convert unsigned to signed integer types in binops
- PR #2154 CSV Reader: Fix bools misdetected as strings dtype
- PR #2178 Fix bug in rolling bindings where a view of an ephemeral column was being taken
- PR #2180 Fix issue with isort reordering `importorskip` below imports depending on them
- PR #2187 fix to honor dtype when numpy arrays are passed to columnops.as_column
- PR #2190 Fix issue in astype conversion of string column to 'str'
- PR #2208 Fix issue with calling `head()` on one row dataframe
- PR #2229 Propagate exceptions from Cython cdef functions
- PR #2234 Fix issue with local build script not properly building
- PR #2223 Fix CUDA invalid configuration errors reported after loading small compressed ORC files
- PR #2162 Setting is_unique and is_monotonic-related attributes
- PR #2244 Fix ORC RLEv2 delta mode decoding with nonzero residual delta width
- PR #2297 Work around `var/std` unsupported only at debug build
- PR #2302 Fixed java serialization corner case
- PR #2355 Handle float16 in binary operations
- PR #2311 Fix copy behaviour for GenericIndex
- PR #2349 Fix issues with String filter in java API
- PR #2323 Fix groupby on categoricals
- PR #2328 Ensure order is preserved in CategoricalAccessor._set_categories
- PR #2202 Fix issue with unary ops mishandling empty input
- PR #2326 Fix for bug in DLPack when reading multiple columns
- PR #2324 Fix cudf Docker build
- PR #2325 Fix ORC RLEv2 patched base mode decoding with nonzero patch width
- PR #2235 Fix get_dummies to be compatible with dask
- PR #2332 Zero initialize gdf_dtype_extra_info
- PR #2355 Handle float16 in binary operations
- PR #2360 Fix missing dtype handling in cudf.Series & columnops.as_column
- PR #2364 Fix quantile api and other trivial issues around it
- PR #2361 Fixed issue with `codes` of CategoricalIndex
- PR #2357 Fixed inconsistent type of index created with from_pandas vs direct construction
- PR #2389 Fixed Rolling __getattr__ and __getitem__ for offset based windows
- PR #2402 Fixed bug in valid mask computation in cudf::copy_if (apply_boolean_mask)
- PR #2401 Fix to a scalar datetime(of type Days) issue
- PR #2386 Correctly allocate output valids in groupby
- PR #2411 Fixed failures on binary op on single element string column
- PR #2422 Fix Pandas logical binary operation incompatibilites
- PR #2447 Fix CodeCov posting build statuses temporarily
- PR #2450 Fix erroneous null handling in `cudf.DataFrame`'s `apply_rows`
- PR #2470 Fix issues with empty strings and string categories (Java)
- PR #2471 Fix String Column Validity.
- PR #2481 Fix java validity buffer serialization
- PR #2485 Updated bytes calculation to use size_t to avoid overflow in column concat
- PR #2461 Fix groupby multiple aggregations same column
- PR #2514 Fix cudf::drop_nulls threshold handling in Cython
- PR #2516 Fix utilities include paths and meta.yaml header paths
- PR #2517 Fix device memory leak in to_dlpack tensor deleter
- PR #2431 Fix local build generated file ownerships
- PR #2511 Added import of orc, refactored exception handlers to not squash fatal exceptions
- PR #2527 Fix index and column input handling in dask_cudf read_parquet
- PR #2466 Fix `dataframe.query` returning null rows erroneously
- PR #2548 Orc reader: fix non-deterministic data decoding at chunk boundaries
- PR #2557 fix cudautils import in string.py
- PR #2521 Fix casting datetimes from/to the same resolution
- PR #2545 Fix MultiIndexes with datetime levels
- PR #2560 Remove duplicate `dlpack` definition in conda recipe
- PR #2567 Fix ColumnVector.fromScalar issues while dealing with null scalars
- PR #2565 Orc reader: fix incorrect data decoding of int64 data types
- PR #2577 Fix search benchmark compilation error by adding necessary header
- PR #2604 Fix a bug in copying.pyx:_normalize_types that upcasted int32 to int64


# cuDF 0.8.0 (27 June 2019)

## New Features

- PR #1524 Add GPU-accelerated JSON Lines parser with limited feature set
- PR #1569 Add support for Json objects to the JSON Lines reader
- PR #1622 Add Series.loc
- PR #1654 Add cudf::apply_boolean_mask: faster replacement for gdf_apply_stencil
- PR #1487 cython gather/scatter
- PR #1310 Implemented the slice/split functionality.
- PR #1630 Add Python layer to the GPU-accelerated JSON reader
- PR #1745 Add rounding of numeric columns via Numba
- PR #1772 JSON reader: add support for BytesIO and StringIO input
- PR #1527 Support GDF_BOOL8 in readers and writers
- PR #1819 Logical operators (AND, OR, NOT) for libcudf and cuDF
- PR #1813 ORC Reader: Add support for stripe selection
- PR #1828 JSON Reader: add suport for bool8 columns
- PR #1833 Add column iterator with/without nulls
- PR #1665 Add the point-in-polygon GIS function
- PR #1863 Series and Dataframe methods for all and any
- PR #1908 cudf::copy_range and cudf::fill for copying/assigning an index or range to a constant
- PR #1921 Add additional formats for typecasting to/from strings
- PR #1807 Add Series.dropna()
- PR #1987 Allow user defined functions in the form of ptx code to be passed to binops
- PR #1948 Add operator functions like `Series.add()` to DataFrame and Series
- PR #1954 Add skip test argument to GPU build script
- PR #2018 Add bindings for new groupby C++ API
- PR #1984 Add rolling window operations Series.rolling() and DataFrame.rolling()
- PR #1542 Python method and bindings for to_csv
- PR #1995 Add Java API
- PR #1998 Add google benchmark to cudf
- PR #1845 Add cudf::drop_duplicates, DataFrame.drop_duplicates
- PR #1652 Added `Series.where()` feature
- PR #2074 Java Aggregates, logical ops, and better RMM support
- PR #2140 Add a `cudf::transform` function
- PR #2068 Concatenation of different typed columns

## Improvements

- PR #1538 Replacing LesserRTTI with inequality_comparator
- PR #1703 C++: Added non-aggregating `insert` to `concurrent_unordered_map` with specializations to store pairs with a single atomicCAS when possible.
- PR #1422 C++: Added a RAII wrapper for CUDA streams
- PR #1701 Added `unique` method for stringColumns
- PR #1713 Add documentation for Dask-XGBoost
- PR #1666 CSV Reader: Improve performance for files with large number of columns
- PR #1725 Enable the ability to use a single column groupby as its own index
- PR #1759 Add an example showing simultaneous rolling averages to `apply_grouped` documentation
- PR #1746 C++: Remove unused code: `windowed_ops.cu`, `sorting.cu`, `hash_ops.cu`
- PR #1748 C++: Add `bool` nullability flag to `device_table` row operators
- PR #1764 Improve Numerical column: `mean_var` and `mean`
- PR #1767 Speed up Python unit tests
- PR #1770 Added build.sh script, updated CI scripts and documentation
- PR #1739 ORC Reader: Add more pytest coverage
- PR #1696 Added null support in `Series.replace()`.
- PR #1390 Added some basic utility functions for `gdf_column`'s
- PR #1791 Added general column comparison code for testing
- PR #1795 Add printing of git submodule info to `print_env.sh`
- PR #1796 Removing old sort based group by code and gdf_filter
- PR #1811 Added funtions for copying/allocating `cudf::table`s
- PR #1838 Improve columnops.column_empty so that it returns typed columns instead of a generic Column
- PR #1890 Add utils.get_dummies- a pandas-like wrapper around one_hot-encoding
- PR #1823 CSV Reader: default the column type to string for empty dataframes
- PR #1827 Create bindings for scalar-vector binops, and update one_hot_encoding to use them
- PR #1817 Operators now support different sized dataframes as long as they don't share different sized columns
- PR #1855 Transition replace_nulls to new C++ API and update corresponding Cython/Python code
- PR #1858 Add `std::initializer_list` constructor to `column_wrapper`
- PR #1846 C++ type-erased gdf_equal_columns test util; fix gdf_equal_columns logic error
- PR #1390 Added some basic utility functions for `gdf_column`s
- PR #1391 Tidy up bit-resolution-operation and bitmask class code
- PR #1882 Add iloc functionality to MultiIndex dataframes
- PR #1884 Rolling windows: general enhancements and better coverage for unit tests
- PR #1886 support GDF_STRING_CATEGORY columns in apply_boolean_mask, drop_nulls and other libcudf functions
- PR #1896 Improve performance of groupby with levels specified in dask-cudf
- PR #1915 Improve iloc performance for non-contiguous row selection
- PR #1859 Convert read_json into a C++ API
- PR #1919 Rename libcudf namespace gdf to namespace cudf
- PR #1850 Support left_on and right_on for DataFrame merge operator
- PR #1930 Specialize constructor for `cudf::bool8` to cast argument to `bool`
- PR #1938 Add default constructor for `column_wrapper`
- PR #1930 Specialize constructor for `cudf::bool8` to cast argument to `bool`
- PR #1952 consolidate libcudf public API headers in include/cudf
- PR #1949 Improved selection with boolmask using libcudf `apply_boolean_mask`
- PR #1956 Add support for nulls in `query()`
- PR #1973 Update `std::tuple` to `std::pair` in top-most libcudf APIs and C++ transition guide
- PR #1981 Convert read_csv into a C++ API
- PR #1868 ORC Reader: Support row index for speed up on small/medium datasets
- PR #1964 Added support for list-like types in Series.str.cat
- PR #2005 Use HTML5 details tag in bug report issue template
- PR #2003 Removed few redundant unit-tests from test_string.py::test_string_cat
- PR #1944 Groupby design improvements
- PR #2017 Convert `read_orc()` into a C++ API
- PR #2011 Convert `read_parquet()` into a C++ API
- PR #1756 Add documentation "10 Minutes to cuDF and dask_cuDF"
- PR #2034 Adding support for string columns concatenation using "add" binary operator
- PR #2042 Replace old "10 Minutes" guide with new guide for docs build process
- PR #2036 Make library of common test utils to speed up tests compilation
- PR #2022 Facilitating get_dummies to be a high level api too
- PR #2050 Namespace IO readers and add back free-form `read_xxx` functions
- PR #2104 Add a functional ``sort=`` keyword argument to groupby
- PR #2108 Add `find_and_replace` for StringColumn for replacing single values
- PR #1803 cuDF/CuPy interoperability documentation

## Bug Fixes

- PR #1465 Fix for test_orc.py and test_sparse_df.py test failures
- PR #1583 Fix underlying issue in `as_index()` that was causing `Series.quantile()` to fail
- PR #1680 Add errors= keyword to drop() to fix cudf-dask bug
- PR #1651 Fix `query` function on empty dataframe
- PR #1616 Fix CategoricalColumn to access categories by index instead of iteration
- PR #1660 Fix bug in `loc` when indexing with a column name (a string)
- PR #1683 ORC reader: fix timestamp conversion to UTC
- PR #1613 Improve CategoricalColumn.fillna(-1) performance
- PR #1642 Fix failure of CSV_TEST gdf_csv_test.SkiprowsNrows on multiuser systems
- PR #1709 Fix handling of `datetime64[ms]` in `dataframe.select_dtypes`
- PR #1704 CSV Reader: Add support for the plus sign in number fields
- PR #1687 CSV reader: return an empty dataframe for zero size input
- PR #1757 Concatenating columns with null columns
- PR #1755 Add col_level keyword argument to melt
- PR #1758 Fix df.set_index() when setting index from an empty column
- PR #1749 ORC reader: fix long strings of NULL values resulting in incorrect data
- PR #1742 Parquet Reader: Fix index column name to match PANDAS compat
- PR #1782 Update libcudf doc version
- PR #1783 Update conda dependencies
- PR #1786 Maintain the original series name in series.unique output
- PR #1760 CSV Reader: fix segfault when dtype list only includes columns from usecols list
- PR #1831 build.sh: Assuming python is in PATH instead of using PYTHON env var
- PR #1839 Raise an error instead of segfaulting when transposing a DataFrame with StringColumns
- PR #1840 Retain index correctly during merge left_on right_on
- PR #1825 cuDF: Multiaggregation Groupby Failures
- PR #1789 CSV Reader: Fix missing support for specifying `int8` and `int16` dtypes
- PR #1857 Cython Bindings: Handle `bool` columns while calling `column_view_from_NDArrays`
- PR #1849 Allow DataFrame support methods to pass arguments to the methods
- PR #1847 Fixed #1375 by moving the nvstring check into the wrapper function
- PR #1864 Fixing cudf reduction for POWER platform
- PR #1869 Parquet reader: fix Dask timestamps not matching with Pandas (convert to milliseconds)
- PR #1876 add dtype=bool for `any`, `all` to treat integer column correctly
- PR #1875 CSV reader: take NaN values into account in dtype detection
- PR #1873 Add column dtype checking for the all/any methods
- PR #1902 Bug with string iteration in _apply_basic_agg
- PR #1887 Fix for initialization issue in pq_read_arg,orc_read_arg
- PR #1867 JSON reader: add support for null/empty fields, including the 'null' literal
- PR #1891 Fix bug #1750 in string column comparison
- PR #1909 Support of `to_pandas()` of boolean series with null values
- PR #1923 Use prefix removal when two aggs are called on a SeriesGroupBy
- PR #1914 Zero initialize gdf_column local variables
- PR #1959 Add support for comparing boolean Series to scalar
- PR #1966 Ignore index fix in series append
- PR #1967 Compute index __sizeof__ only once for DataFrame __sizeof__
- PR #1977 Support CUDA installation in default system directories
- PR #1982 Fixes incorrect index name after join operation
- PR #1985 Implement `GDF_PYMOD`, a special modulo that follows python's sign rules
- PR #1991 Parquet reader: fix decoding of NULLs
- PR #1990 Fixes a rendering bug in the `apply_grouped` documentation
- PR #1978 Fix for values being filled in an empty dataframe
- PR #2001 Correctly create MultiColumn from Pandas MultiColumn
- PR #2006 Handle empty dataframe groupby construction for dask
- PR #1965 Parquet Reader: Fix duplicate index column when it's already in `use_cols`
- PR #2033 Add pip to conda environment files to fix warning
- PR #2028 CSV Reader: Fix reading of uncompressed files without a recognized file extension
- PR #2073 Fix an issue when gathering columns with NVCategory and nulls
- PR #2053 cudf::apply_boolean_mask return empty column for empty boolean mask
- PR #2066 exclude `IteratorTest.mean_var_output` test from debug build
- PR #2069 Fix JNI code to use read_csv and read_parquet APIs
- PR #2071 Fix bug with unfound transitive dependencies for GTests in Ubuntu 18.04
- PR #2089 Configure Sphinx to render params correctly
- PR #2091 Fix another bug with unfound transitive dependencies for `cudftestutils` in Ubuntu 18.04
- PR #2115 Just apply `--disable-new-dtags` instead of trying to define all the transitive dependencies
- PR #2106 Fix errors in JitCache tests caused by sharing of device memory between processes
- PR #2120 Fix errors in JitCache tests caused by running multiple threads on the same data
- PR #2102 Fix memory leak in groupby
- PR #2113 fixed typo in to_csv code example


# cudf 0.7.2 (16 May 2019)

## New Features

- PR #1735 Added overload for atomicAdd on int64. Streamlined implementation of custom atomic overloads.
- PR #1741 Add MultiIndex concatenation

## Bug Fixes

- PR #1718 Fix issue with SeriesGroupBy MultiIndex in dask-cudf
- PR #1734 Python: fix performance regression for groupby count() aggregations
- PR #1768 Cython: fix handling read only schema buffers in gpuarrow reader


# cudf 0.7.1 (11 May 2019)

## New Features

- PR #1702 Lazy load MultiIndex to return groupby performance to near optimal.

## Bug Fixes

- PR #1708 Fix handling of `datetime64[ms]` in `dataframe.select_dtypes`


# cuDF 0.7.0 (10 May 2019)

## New Features

- PR #982 Implement gdf_group_by_without_aggregations and gdf_unique_indices functions
- PR #1142 Add `GDF_BOOL` column type
- PR #1194 Implement overloads for CUDA atomic operations
- PR #1292 Implemented Bitwise binary ops AND, OR, XOR (&, |, ^)
- PR #1235 Add GPU-accelerated Parquet Reader
- PR #1335 Added local_dict arg in `DataFrame.query()`.
- PR #1282 Add Series and DataFrame.describe()
- PR #1356 Rolling windows
- PR #1381 Add DataFrame._get_numeric_data
- PR #1388 Add CODEOWNERS file to auto-request reviews based on where changes are made
- PR #1396 Add DataFrame.drop method
- PR #1413 Add DataFrame.melt method
- PR #1412 Add DataFrame.pop()
- PR #1419 Initial CSV writer function
- PR #1441 Add Series level cumulative ops (cumsum, cummin, cummax, cumprod)
- PR #1420 Add script to build and test on a local gpuCI image
- PR #1440 Add DatetimeColumn.min(), DatetimeColumn.max()
- PR #1455 Add Series.Shift via Numba kernel
- PR #1441 Add Series level cumulative ops (cumsum, cummin, cummax, cumprod)
- PR #1461 Add Python coverage test to gpu build
- PR #1445 Parquet Reader: Add selective reading of rows and row group
- PR #1532 Parquet Reader: Add support for INT96 timestamps
- PR #1516 Add Series and DataFrame.ndim
- PR #1556 Add libcudf C++ transition guide
- PR #1466 Add GPU-accelerated ORC Reader
- PR #1565 Add build script for nightly doc builds
- PR #1508 Add Series isna, isnull, and notna
- PR #1456 Add Series.diff() via Numba kernel
- PR #1588 Add Index `astype` typecasting
- PR #1301 MultiIndex support
- PR #1599 Level keyword supported in groupby
- PR #929 Add support operations to dataframe
- PR #1609 Groupby accept list of Series
- PR #1658 Support `group_keys=True` keyword in groupby method

## Improvements

- PR #1531 Refactor closures as private functions in gpuarrow
- PR #1404 Parquet reader page data decoding speedup
- PR #1076 Use `type_dispatcher` in join, quantiles, filter, segmented sort, radix sort and hash_groupby
- PR #1202 Simplify README.md
- PR #1149 CSV Reader: Change convertStrToValue() functions to `__device__` only
- PR #1238 Improve performance of the CUDA trie used in the CSV reader
- PR #1245 Use file cache for JIT kernels
- PR #1278 Update CONTRIBUTING for new conda environment yml naming conventions
- PR #1163 Refactored UnaryOps. Reduced API to two functions: `gdf_unary_math` and `gdf_cast`. Added `abs`, `-`, and `~` ops. Changed bindings to Cython
- PR #1284 Update docs version
- PR #1287 add exclude argument to cudf.select_dtype function
- PR #1286 Refactor some of the CSV Reader kernels into generic utility functions
- PR #1291 fillna in `Series.to_gpu_array()` and `Series.to_array()` can accept the scalar too now.
- PR #1005 generic `reduction` and `scan` support
- PR #1349 Replace modernGPU sort join with thrust.
- PR #1363 Add a dataframe.mean(...) that raises NotImplementedError to satisfy `dask.dataframe.utils.is_dataframe_like`
- PR #1319 CSV Reader: Use column wrapper for gdf_column output alloc/dealloc
- PR #1376 Change series quantile default to linear
- PR #1399 Replace CFFI bindings for NVTX functions with Cython bindings
- PR #1389 Refactored `set_null_count()`
- PR #1386 Added macros `GDF_TRY()`, `CUDF_TRY()` and `ASSERT_CUDF_SUCCEEDED()`
- PR #1435 Rework CMake and conda recipes to depend on installed libraries
- PR #1391 Tidy up bit-resolution-operation and bitmask class code
- PR #1439 Add cmake variable to enable compiling CUDA code with -lineinfo
- PR #1462 Add ability to read parquet files from arrow::io::RandomAccessFile
- PR #1453 Convert CSV Reader CFFI to Cython
- PR #1479 Convert Parquet Reader CFFI to Cython
- PR #1397 Add a utility function for producing an overflow-safe kernel launch grid configuration
- PR #1382 Add GPU parsing of nested brackets to cuIO parsing utilities
- PR #1481 Add cudf::table constructor to allocate a set of `gdf_column`s
- PR #1484 Convert GroupBy CFFI to Cython
- PR #1463 Allow and default melt keyword argument var_name to be None
- PR #1486 Parquet Reader: Use device_buffer rather than device_ptr
- PR #1525 Add cudatoolkit conda dependency
- PR #1520 Renamed `src/dataframe` to `src/table` and moved `table.hpp`. Made `types.hpp` to be type declarations only.
- PR #1492 Convert transpose CFFI to Cython
- PR #1495 Convert binary and unary ops CFFI to Cython
- PR #1503 Convert sorting and hashing ops CFFI to Cython
- PR #1522 Use latest release version in update-version CI script
- PR #1533 Remove stale join CFFI, fix memory leaks in join Cython
- PR #1521 Added `row_bitmask` to compute bitmask for rows of a table. Merged `valids_ops.cu` and `bitmask_ops.cu`
- PR #1553 Overload `hash_row` to avoid using intial hash values. Updated `gdf_hash` to select between overloads
- PR #1585 Updated `cudf::table` to maintain own copy of wrapped `gdf_column*`s
- PR #1559 Add `except +` to all Cython function definitions to catch C++ exceptions properly
- PR #1617 `has_nulls` and `column_dtypes` for `cudf::table`
- PR #1590 Remove CFFI from the build / install process entirely
- PR #1536 Convert gpuarrow CFFI to Cython
- PR #1655 Add `Column._pointer` as a way to access underlying `gdf_column*` of a `Column`
- PR #1655 Update readme conda install instructions for cudf version 0.6 and 0.7


## Bug Fixes

- PR #1233 Fix dtypes issue while adding the column to `str` dataframe.
- PR #1254 CSV Reader: fix data type detection for floating-point numbers in scientific notation
- PR #1289 Fix looping over each value instead of each category in concatenation
- PR #1293 Fix Inaccurate error message in join.pyx
- PR #1308 Add atomicCAS overload for `int8_t`, `int16_t`
- PR #1317 Fix catch polymorphic exception by reference in ipc.cu
- PR #1325 Fix dtype of null bitmasks to int8
- PR #1326 Update build documentation to use -DCMAKE_CXX11_ABI=ON
- PR #1334 Add "na_position" argument to CategoricalColumn sort_by_values
- PR #1321 Fix out of bounds warning when checking Bzip2 header
- PR #1359 Add atomicAnd/Or/Xor for integers
- PR #1354 Fix `fillna()` behaviour when replacing values with different dtypes
- PR #1347 Fixed core dump issue while passing dict_dtypes without column names in `cudf.read_csv()`
- PR #1379 Fixed build failure caused due to error: 'col_dtype' may be used uninitialized
- PR #1392 Update cudf Dockerfile and package_versions.sh
- PR #1385 Added INT8 type to `_schema_to_dtype` for use in GpuArrowReader
- PR #1393 Fixed a bug in `gdf_count_nonzero_mask()` for the case of 0 bits to count
- PR #1395 Update CONTRIBUTING to use the environment variable CUDF_HOME
- PR #1416 Fix bug at gdf_quantile_exact and gdf_quantile_appox
- PR #1421 Fix remove creation of series multiple times during `add_column()`
- PR #1405 CSV Reader: Fix memory leaks on read_csv() failure
- PR #1328 Fix CategoricalColumn to_arrow() null mask
- PR #1433 Fix NVStrings/categories includes
- PR #1432 Update NVStrings to 0.7.* to coincide with 0.7 development
- PR #1483 Modify CSV reader to avoid cropping blank quoted characters in non-string fields
- PR #1446 Merge 1275 hotfix from master into branch-0.7
- PR #1447 Fix legacy groupby apply docstring
- PR #1451 Fix hash join estimated result size is not correct
- PR #1454 Fix local build script improperly change directory permissions
- PR #1490 Require Dask 1.1.0+ for `is_dataframe_like` test or skip otherwise.
- PR #1491 Use more specific directories & groups in CODEOWNERS
- PR #1497 Fix Thrust issue on CentOS caused by missing default constructor of host_vector elements
- PR #1498 Add missing include guard to device_atomics.cuh and separated DEVICE_ATOMICS_TEST
- PR #1506 Fix csv-write call to updated NVStrings method
- PR #1510 Added nvstrings `fillna()` function
- PR #1507 Parquet Reader: Default string data to GDF_STRING
- PR #1535 Fix doc issue to ensure correct labelling of cudf.series
- PR #1537 Fix `undefined reference` link error in HashPartitionTest
- PR #1548 Fix ci/local/build.sh README from using an incorrect image example
- PR #1551 CSV Reader: Fix integer column name indexing
- PR #1586 Fix broken `scalar_wrapper::operator==`
- PR #1591 ORC/Parquet Reader: Fix missing import for FileNotFoundError exception
- PR #1573 Parquet Reader: Fix crash due to clash with ORC reader datasource
- PR #1607 Revert change of `column.to_dense_buffer` always return by copy for performance concerns
- PR #1618 ORC reader: fix assert & data output when nrows/skiprows isn't aligned to stripe boundaries
- PR #1631 Fix failure of TYPES_TEST on some gcc-7 based systems.
- PR #1641 CSV Reader: Fix skip_blank_lines behavior with Windows line terminators (\r\n)
- PR #1648 ORC reader: fix non-deterministic output when skiprows is non-zero
- PR #1676 Fix groupby `as_index` behaviour with `MultiIndex`
- PR #1659 Fix bug caused by empty groupbys and multiindex slicing throwing exceptions
- PR #1656 Correct Groupby failure in dask when un-aggregable columns are left in dataframe.
- PR #1689 Fix groupby performance regression
- PR #1694 Add Cython as a runtime dependency since it's required in `setup.py`


# cuDF 0.6.1 (25 Mar 2019)

## Bug Fixes

- PR #1275 Fix CentOS exception in DataFrame.hash_partition from using value "returned" by a void function


# cuDF 0.6.0 (22 Mar 2019)

## New Features

- PR #760 Raise `FileNotFoundError` instead of `GDF_FILE_ERROR` in `read_csv` if the file does not exist
- PR #539 Add Python bindings for replace function
- PR #823 Add Doxygen configuration to enable building HTML documentation for libcudf C/C++ API
- PR #807 CSV Reader: Add byte_range parameter to specify the range in the input file to be read
- PR #857 Add Tail method for Series/DataFrame and update Head method to use iloc
- PR #858 Add series feature hashing support
- PR #871 CSV Reader: Add support for NA values, including user specified strings
- PR #893 Adds PyArrow based parquet readers / writers to Python, fix category dtype handling, fix arrow ingest buffer size issues
- PR #867 CSV Reader: Add support for ignoring blank lines and comment lines
- PR #887 Add Series digitize method
- PR #895 Add Series groupby
- PR #898 Add DataFrame.groupby(level=0) support
- PR #920 Add feather, JSON, HDF5 readers / writers from PyArrow / Pandas
- PR #888 CSV Reader: Add prefix parameter for column names, used when parsing without a header
- PR #913 Add DLPack support: convert between cuDF DataFrame and DLTensor
- PR #939 Add ORC reader from PyArrow
- PR #918 Add Series.groupby(level=0) support
- PR #906 Add binary and comparison ops to DataFrame
- PR #958 Support unary and binary ops on indexes
- PR #964 Add `rename` method to `DataFrame`, `Series`, and `Index`
- PR #985 Add `Series.to_frame` method
- PR #985 Add `drop=` keyword to reset_index method
- PR #994 Remove references to pygdf
- PR #990 Add external series groupby support
- PR #988 Add top-level merge function to cuDF
- PR #992 Add comparison binaryops to DateTime columns
- PR #996 Replace relative path imports with absolute paths in tests
- PR #995 CSV Reader: Add index_col parameter to specify the column name or index to be used as row labels
- PR #1004 Add `from_gpu_matrix` method to DataFrame
- PR #997 Add property index setter
- PR #1007 Replace relative path imports with absolute paths in cudf
- PR #1013 select columns with df.columns
- PR #1016 Rename Series.unique_count() to nunique() to match pandas API
- PR #947 Prefixsum to handle nulls and float types
- PR #1029 Remove rest of relative path imports
- PR #1021 Add filtered selection with assignment for Dataframes
- PR #872 Adding NVCategory support to cudf apis
- PR #1052 Add left/right_index and left/right_on keywords to merge
- PR #1091 Add `indicator=` and `suffixes=` keywords to merge
- PR #1107 Add unsupported keywords to Series.fillna
- PR #1032 Add string support to cuDF python
- PR #1136 Removed `gdf_concat`
- PR #1153 Added function for getting the padded allocation size for valid bitmask
- PR #1148 Add cudf.sqrt for dataframes and Series
- PR #1159 Add Python bindings for libcudf dlpack functions
- PR #1155 Add __array_ufunc__ for DataFrame and Series for sqrt
- PR #1168 to_frame for series accepts a name argument


## Improvements

- PR #1218 Add dask-cudf page to API docs
- PR #892 Add support for heterogeneous types in binary ops with JIT
- PR #730 Improve performance of `gdf_table` constructor
- PR #561 Add Doxygen style comments to Join CUDA functions
- PR #813 unified libcudf API functions by replacing gpu_ with gdf_
- PR #822 Add support for `__cuda_array_interface__` for ingest
- PR #756 Consolidate common helper functions from unordered map and multimap
- PR #753 Improve performance of groupby sum and average, especially for cases with few groups.
- PR #836 Add ingest support for arrow chunked arrays in Column, Series, DataFrame creation
- PR #763 Format doxygen comments for csv_read_arg struct
- PR #532 CSV Reader: Use type dispatcher instead of switch block
- PR #694 Unit test utilities improvements
- PR #878 Add better indexing to Groupby
- PR #554 Add `empty` method and `is_monotonic` attribute to `Index`
- PR #1040 Fixed up Doxygen comment tags
- PR #909 CSV Reader: Avoid host->device->host copy for header row data
- PR #916 Improved unit testing and error checking for `gdf_column_concat`
- PR #941 Replace `numpy` call in `Series.hash_encode` with `numba`
- PR #942 Added increment/decrement operators for wrapper types
- PR #943 Updated `count_nonzero_mask` to return `num_rows` when the mask is null
- PR #952 Added trait to map C++ type to `gdf_dtype`
- PR #966 Updated RMM submodule.
- PR #998 Add IO reader/writer modules to API docs, fix for missing cudf.Series docs
- PR #1017 concatenate along columns for Series and DataFrames
- PR #1002 Support indexing a dataframe with another boolean dataframe
- PR #1018 Better concatenation for Series and Dataframes
- PR #1036 Use Numpydoc style docstrings
- PR #1047 Adding gdf_dtype_extra_info to gdf_column_view_augmented
- PR #1054 Added default ctor to SerialTrieNode to overcome Thrust issue in CentOS7 + CUDA10
- PR #1024 CSV Reader: Add support for hexadecimal integers in integral-type columns
- PR #1033 Update `fillna()` to use libcudf function `gdf_replace_nulls`
- PR #1066 Added inplace assignment for columns and select_dtypes for dataframes
- PR #1026 CSV Reader: Change the meaning and type of the quoting parameter to match Pandas
- PR #1100 Adds `CUDF_EXPECTS` error-checking macro
- PR #1092 Fix select_dtype docstring
- PR #1111 Added cudf::table
- PR #1108 Sorting for datetime columns
- PR #1120 Return a `Series` (not a `Column`) from `Series.cat.set_categories()`
- PR #1128 CSV Reader: The last data row does not need to be line terminated
- PR #1183 Bump Arrow version to 0.12.1
- PR #1208 Default to CXX11_ABI=ON
- PR #1252 Fix NVStrings dependencies for cuda 9.2 and 10.0
- PR #2037 Optimize the existing `gather` and `scatter` routines in `libcudf`

## Bug Fixes

- PR #821 Fix flake8 issues revealed by flake8 update
- PR #808 Resolved renamed `d_columns_valids` variable name
- PR #820 CSV Reader: fix the issue where reader adds additional rows when file uses \r\n as a line terminator
- PR #780 CSV Reader: Fix scientific notation parsing and null values for empty quotes
- PR #815 CSV Reader: Fix data parsing when tabs are present in the input CSV file
- PR #850 Fix bug where left joins where the left df has 0 rows causes a crash
- PR #861 Fix memory leak by preserving the boolean mask index
- PR #875 Handle unnamed indexes in to/from arrow functions
- PR #877 Fix ingest of 1 row arrow tables in from arrow function
- PR #876 Added missing `<type_traits>` include
- PR #889 Deleted test_rmm.py which has now moved to RMM repo
- PR #866 Merge v0.5.1 numpy ABI hotfix into 0.6
- PR #917 value_counts return int type on empty columns
- PR #611 Renamed `gdf_reduce_optimal_output_size()` -> `gdf_reduction_get_intermediate_output_size()`
- PR #923 fix index for negative slicing for cudf dataframe and series
- PR #927 CSV Reader: Fix category GDF_CATEGORY hashes not being computed properly
- PR #921 CSV Reader: Fix parsing errors with delim_whitespace, quotations in the header row, unnamed columns
- PR #933 Fix handling objects of all nulls in series creation
- PR #940 CSV Reader: Fix an issue where the last data row is missing when using byte_range
- PR #945 CSV Reader: Fix incorrect datetime64 when milliseconds or space separator are used
- PR #959 Groupby: Problem with column name lookup
- PR #950 Converting dataframe/recarry with non-contiguous arrays
- PR #963 CSV Reader: Fix another issue with missing data rows when using byte_range
- PR #999 Fix 0 sized kernel launches and empty sort_index exception
- PR #993 Fix dtype in selecting 0 rows from objects
- PR #1009 Fix performance regression in `to_pandas` method on DataFrame
- PR #1008 Remove custom dask communication approach
- PR #1001 CSV Reader: Fix a memory access error when reading a large (>2GB) file with date columns
- PR #1019 Binary Ops: Fix error when one input column has null mask but other doesn't
- PR #1014 CSV Reader: Fix false positives in bool value detection
- PR #1034 CSV Reader: Fix parsing floating point precision and leading zero exponents
- PR #1044 CSV Reader: Fix a segfault when byte range aligns with a page
- PR #1058 Added support for `DataFrame.loc[scalar]`
- PR #1060 Fix column creation with all valid nan values
- PR #1073 CSV Reader: Fix an issue where a column name includes the return character
- PR #1090 Updating Doxygen Comments
- PR #1080 Fix dtypes returned from loc / iloc because of lists
- PR #1102 CSV Reader: Minor fixes and memory usage improvements
- PR #1174: Fix release script typo
- PR #1137 Add prebuild script for CI
- PR #1118 Enhanced the `DataFrame.from_records()` feature
- PR #1129 Fix join performance with index parameter from using numpy array
- PR #1145 Issue with .agg call on multi-column dataframes
- PR #908 Some testing code cleanup
- PR #1167 Fix issue with null_count not being set after inplace fillna()
- PR #1184 Fix iloc performance regression
- PR #1185 Support left_on/right_on and also on=str in merge
- PR #1200 Fix allocating bitmasks with numba instead of rmm in allocate_mask function
- PR #1213 Fix bug with csv reader requesting subset of columns using wrong datatype
- PR #1223 gpuCI: Fix label on rapidsai channel on gpu build scripts
- PR #1242 Add explicit Thrust exec policy to fix NVCATEGORY_TEST segfault on some platforms
- PR #1246 Fix categorical tests that failed due to bad implicit type conversion
- PR #1255 Fix overwriting conda package main label uploads
- PR #1259 Add dlpack includes to pip build


# cuDF 0.5.1 (05 Feb 2019)

## Bug Fixes

- PR #842 Avoid using numpy via cimport to prevent ABI issues in Cython compilation


# cuDF 0.5.0 (28 Jan 2019)

## New Features

- PR #722 Add bzip2 decompression support to `read_csv()`
- PR #693 add ZLIB-based GZIP/ZIP support to `read_csv_strings()`
- PR #411 added null support to gdf_order_by (new API) and cudf_table::sort
- PR #525 Added GitHub Issue templates for bugs, documentation, new features, and questions
- PR #501 CSV Reader: Add support for user-specified decimal point and thousands separator to read_csv_strings()
- PR #455 CSV Reader: Add support for user-specified decimal point and thousands separator to read_csv()
- PR #439 add `DataFrame.drop` method similar to pandas
- PR #356 add `DataFrame.transpose` method and `DataFrame.T` property similar to pandas
- PR #505 CSV Reader: Add support for user-specified boolean values
- PR #350 Implemented Series replace function
- PR #490 Added print_env.sh script to gather relevant environment details when reporting cuDF issues
- PR #474 add ZLIB-based GZIP/ZIP support to `read_csv()`
- PR #547 Added melt similar to `pandas.melt()`
- PR #491 Add CI test script to check for updates to CHANGELOG.md in PRs
- PR #550 Add CI test script to check for style issues in PRs
- PR #558 Add CI scripts for cpu-based conda and gpu-based test builds
- PR #524 Add Boolean Indexing
- PR #564 Update python `sort_values` method to use updated libcudf `gdf_order_by` API
- PR #509 CSV Reader: Input CSV file can now be passed in as a text or a binary buffer
- PR #607 Add `__iter__` and iteritems to DataFrame class
- PR #643 added a new api gdf_replace_nulls that allows a user to replace nulls in a column

## Improvements

- PR #426 Removed sort-based groupby and refactored existing groupby APIs. Also improves C++/CUDA compile time.
- PR #461 Add `CUDF_HOME` variable in README.md to replace relative pathing.
- PR #472 RMM: Created centralized rmm::device_vector alias and rmm::exec_policy
- PR #500 Improved the concurrent hash map class to support partitioned (multi-pass) hash table building.
- PR #454 Improve CSV reader docs and examples
- PR #465 Added templated C++ API for RMM to avoid explicit cast to `void**`
- PR #513 `.gitignore` tweaks
- PR #521 Add `assert_eq` function for testing
- PR #502 Simplify Dockerfile for local dev, eliminate old conda/pip envs
- PR #549 Adds `-rdynamic` compiler flag to nvcc for Debug builds
- PR #472 RMM: Created centralized rmm::device_vector alias and rmm::exec_policy
- PR #577 Added external C++ API for scatter/gather functions
- PR #500 Improved the concurrent hash map class to support partitioned (multi-pass) hash table building
- PR #583 Updated `gdf_size_type` to `int`
- PR #500 Improved the concurrent hash map class to support partitioned (multi-pass) hash table building
- PR #617 Added .dockerignore file. Prevents adding stale cmake cache files to the docker container
- PR #658 Reduced `JOIN_TEST` time by isolating overflow test of hash table size computation
- PR #664 Added Debuging instructions to README
- PR #651 Remove noqa marks in `__init__.py` files
- PR #671 CSV Reader: uncompressed buffer input can be parsed without explicitly specifying compression as None
- PR #684 Make RMM a submodule
- PR #718 Ensure sum, product, min, max methods pandas compatibility on empty datasets
- PR #720 Refactored Index classes to make them more Pandas-like, added CategoricalIndex
- PR #749 Improve to_arrow and from_arrow Pandas compatibility
- PR #766 Remove TravisCI references, remove unused variables from CMake, fix ARROW_VERSION in Cmake
- PR #773 Add build-args back to Dockerfile and handle dependencies based on environment yml file
- PR #781 Move thirdparty submodules to root and symlink in /cpp
- PR #843 Fix broken cudf/python API examples, add new methods to the API index

## Bug Fixes

- PR #569 CSV Reader: Fix days being off-by-one when parsing some dates
- PR #531 CSV Reader: Fix incorrect parsing of quoted numbers
- PR #465 Added templated C++ API for RMM to avoid explicit cast to `void**`
- PR #473 Added missing <random> include
- PR #478 CSV Reader: Add api support for auto column detection, header, mangle_dupe_cols, usecols
- PR #495 Updated README to correct where cffi pytest should be executed
- PR #501 Fix the intermittent segfault caused by the `thousands` and `compression` parameters in the csv reader
- PR #502 Simplify Dockerfile for local dev, eliminate old conda/pip envs
- PR #512 fix bug for `on` parameter in `DataFrame.merge` to allow for None or single column name
- PR #511 Updated python/cudf/bindings/join.pyx to fix cudf merge printing out dtypes
- PR #513 `.gitignore` tweaks
- PR #521 Add `assert_eq` function for testing
- PR #537 Fix CMAKE_CUDA_STANDARD_REQURIED typo in CMakeLists.txt
- PR #447 Fix silent failure in initializing DataFrame from generator
- PR #545 Temporarily disable csv reader thousands test to prevent segfault (test re-enabled in PR #501)
- PR #559 Fix Assertion error while using `applymap` to change the output dtype
- PR #575 Update `print_env.sh` script to better handle missing commands
- PR #612 Prevent an exception from occuring with true division on integer series.
- PR #630 Fix deprecation warning for `pd.core.common.is_categorical_dtype`
- PR #622 Fix Series.append() behaviour when appending values with different numeric dtype
- PR #603 Fix error while creating an empty column using None.
- PR #673 Fix array of strings not being caught in from_pandas
- PR #644 Fix return type and column support of dataframe.quantile()
- PR #634 Fix create `DataFrame.from_pandas()` with numeric column names
- PR #654 Add resolution check for GDF_TIMESTAMP in Join
- PR #648 Enforce one-to-one copy required when using `numba>=0.42.0`
- PR #645 Fix cmake build type handling not setting debug options when CMAKE_BUILD_TYPE=="Debug"
- PR #669 Fix GIL deadlock when launching multiple python threads that make Cython calls
- PR #665 Reworked the hash map to add a way to report the destination partition for a key
- PR #670 CMAKE: Fix env include path taking precedence over libcudf source headers
- PR #674 Check for gdf supported column types
- PR #677 Fix 'gdf_csv_test_Dates' gtest failure due to missing nrows parameter
- PR #604 Fix the parsing errors while reading a csv file using `sep` instead of `delimiter`.
- PR #686 Fix converting nulls to NaT values when converting Series to Pandas/Numpy
- PR #689 CSV Reader: Fix behavior with skiprows+header to match pandas implementation
- PR #691 Fixes Join on empty input DFs
- PR #706 CSV Reader: Fix broken dtype inference when whitespace is in data
- PR #717 CSV reader: fix behavior when parsing a csv file with no data rows
- PR #724 CSV Reader: fix build issue due to parameter type mismatch in a std::max call
- PR #734 Prevents reading undefined memory in gpu_expand_mask_bits numba kernel
- PR #747 CSV Reader: fix an issue where CUDA allocations fail with some large input files
- PR #750 Fix race condition for handling NVStrings in CMake
- PR #719 Fix merge column ordering
- PR #770 Fix issue where RMM submodule pointed to wrong branch and pin other to correct branches
- PR #778 Fix hard coded ABI off setting
- PR #784 Update RMM submodule commit-ish and pip paths
- PR #794 Update `rmm::exec_policy` usage to fix segmentation faults when used as temprory allocator.
- PR #800 Point git submodules to branches of forks instead of exact commits


# cuDF 0.4.0 (05 Dec 2018)

## New Features

- PR #398 add pandas-compatible `DataFrame.shape()` and `Series.shape()`
- PR #394 New documentation feature "10 Minutes to cuDF"
- PR #361 CSV Reader: Add support for strings with delimiters

## Improvements

 - PR #436 Improvements for type_dispatcher and wrapper structs
 - PR #429 Add CHANGELOG.md (this file)
 - PR #266 use faster CUDA-accelerated DataFrame column/Series concatenation.
 - PR #379 new C++ `type_dispatcher` reduces code complexity in supporting many data types.
 - PR #349 Improve performance for creating columns from memoryview objects
 - PR #445 Update reductions to use type_dispatcher. Adds integer types support to sum_of_squares.
 - PR #448 Improve installation instructions in README.md
 - PR #456 Change default CMake build to Release, and added option for disabling compilation of tests

## Bug Fixes

 - PR #444 Fix csv_test CUDA too many resources requested fail.
 - PR #396 added missing output buffer in validity tests for groupbys.
 - PR #408 Dockerfile updates for source reorganization
 - PR #437 Add cffi to Dockerfile conda env, fixes "cannot import name 'librmm'"
 - PR #417 Fix `map_test` failure with CUDA 10
 - PR #414 Fix CMake installation include file paths
 - PR #418 Properly cast string dtypes to programmatic dtypes when instantiating columns
 - PR #427 Fix and tests for Concatenation illegal memory access with nulls


# cuDF 0.3.0 (23 Nov 2018)

## New Features

 - PR #336 CSV Reader string support

## Improvements

 - PR #354 source code refactored for better organization. CMake build system overhaul. Beginning of transition to Cython bindings.
 - PR #290 Add support for typecasting to/from datetime dtype
 - PR #323 Add handling pyarrow boolean arrays in input/out, add tests
 - PR #325 GDF_VALIDITY_UNSUPPORTED now returned for algorithms that don't support non-empty valid bitmasks
 - PR #381 Faster InputTooLarge Join test completes in ms rather than minutes.
 - PR #373 .gitignore improvements
 - PR #367 Doc cleanup & examples for DataFrame methods
 - PR #333 Add Rapids Memory Manager documentation
 - PR #321 Rapids Memory Manager adds file/line location logging and convenience macros
 - PR #334 Implement DataFrame `__copy__` and `__deepcopy__`
 - PR #271 Add NVTX ranges to pygdf
 - PR #311 Document system requirements for conda install

## Bug Fixes

 - PR #337 Retain index on `scale()` function
 - PR #344 Fix test failure due to PyArrow 0.11 Boolean handling
 - PR #364 Remove noexcept from managed_allocator;  CMakeLists fix for NVstrings
 - PR #357 Fix bug that made all series be considered booleans for indexing
 - PR #351 replace conda env configuration for developers
 - PRs #346 #360 Fix CSV reading of negative numbers
 - PR #342 Fix CMake to use conda-installed nvstrings
 - PR #341 Preserve categorical dtype after groupby aggregations
 - PR #315 ReadTheDocs build update to fix missing libcuda.so
 - PR #320 FIX out-of-bounds access error in reductions.cu
 - PR #319 Fix out-of-bounds memory access in libcudf count_valid_bits
 - PR #303 Fix printing empty dataframe


# cuDF 0.2.0 and cuDF 0.1.0

These were initial releases of cuDF based on previously separate pyGDF and libGDF libraries.<|MERGE_RESOLUTION|>--- conflicted
+++ resolved
@@ -69,11 +69,8 @@
 - PR #4080 Fix multi-index dask test with sort issue
 - PR #4084 Update Java for removal of CATEGORY type
 - PR #4089 Fix dask groupby mutliindex test case issues in join
-<<<<<<< HEAD
 - PR #4097 Fix strings concatenate logic with column offsets
-=======
 - PR #4076 All null string entries should have null data buffer
->>>>>>> ba5aaeb4
 
 
 # cuDF 0.12.0 (04 Feb 2020)
