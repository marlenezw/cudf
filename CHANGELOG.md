--- conflicted
+++ resolved
@@ -50,12 +50,9 @@
 - PR #2672 Fix null and integer handling in round
 - PR #2725 Fix Jitify issue with running on Turing using CUDA version < 10
 - PR #2731 Fix building of benchmarks
-<<<<<<< HEAD
 - PR #2738 Fix java to find new NVStrings locations
-=======
 - PR #2736 Pin Jitify branch to v0.10 version
 - PR #2742 IO Readers: Fix possible silent failures when creating `NvStrings` instance
->>>>>>> 4d0f222d
 
 
 # cuDF 0.9.0 (Date TBD)
