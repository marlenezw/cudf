# cuDF 0.12.0 (Date TBD)

## New Features
<<<<<<< HEAD
- PR #3284 Add gpu-accelerated parquet writer
=======
>>>>>>> eda3bafb

## Improvements

## Bug Fixes


# cuDF 0.11.0 (Date TBD)

## New Features
- PR #2905 Added `Series.median()` and null support for `Series.quantile()`
- PR #2930 JSON Reader: Support ARROW_RANDOM_FILE input
- PR #2956 Add `cudf::stack` and `cudf::tile`
- PR #2980 Added nvtext is_vowel/is_consonant functions
- PR #2987 Add `inplace` arg to `DataFrame.reset_index` and `Series`
- PR #3011 Added libcudf++ transition guide
- PR #3129 Add strings column factory from `std::vector`s
- PR #3054 Add parquet reader support for decimal data types
- PR #3022 adds DataFrame.astype for cuDF dataframes
- PR #2962 Add isnull(), notnull() and related functions
- PR #3025 Move search files to legacy
- PR #3068 Add `scalar` class
- PR #3094 Adding `any` and `all` support from libcudf
- PR #3130 Define and implement new `column_wrapper`
- PR #3143 Define and implement new copying APIs `slice` and `split`
- PR #3161 Move merge files to legacy
- PR #3079 Added support to write ORC files given a local path
- PR #3192 Add dtype param to cast `DataFrame` on init
- PR #3213 Port cuIO to libcudf++
- PR #3222 Add nvtext character tokenizer
- PR #3223 Java expose underlying buffers
- PR #3300 Add `DataFrame.insert`
- PR #3263 Define and implement new `valid_if`
- PR #3278 Add `to_host` utility to copy `column_view` to host
- PR #3087 Add new cudf::experimental bool8 wrapper
- PR #3219 Construct column from column_view
- PR #3229 Define and implement new search APIs
- PR #3308 java add API for memory usage callbacks
- PR #2691 Row-wise reduction and scan operations via CuPy
- PR #3291 Add normalize_nans_and_zeros
- PR #3187 Define and implement new replace APIs
- PR #3356 Add vertical concatenation for table/columns
- PR #3344 java split API
- PR #2791 Add `groupby.std()`
- PR #3368 Enable dropna argument in dask_cudf groupby
- PR #3298 add null replacement iterator for column_device_view
- PR #3297 Define and implement new groupby API.
- PR #3396 Update device_atomics with new bool8 and timestamp specializations
- PR #3411 Java host memory management API
- PR #3393 Implement df.cov and enable covariance/correlation in dask_cudf
- PR #3401 Add dask_cudf ORC writer (to_orc)
- PR #3331 Add copy_if_else
- PR #3427 Define and Implement new multi-search API
- PR #3442 Add Bool-index + Multi column + DataFrame support for set-item
- PR #3172 Define and implement new fill/repeat/copy_range APIs
- PR #3497 Add DataFrame.drop(..., inplace=False) argument

## Improvements

- PR #2904 Move gpu decompressors to cudf::io namespace
- PR #2977 Moved old C++ test utilities to legacy directory.
- PR #2965 Fix slow orc reader perf with large uncompressed blocks
- PR #2995 Move JIT type utilities to legacy directory
- PR #2927 Add ``Table`` and ``TableView`` extension classes that wrap legacy cudf::table
- PR #3005 Renames `cudf::exp` namespace to `cudf::experimental`
- PR #3008 Make safe versions of `is_null` and `is_valid` in `column_device_view`
- PR #3026 Move fill and repeat files to legacy
- PR #3027 Move copying.hpp and related source to legacy folder
- PR #3014 Snappy decompression optimizations
- PR #3032 Use `asarray` to coerce indices to a NumPy array
- PR #2996 IO Readers: Replace `cuio::device_buffer` with `rmm::device_buffer`
- PR #3051 Specialized hash function for strings column
- PR #3065 Select and Concat for cudf::experimental::table
- PR #3080 Move `valid_if.cuh` to `legacy/`
- PR #3052 Moved replace.hpp functionality to legacy
- PR #3091 Move join files to legacy
- PR #3092 Implicitly init RMM if Java allocates before init
- PR #3029 Update gdf_ numeric types with stdint and move to cudf namespace
- PR #3052 Moved replace.hpp functionality to legacy
- PR #2955 Add cmake option to only build for present GPU architecture
- PR #3070 Move functions.h and related source to legacy
- PR #2951 Allow set_index to handle a list of column names
- PR #3093 Move groupby files to legacy
- PR #2988 Removing GIS functionality (now part of cuSpatial library)
- PR #3067 Java method to return size of device memory buffer
- PR #3083 Improved some binary operation tests to include null testing.
- PR #3084 Update to arrow-cpp and pyarrow 0.15.0
- PR #3071 Move cuIO to legacy
- PR #3126 Round 2 of snappy decompression optimizations
- PR #3046 Define and implement new copying APIs `empty_like` and `allocate_like`
- PR #3128 Support MultiIndex in DataFrame.join
- PR #2971 Added initial gather and scatter methods for strings_column_view
- PR #3133 Port NVStrings to cudf column: count_characters and count_bytes
- PR #2991 Added strings column functions concatenate and join_strings
- PR #3028 Define and implement new `gather` APIs.
- PR #3135 Add nvtx utilities to cudf::nvtx namespace
- PR #3021 Java host side concat of serialized buffers
- PR #3138 Move unary files to legacy
- PR #3170 Port NVStrings substring functions to cudf strings column
- PR #3159 Port NVStrings is-chars-types function to cudf strings column
- PR #3154 Make `table_view_base.column()` const and add `mutable_table_view.column()`
- PR #3175 Set cmake cuda version variables
- PR #3171 Move deprecated error macros to legacy
- PR #3191 Port NVStrings integer convert ops to cudf column
- PR #3189 Port NVStrings find ops to cudf column
- PR #3352 Port NVStrings convert float functions to cudf strings column
- PR #3193 Add cuPy as a formal dependency
- PR #3195 Support for zero columned `table_view`
- PR #3165 Java device memory size for string category
- PR #3205 Move transform files to legacy
- PR #3202 Rename and move error.hpp to public headers
- PR #2878 Use upstream merge code in dask_cudf
- PR #3217 Port NVStrings upper and lower case conversion functions
- PR #3350 Port NVStrings booleans convert functions
- PR #3231 Add `column::release()` to give up ownership of contents.
- PR #3157 Use enum class rather than enum for mask_allocation_policy
- PR #3232 Port NVStrings datetime conversion to cudf strings column
- PR #3136 Define and implement new transpose API
- PR #3237 Define and implement new transform APIs
- PR #3245 Move binaryop files to legacy
- PR #3241 Move stream_compaction files to legacy
- PR #3166 Move reductions to legacy
- PR #3261 Small cleanup: remove `== true`
- PR #3271 Update rmm API based on `rmm.reinitialize(...)` change
- PR #3266 Remove optional checks for CuPy
- PR #3268 Adding null ordering per column feature when sorting
- PR #3239 Adding floating point specialization to comparators for NaNs
- PR #3270 Move predicates files to legacy
- PR #3281 Add to_host specialization for strings in column test utilities
- PR #3282 Add `num_bitmask_words`
- PR #3252 Add new factory methods to include passing an existing null mask
- PR #3288 Make `bit.cuh` utilities usable from host code.
- PR #3287 Move rolling windows files to legacy
- PR #3182 Define and implement new unary APIs `is_null` and `is_not_null`
- PR #3314 Drop `cython` from run requirements
- PR #3301 Add tests for empty column wrapper.
- PR #3294 Update to arrow-cpp and pyarrow 0.15.1
- PR #3310 Add `row_hasher` and `element_hasher` utilities
- PR #3272 Support non-default streams when creating/destroying hash maps
- PR #3286 Clean up the starter code on README
- PR #3332 Port NVStrings replace to cudf strings column
- PR #3354 Define and implement new `scatter` APIs
- PR #3322 Port NVStrings pad operations to cudf strings column
- PR #3345 Add cache member for number of characters in string_view class
- PR #3299 Define and implement new `is_sorted` APIs
- PR #3328 Partition by stripes in dask_cudf ORC reader
- PR #3243 Use upstream join code in dask_cudf
- PR #3371 Add `select` method to `table_view`
- PR #3309 Add java and JNI bindings for search bounds
- PR #3380 Concatenate columns of strings
- PR #3382 Add fill function for strings column
- PR #3391 Move device_atomics_tests.cu files to legacy
- PR #3303 Define and implement new stream compaction APIs `copy_if`, `drop_nulls`,
           `apply_boolean_mask`, `drop_duplicate` and `unique_count`.
- PR #3387 Strings column gather function
- PR #3440 Strings column scatter function
- PR #3389 Move quantiles.hpp + group_quantiles.hpp files to legacy
- PR #3397 Port unary cast to libcudf++
- PR #3398 Move reshape.hpp files to legacy
- PR #3425 Strings column copy_if_else implementation
- PR #3422 Move utilities to legacy
- PR #3201 Define and implement new datetime_ops APIs
- PR #3461 Add a new overload to allocate_like() that takes explicit type and size params.
- PR #3448 Port scatter_to_tables to libcudf++
- PR #3458 Update strings sections in the transition guide
- PR #3462 Add `make_empty_column` and update `empty_like`.
- PR #3465 Port `aggregation` traits and utilities.
- PR #3214 Define and implement new unary operations APIs
- PR #3475 Add `bitmask_to_host` column utility
- PR #3487 Add is_boolean trait and random timestamp generator for testing
- PR #3492 Small cleanup (remove std::abs) and comment

## Bug Fixes

- PR #2895 Fixed dask_cudf group_split behavior to handle upstream rearrange_by_divisions
- PR #3048 Support for zero columned tables
- PR #3030 Fix snappy decoding regression in PR #3014
- PR #3041 Fixed exp to experimental namespace name change issue
- PR #3056 Add additional cmake hint for finding local build of RMM files
- PR #3060 Move copying.hpp includes to legacy
- PR #3139 Fixed java RMM auto initalization
- PR #3141 Java fix for relocated IO headers
- PR #3149 Rename column_wrapper.cuh to column_wrapper.hpp
- PR #3168 Fix mutable_column_device_view head const_cast
- PR #3199 Update JNI includes for legacy moves
- PR #3204 ORC writer: Fix ByteRLE encoding of NULLs
- PR #2994 Fix split_out-support but with hash_object_dispatch
- PR #3212 Fix string to date casting when format is not specified
- PR #3218 Fixes `row_lexicographic_comparator` issue with handling two tables
- PR #3228 Default initialize RMM when Java native dependencies are loaded
- PR #3012 replacing instances of `to_gpu_array` with `mem`
- PR #3236 Fix Numba 0.46+/CuPy 6.3 interface compatibility
- PR #3276 Update JNI includes for legacy moves
- PR #3256 Fix orc writer crash with multiple string columns
- PR #3211 Fix breaking change caused by rapidsai/rmm#167
- PR #3265 Fix dangling pointer in `is_sorted`
- PR #3267 ORC writer: fix incorrect ByteRLE encoding of long literal runs
- PR #3277 Fix invalid reference to deleted temporary in `is_sorted`.
- PR #3274 ORC writer: fix integer RLEv2 mode2 unsigned base value encoding
- PR #3279 Fix shutdown hang issues with pinned memory pool init executor
- PR #3280 Invalid children check in mutable_column_device_view
- PR #3289 fix java memory usage API for empty columns
- PR #3293 Fix loading of csv files zipped on MacOS (disabled zip min version check)
- PR #3295 Fix storing storing invalid RMM exec policies.
- PR #3307 Add pd.RangeIndex to from_pandas to fix dask_cudf meta_nonempty bug
- PR #3313 Fix public headers including non-public headers
- PR #3318 Revert arrow to 0.15.0 temporarily to unblock downstream projects CI
- PR #3317 Fix index-argument bug in dask_cudf parquet reader
- PR #3323 Fix `insert` non-assert test case
- PR #3341 Fix `Series` constructor converting NoneType to "None"
- PR #3326 Fix and test for detail::gather map iterator type inference
- PR #3334 Remove zero-size exception check from make_strings_column factories
- PR #3333 Fix compilation issues with `constexpr` functions not marked `__device__`
- PR #3340 Make all benchmarks use cudf base fixture to initialize RMM pool
- PR #3337 Fix Java to pad validity buffers to 64-byte boundary
- PR #3362 Fix `find_and_replace` upcasting series for python scalars and lists
- PR #3357 Disabling `column_view` iterators for non fixed-width types
- PR #3383 Fix : properly compute null counts for rolling_window.
- PR #3386 Removing external includes from `column_view.hpp`
- PR #3369 Add write_partition to dask_cudf to fix to_parquet bug
- PR #3388 Support getitem with bools when DataFrame has a MultiIndex
- PR #3408 Fix String and Column (De-)Serialization
- PR #3372 Fix dask-distributed scatter_by_map bug
- PR #3419 Fix a bug in parse_into_parts (incomplete input causing walking past the end of string).
- PR #3413 Fix dask_cudf read_csv file-list bug
- PR #3416 Fix memory leak in ColumnVector when pulling strings off the GPU
- PR #3424 Fix benchmark build by adding libcudacxx to benchmark's CMakeLists.txt
- PR #3435 Fix diff and shift for empty series
- PR #3439 Fix index-name bug in StringColumn concat
- PR #3445 Fix ORC Writer default stripe size
- PR #3459 Fix printing of invalid entries
- PR #3466 Fix gather null mask allocation for invalid index
- PR #3468 Fix memory leak issue in `drop_duplicates`
- PR #3474 Fix small doc error in capitalize Docs
- PR #3491 Fix more doc errors in NVStrings
- PR #3478 Fix as_index deep copy via Index.rename inplace arg
- PR #3476 Fix ORC reader timezone conversion
- PR #3188 Repr slices up large DataFrames


# cuDF 0.10.0 (16 Oct 2019)

## New Features

- PR #2423 Added `groupby.quantile()`
- PR #2522 Add Java bindings for NVStrings backed upper and lower case mutators
- PR #2605 Added Sort based groupby in libcudf
- PR #2607 Add Java bindings for parsing JSON
- PR #2629 Add dropna= parameter to groupby
- PR #2585 ORC & Parquet Readers: Remove millisecond timestamp restriction
- PR #2507 Add GPU-accelerated ORC Writer
- PR #2559 Add Series.tolist()
- PR #2653 Add Java bindings for rolling window operations
- PR #2480 Merge `custreamz` codebase into `cudf` repo
- PR #2674 Add __contains__ for Index/Series/Column
- PR #2635 Add support to read from remote and cloud sources like s3, gcs, hdfs
- PR #2722 Add Java bindings for NVTX ranges
- PR #2702 Add make_bool to dataset generation functions
- PR #2394 Move `rapidsai/custrings` into `cudf`
- PR #2734 Final sync of custrings source into cudf
- PR #2724 Add libcudf support for __contains__
- PR #2777 Add python bindings for porter stemmer measure functionality
- PR #2781 Add issorted to is_monotonic
- PR #2685 Add cudf::scatter_to_tables and cython binding
- PR #2743 Add Java bindings for NVStrings timestamp2long as part of String ColumnVector casting
- PR #2785 Add nvstrings Python docs
- PR #2786 Add benchmarks option to root build.sh
- PR #2802 Add `cudf::repeat()` and `cudf.Series.repeat()`
- PR #2773 Add Fisher's unbiased kurtosis and skew for Series/DataFrame
- PR #2748 Parquet Reader: Add option to specify loading of PANDAS index
- PR #2807 Add scatter_by_map to DataFrame python API
- PR #2836 Add nvstrings.code_points method
- PR #2844 Add Series/DataFrame notnull
- PR #2858 Add GTest type list utilities
- PR #2870 Add support for grouping by Series of arbitrary length
- PR #2719 Series covariance and Pearson correlation
- PR #2207 Beginning of libcudf overhaul: introduce new column and table types
- PR #2869 Add `cudf.CategoricalDtype`
- PR #2838 CSV Reader: Support ARROW_RANDOM_FILE input
- PR #2655 CuPy-based Series and Dataframe .values property
- PR #2803 Added `edit_distance_matrix()` function to calculate pairwise edit distance for each string on a given nvstrings object.
- PR #2811 Start of cudf strings column work based on 2207
- PR #2872 Add Java pinned memory pool allocator
- PR #2969 Add findAndReplaceAll to ColumnVector
- PR #2814 Add Datetimeindex.weekday
- PR #2999 Add timestamp conversion support for string categories
- PR #2918 Add cudf::column timestamp wrapper types

## Improvements

- PR #2578 Update legacy_groupby to use libcudf group_by_without_aggregation
- PR #2581 Removed `managed` allocator from hash map classes.
- PR #2571 Remove unnecessary managed memory from gdf_column_concat
- PR #2648 Cython/Python reorg
- PR #2588 Update Series.append documentation
- PR #2632 Replace dask-cudf set_index code with upstream
- PR #2682 Add cudf.set_allocator() function for easier allocator init
- PR #2642 Improve null printing and testing
- PR #2747 Add missing Cython headers / cudftestutil lib to conda package for cuspatial build
- PR #2706 Compute CSV format in device code to speedup performance
- PR #2673 Add support for np.longlong type
- PR #2703 move dask serialization dispatch into cudf
- PR #2728 Add YYMMDD to version tag for nightly conda packages
- PR #2729 Handle file-handle input in to_csv
- PR #2741 CSV Reader: Move kernel functions into its own file
- PR #2766 Improve nvstrings python cmake flexibility
- PR #2756 Add out_time_unit option to csv reader, support timestamp resolutions
- PR #2771 Stopgap alias for to_gpu_matrix()
- PR #2783 Support mapping input columns to function arguments in apply kernels
- PR #2645 libcudf unique_count for Series.nunique
- PR #2817 Dask-cudf: `read_parquet` support for remote filesystems
- PR #2823 improve java data movement debugging
- PR #2806 CSV Reader: Clean-up row offset operations
- PR #2640 Add dask wait/persist exmaple to 10 minute guide
- PR #2828 Optimizations of kernel launch configuration for `DataFrame.apply_rows` and `DataFrame.apply_chunks`
- PR #2831 Add `column` argument to `DataFrame.drop`
- PR #2775 Various optimizations to improve __getitem__ and __setitem__ performance
- PR #2810 cudf::allocate_like can optionally always allocate a mask.
- PR #2833 Parquet reader: align page data allocation sizes to 4-bytes to satisfy cuda-memcheck
- PR #2832 Using the new Python bindings for UCX
- PR #2856 Update group_split_cudf to use scatter_by_map
- PR #2890 Optionally keep serialized table data on the host.
- PR #2778 Doc: Updated and fixed some docstrings that were formatted incorrectly.
- PR #2830 Use YYMMDD tag in custreamz nightly build
- PR #2875 Java: Remove synchronized from register methods in MemoryCleaner
- PR #2887 Minor snappy decompression optimization
- PR #2899 Use new RMM API based on Cython
- PR #2788 Guide to Python UDFs
- PR #2919 Change java API to use operators in groupby namespace
- PR #2909 CSV Reader: Avoid row offsets host vector default init
- PR #2834 DataFrame supports setting columns via attribute syntax `df.x = col`
- PR #3147 DataFrame can be initialized from rows via list of tuples

## Bug Fixes

- PR #2584 ORC Reader: fix parsing of `DECIMAL` index positions
- PR #2619 Fix groupby serialization/deserialization
- PR #2614 Update Java version to match
- PR #2601 Fixes nlargest(1) issue in Series and Dataframe
- PR #2610 Fix a bug in index serialization (properly pass DeviceNDArray)
- PR #2621 Fixes the floordiv issue of not promoting float type when rhs is 0
- PR #2611 Types Test: fix static casting from negative int to string
- PR #2618 IO Readers: Fix datasource memory map failure for multiple reads
- PR #2628 groupby_without_aggregation non-nullable input table produces non-nullable output
- PR #2615 fix string category partitioning in java API
- PR #2641 fix string category and timeunit concat in the java API
- PR #2649 Fix groupby issue resulting from column_empty bug
- PR #2658 Fix astype() for null categorical columns
- PR #2660 fix column string category and timeunit concat in the java API
- PR #2664 ORC reader: fix `skip_rows` larger than first stripe
- PR #2654 Allow Java gdfOrderBy to work with string categories
- PR #2669 AVRO reader: fix non-deterministic output
- PR #2668 Update Java bindings to specify timestamp units for ORC and Parquet readers
- PR #2679 AVRO reader: fix cuda errors when decoding compressed streams
- PR #2692 Add concatenation for data-frame with different headers (empty and non-empty)
- PR #2651 Remove nvidia driver installation from ci/cpu/build.sh
- PR #2697 Ensure csv reader sets datetime column time units
- PR #2698 Return RangeIndex from contiguous slice of RangeIndex
- PR #2672 Fix null and integer handling in round
- PR #2704 Parquet Reader: Fix crash when loading string column with nulls
- PR #2725 Fix Jitify issue with running on Turing using CUDA version < 10
- PR #2731 Fix building of benchmarks
- PR #2738 Fix java to find new NVStrings locations
- PR #2736 Pin Jitify branch to v0.10 version
- PR #2742 IO Readers: Fix possible silent failures when creating `NvStrings` instance
- PR #2753 Fix java quantile API calls
- PR #2762 Fix validity processing for time in java
- PR #2796 Fix handling string slicing and other nvstrings delegated methods with dask
- PR #2769 Fix link to API docs in README.md
- PR #2772 Handle multiindex pandas Series #2772
- PR #2749 Fix apply_rows/apply_chunks pessimistic null mask to use in_cols null masks only
- PR #2752 CSV Reader: Fix exception when there's no rows to process
- PR #2716 Added Exception for `StringMethods` in string methods
- PR #2787 Fix Broadcasting `None` to `cudf-series`
- PR #2794 Fix async race in NVCategory::get_value and get_value_bounds
- PR #2795 Fix java build/cast error
- PR #2496 Fix improper merge of two dataframes when names differ
- PR #2824 Fix issue with incorrect result when Numeric Series replace is called several times
- PR #2751 Replace value with null
- PR #2765 Fix Java inequality comparisons for string category
- PR #2818 Fix java join API to use new C++ join API
- PR #2841 Fix nvstrings.slice and slice_from for range (0,0)
- PR #2837 Fix join benchmark
- PR #2809 Add hash_df and group_split dispatch functions for dask
- PR #2843 Parquet reader: fix skip_rows when not aligned with page or row_group boundaries
- PR #2851 Deleted existing dask-cudf/record.txt
- PR #2854 Fix column creation from ephemeral objects exposing __cuda_array_interface__
- PR #2860 Fix boolean indexing when the result is a single row
- PR #2859 Fix tail method issue for string columns
- PR #2852 Fixed `cumsum()` and `cumprod()` on boolean series.
- PR #2865 DaskIO: Fix `read_csv` and `read_orc` when input is list of files
- PR #2750 Fixed casting values to cudf::bool8 so non-zero values always cast to true
- PR #2873 Fixed dask_cudf read_partition bug by generating ParquetDatasetPiece
- PR #2850 Fixes dask_cudf.read_parquet on partitioned datasets
- PR #2896 Properly handle `axis` string keywords in `concat`
- PR #2926 Update rounding algorithm to avoid using fmod
- PR #2968 Fix Java dependency loading when using NVTX
- PR #2963 Fix ORC writer uncompressed block indexing
- PR #2928 CSV Reader: Fix using `byte_range` for large datasets
- PR #2983 Fix sm_70+ race condition in gpu_unsnap
- PR #2964 ORC Writer: Segfault when writing mixed numeric and string columns
- PR #3007 Java: Remove unit test that frees RMM invalid pointer
- PR #3009 Fix orc reader RLEv2 patch position regression from PR #2507
- PR #3002 Fix CUDA invalid configuration errors reported after loading an ORC file without data
- PR #3035 Update update-version.sh for new docs locations
- PR #3038 Fix uninitialized stream parameter in device_table deleter
- PR #3064 Fixes groupby performance issue
- PR #3061 Add rmmInitialize to nvstrings gtests
- PR #3058 Fix UDF doc markdown formatting
- PR #3059 Add nvstrings python build instructions to contributing.md


# cuDF 0.9.0 (21 Aug 2019)

## New Features

- PR #1993 Add CUDA-accelerated series aggregations: mean, var, std
- PR #2111 IO Readers: Support memory buffer, file-like object, and URL inputs
- PR #2012 Add `reindex()` to DataFrame and Series
- PR #2097 Add GPU-accelerated AVRO reader
- PR #2098 Support binary ops on DFs and Series with mismatched indices
- PR #2160 Merge `dask-cudf` codebase into `cudf` repo
- PR #2149 CSV Reader: Add `hex` dtype for explicit hexadecimal parsing
- PR #2156 Add `upper_bound()` and `lower_bound()` for libcudf tables and `searchsorted()` for cuDF Series
- PR #2158 CSV Reader: Support single, non-list/dict argument for `dtype`
- PR #2177 CSV Reader: Add `parse_dates` parameter for explicit date inference
- PR #1744 cudf::apply_boolean_mask and cudf::drop_nulls support for cudf::table inputs (multi-column)
- PR #2196 Add `DataFrame.dropna()`
- PR #2197 CSV Writer: add `chunksize` parameter for `to_csv`
- PR #2215 `type_dispatcher` benchmark
- PR #2179 Add Java quantiles
- PR #2157 Add __array_function__ to DataFrame and Series
- PR #2212 Java support for ORC reader
- PR #2224 Add DataFrame isna, isnull, notna functions
- PR #2236 Add Series.drop_duplicates
- PR #2105 Add hash-based join benchmark
- PR #2316 Add unique, nunique, and value_counts for datetime columns
- PR #2337 Add Java support for slicing a ColumnVector
- PR #2049 Add cudf::merge (sorted merge)
- PR #2368 Full cudf+dask Parquet Support
- PR #2380 New cudf::is_sorted checks whether cudf::table is sorted
- PR #2356 Java column vector standard deviation support
- PR #2221 MultiIndex full indexing - Support iloc and wildcards for loc
- PR #2429 Java support for getting length of strings in a ColumnVector
- PR #2415 Add `value_counts` for series of any type
- PR #2446 Add __array_function__ for index
- PR #2437 ORC reader: Add 'use_np_dtypes' option
- PR #2382 Add CategoricalAccessor add, remove, rename, and ordering methods
- PR #2464 Native implement `__cuda_array_interface__` for Series/Index/Column objects
- PR #2425 Rolling window now accepts array-based user-defined functions
- PR #2442 Add __setitem__
- PR #2449 Java support for getting byte count of strings in a ColumnVector
- PR #2492 Add groupby.size() method
- PR #2358 Add cudf::nans_to_nulls: convert floating point column into bitmask
- PR #2489 Add drop argument to set_index
- PR #2491 Add Java bindings for ORC reader 'use_np_dtypes' option
- PR #2213 Support s/ms/us/ns DatetimeColumn time unit resolutions
- PR #2536 Add _constructor properties to Series and DataFrame

## Improvements

- PR #2103 Move old `column` and `bitmask` files into `legacy/` directory
- PR #2109 added name to Python column classes
- PR #1947 Cleanup serialization code
- PR #2125 More aggregate in java API
- PR #2127 Add in java Scalar tests
- PR #2088 Refactor of Python groupby code
- PR #2130 Java serialization and deserialization of tables.
- PR #2131 Chunk rows logic added to csv_writer
- PR #2129 Add functions in the Java API to support nullable column filtering
- PR #2165 made changes to get_dummies api for it to be available in MethodCache
- PR #2171 Add CodeCov integration, fix doc version, make --skip-tests work when invoking with source
- PR #2184 handle remote orc files for dask-cudf
- PR #2186 Add `getitem` and `getattr` style access to Rolling objects
- PR #2168 Use cudf.Column for CategoricalColumn's categories instead of a tuple
- PR #2193 DOC: cudf::type_dispatcher documentation for specializing dispatched functors
- PR #2199 Better java support for appending strings
- PR #2176 Added column dtype support for datetime, int8, int16 to csv_writer
- PR #2209 Matching `get_dummies` & `select_dtypes` behavior to pandas
- PR #2217 Updated Java bindings to use the new groupby API
- PR #2214 DOC: Update doc instructions to build/install `cudf` and `dask-cudf`
- PR #2220 Update Java bindings for reduction rename
- PR #2232 Move CodeCov upload from build script to Jenkins
- PR #2225 refactor to use libcudf for gathering columns in dataframes
- PR #2293 Improve join performance (faster compute_join_output_size)
- PR #2300 Create separate dask codeowners for dask-cudf codebase
- PR #2304 gdf_group_by_without_aggregations returns gdf_column
- PR #2309 Java readers: remove redundant copy of result pointers
- PR #2307 Add `black` and `isort` to style checker script
- PR #2345 Restore removal of old groupby implementation
- PR #2342 Improve `astype()` to operate all ways
- PR #2329 using libcudf cudf::copy for column deep copy
- PR #2344 DOC: docs on code formatting for contributors
- PR #2376 Add inoperative axis= and win_type= arguments to Rolling()
- PR #2378 remove dask for (de-)serialization of cudf objects
- PR #2353 Bump Arrow and Dask versions
- PR #2377 Replace `standard_python_slice` with just `slice.indices()`
- PR #2373 cudf.DataFrame enchancements & Series.values support
- PR #2392 Remove dlpack submodule; make cuDF's Cython API externally accessible
- PR #2430 Updated Java bindings to use the new unary API
- PR #2406 Moved all existing `table` related files to a `legacy/` directory
- PR #2350 Performance related changes to get_dummies
- PR #2420 Remove `cudautils.astype` and replace with `typecast.apply_cast`
- PR #2456 Small improvement to typecast utility
- PR #2458 Fix handling of thirdparty packages in `isort` config
- PR #2459 IO Readers: Consolidate all readers to use `datasource` class
- PR #2475 Exposed type_dispatcher.hpp, nvcategory_util.hpp and wrapper_types.hpp in the include folder
- PR #2484 Enabled building libcudf as a static library
- PR #2453 Streamline CUDA_REL environment variable
- PR #2483 Bundle Boost filesystem dependency in the Java jar
- PR #2486 Java API hash functions
- PR #2481 Adds the ignore_null_keys option to the java api
- PR #2490 Java api: support multiple aggregates for the same column
- PR #2510 Java api: uses table based apply_boolean_mask
- PR #2432 Use pandas formatting for console, html, and latex output
- PR #2573 Bump numba version to 0.45.1
- PR #2606 Fix references to notebooks-contrib

## Bug Fixes

- PR #2086 Fixed quantile api behavior mismatch in series & dataframe
- PR #2128 Add offset param to host buffer readers in java API.
- PR #2145 Work around binops validity checks for java
- PR #2146 Work around unary_math validity checks for java
- PR #2151 Fixes bug in cudf::copy_range where null_count was invalid
- PR #2139 matching to pandas describe behavior & fixing nan values issue
- PR #2161 Implicitly convert unsigned to signed integer types in binops
- PR #2154 CSV Reader: Fix bools misdetected as strings dtype
- PR #2178 Fix bug in rolling bindings where a view of an ephemeral column was being taken
- PR #2180 Fix issue with isort reordering `importorskip` below imports depending on them
- PR #2187 fix to honor dtype when numpy arrays are passed to columnops.as_column
- PR #2190 Fix issue in astype conversion of string column to 'str'
- PR #2208 Fix issue with calling `head()` on one row dataframe
- PR #2229 Propagate exceptions from Cython cdef functions
- PR #2234 Fix issue with local build script not properly building
- PR #2223 Fix CUDA invalid configuration errors reported after loading small compressed ORC files
- PR #2162 Setting is_unique and is_monotonic-related attributes
- PR #2244 Fix ORC RLEv2 delta mode decoding with nonzero residual delta width
- PR #2297 Work around `var/std` unsupported only at debug build
- PR #2302 Fixed java serialization corner case
- PR #2355 Handle float16 in binary operations
- PR #2311 Fix copy behaviour for GenericIndex
- PR #2349 Fix issues with String filter in java API
- PR #2323 Fix groupby on categoricals
- PR #2328 Ensure order is preserved in CategoricalAccessor._set_categories
- PR #2202 Fix issue with unary ops mishandling empty input
- PR #2326 Fix for bug in DLPack when reading multiple columns
- PR #2324 Fix cudf Docker build
- PR #2325 Fix ORC RLEv2 patched base mode decoding with nonzero patch width
- PR #2235 Fix get_dummies to be compatible with dask
- PR #2332 Zero initialize gdf_dtype_extra_info
- PR #2355 Handle float16 in binary operations
- PR #2360 Fix missing dtype handling in cudf.Series & columnops.as_column
- PR #2364 Fix quantile api and other trivial issues around it
- PR #2361 Fixed issue with `codes` of CategoricalIndex
- PR #2357 Fixed inconsistent type of index created with from_pandas vs direct construction
- PR #2389 Fixed Rolling __getattr__ and __getitem__ for offset based windows
- PR #2402 Fixed bug in valid mask computation in cudf::copy_if (apply_boolean_mask)
- PR #2401 Fix to a scalar datetime(of type Days) issue
- PR #2386 Correctly allocate output valids in groupby
- PR #2411 Fixed failures on binary op on single element string column
- PR #2422 Fix Pandas logical binary operation incompatibilites
- PR #2447 Fix CodeCov posting build statuses temporarily
- PR #2450 Fix erroneous null handling in `cudf.DataFrame`'s `apply_rows`
- PR #2470 Fix issues with empty strings and string categories (Java)
- PR #2471 Fix String Column Validity.
- PR #2481 Fix java validity buffer serialization
- PR #2485 Updated bytes calculation to use size_t to avoid overflow in column concat
- PR #2461 Fix groupby multiple aggregations same column
- PR #2514 Fix cudf::drop_nulls threshold handling in Cython
- PR #2516 Fix utilities include paths and meta.yaml header paths
- PR #2517 Fix device memory leak in to_dlpack tensor deleter
- PR #2431 Fix local build generated file ownerships
- PR #2511 Added import of orc, refactored exception handlers to not squash fatal exceptions
- PR #2527 Fix index and column input handling in dask_cudf read_parquet
- PR #2466 Fix `dataframe.query` returning null rows erroneously
- PR #2548 Orc reader: fix non-deterministic data decoding at chunk boundaries
- PR #2557 fix cudautils import in string.py
- PR #2521 Fix casting datetimes from/to the same resolution
- PR #2545 Fix MultiIndexes with datetime levels
- PR #2560 Remove duplicate `dlpack` definition in conda recipe
- PR #2567 Fix ColumnVector.fromScalar issues while dealing with null scalars
- PR #2565 Orc reader: fix incorrect data decoding of int64 data types
- PR #2577 Fix search benchmark compilation error by adding necessary header
- PR #2604 Fix a bug in copying.pyx:_normalize_types that upcasted int32 to int64


# cuDF 0.8.0 (27 June 2019)

## New Features

- PR #1524 Add GPU-accelerated JSON Lines parser with limited feature set
- PR #1569 Add support for Json objects to the JSON Lines reader
- PR #1622 Add Series.loc
- PR #1654 Add cudf::apply_boolean_mask: faster replacement for gdf_apply_stencil
- PR #1487 cython gather/scatter
- PR #1310 Implemented the slice/split functionality.
- PR #1630 Add Python layer to the GPU-accelerated JSON reader
- PR #1745 Add rounding of numeric columns via Numba
- PR #1772 JSON reader: add support for BytesIO and StringIO input
- PR #1527 Support GDF_BOOL8 in readers and writers
- PR #1819 Logical operators (AND, OR, NOT) for libcudf and cuDF
- PR #1813 ORC Reader: Add support for stripe selection
- PR #1828 JSON Reader: add suport for bool8 columns
- PR #1833 Add column iterator with/without nulls
- PR #1665 Add the point-in-polygon GIS function
- PR #1863 Series and Dataframe methods for all and any
- PR #1908 cudf::copy_range and cudf::fill for copying/assigning an index or range to a constant
- PR #1921 Add additional formats for typecasting to/from strings
- PR #1807 Add Series.dropna()
- PR #1987 Allow user defined functions in the form of ptx code to be passed to binops
- PR #1948 Add operator functions like `Series.add()` to DataFrame and Series
- PR #1954 Add skip test argument to GPU build script
- PR #2018 Add bindings for new groupby C++ API
- PR #1984 Add rolling window operations Series.rolling() and DataFrame.rolling()
- PR #1542 Python method and bindings for to_csv
- PR #1995 Add Java API
- PR #1998 Add google benchmark to cudf
- PR #1845 Add cudf::drop_duplicates, DataFrame.drop_duplicates
- PR #1652 Added `Series.where()` feature
- PR #2074 Java Aggregates, logical ops, and better RMM support
- PR #2140 Add a `cudf::transform` function
- PR #2068 Concatenation of different typed columns

## Improvements

- PR #1538 Replacing LesserRTTI with inequality_comparator
- PR #1703 C++: Added non-aggregating `insert` to `concurrent_unordered_map` with specializations to store pairs with a single atomicCAS when possible.
- PR #1422 C++: Added a RAII wrapper for CUDA streams
- PR #1701 Added `unique` method for stringColumns
- PR #1713 Add documentation for Dask-XGBoost
- PR #1666 CSV Reader: Improve performance for files with large number of columns
- PR #1725 Enable the ability to use a single column groupby as its own index
- PR #1759 Add an example showing simultaneous rolling averages to `apply_grouped` documentation
- PR #1746 C++: Remove unused code: `windowed_ops.cu`, `sorting.cu`, `hash_ops.cu`
- PR #1748 C++: Add `bool` nullability flag to `device_table` row operators
- PR #1764 Improve Numerical column: `mean_var` and `mean`
- PR #1767 Speed up Python unit tests
- PR #1770 Added build.sh script, updated CI scripts and documentation
- PR #1739 ORC Reader: Add more pytest coverage
- PR #1696 Added null support in `Series.replace()`.
- PR #1390 Added some basic utility functions for `gdf_column`'s
- PR #1791 Added general column comparison code for testing
- PR #1795 Add printing of git submodule info to `print_env.sh`
- PR #1796 Removing old sort based group by code and gdf_filter
- PR #1811 Added funtions for copying/allocating `cudf::table`s
- PR #1838 Improve columnops.column_empty so that it returns typed columns instead of a generic Column
- PR #1890 Add utils.get_dummies- a pandas-like wrapper around one_hot-encoding
- PR #1823 CSV Reader: default the column type to string for empty dataframes
- PR #1827 Create bindings for scalar-vector binops, and update one_hot_encoding to use them
- PR #1817 Operators now support different sized dataframes as long as they don't share different sized columns
- PR #1855 Transition replace_nulls to new C++ API and update corresponding Cython/Python code
- PR #1858 Add `std::initializer_list` constructor to `column_wrapper`
- PR #1846 C++ type-erased gdf_equal_columns test util; fix gdf_equal_columns logic error
- PR #1390 Added some basic utility functions for `gdf_column`s
- PR #1391 Tidy up bit-resolution-operation and bitmask class code
- PR #1882 Add iloc functionality to MultiIndex dataframes
- PR #1884 Rolling windows: general enhancements and better coverage for unit tests
- PR #1886 support GDF_STRING_CATEGORY columns in apply_boolean_mask, drop_nulls and other libcudf functions
- PR #1896 Improve performance of groupby with levels specified in dask-cudf
- PR #1915 Improve iloc performance for non-contiguous row selection
- PR #1859 Convert read_json into a C++ API
- PR #1919 Rename libcudf namespace gdf to namespace cudf
- PR #1850 Support left_on and right_on for DataFrame merge operator
- PR #1930 Specialize constructor for `cudf::bool8` to cast argument to `bool`
- PR #1938 Add default constructor for `column_wrapper`
- PR #1930 Specialize constructor for `cudf::bool8` to cast argument to `bool`
- PR #1952 consolidate libcudf public API headers in include/cudf
- PR #1949 Improved selection with boolmask using libcudf `apply_boolean_mask`
- PR #1956 Add support for nulls in `query()`
- PR #1973 Update `std::tuple` to `std::pair` in top-most libcudf APIs and C++ transition guide
- PR #1981 Convert read_csv into a C++ API
- PR #1868 ORC Reader: Support row index for speed up on small/medium datasets
- PR #1964 Added support for list-like types in Series.str.cat
- PR #2005 Use HTML5 details tag in bug report issue template
- PR #2003 Removed few redundant unit-tests from test_string.py::test_string_cat
- PR #1944 Groupby design improvements
- PR #2017 Convert `read_orc()` into a C++ API
- PR #2011 Convert `read_parquet()` into a C++ API
- PR #1756 Add documentation "10 Minutes to cuDF and dask_cuDF"
- PR #2034 Adding support for string columns concatenation using "add" binary operator
- PR #2042 Replace old "10 Minutes" guide with new guide for docs build process
- PR #2036 Make library of common test utils to speed up tests compilation
- PR #2022 Facilitating get_dummies to be a high level api too
- PR #2050 Namespace IO readers and add back free-form `read_xxx` functions
- PR #2104 Add a functional ``sort=`` keyword argument to groupby
- PR #2108 Add `find_and_replace` for StringColumn for replacing single values
- PR #1803 cuDF/CuPy interoperability documentation

## Bug Fixes

- PR #1465 Fix for test_orc.py and test_sparse_df.py test failures
- PR #1583 Fix underlying issue in `as_index()` that was causing `Series.quantile()` to fail
- PR #1680 Add errors= keyword to drop() to fix cudf-dask bug
- PR #1651 Fix `query` function on empty dataframe
- PR #1616 Fix CategoricalColumn to access categories by index instead of iteration
- PR #1660 Fix bug in `loc` when indexing with a column name (a string)
- PR #1683 ORC reader: fix timestamp conversion to UTC
- PR #1613 Improve CategoricalColumn.fillna(-1) performance
- PR #1642 Fix failure of CSV_TEST gdf_csv_test.SkiprowsNrows on multiuser systems
- PR #1709 Fix handling of `datetime64[ms]` in `dataframe.select_dtypes`
- PR #1704 CSV Reader: Add support for the plus sign in number fields
- PR #1687 CSV reader: return an empty dataframe for zero size input
- PR #1757 Concatenating columns with null columns
- PR #1755 Add col_level keyword argument to melt
- PR #1758 Fix df.set_index() when setting index from an empty column
- PR #1749 ORC reader: fix long strings of NULL values resulting in incorrect data
- PR #1742 Parquet Reader: Fix index column name to match PANDAS compat
- PR #1782 Update libcudf doc version
- PR #1783 Update conda dependencies
- PR #1786 Maintain the original series name in series.unique output
- PR #1760 CSV Reader: fix segfault when dtype list only includes columns from usecols list
- PR #1831 build.sh: Assuming python is in PATH instead of using PYTHON env var
- PR #1839 Raise an error instead of segfaulting when transposing a DataFrame with StringColumns
- PR #1840 Retain index correctly during merge left_on right_on
- PR #1825 cuDF: Multiaggregation Groupby Failures
- PR #1789 CSV Reader: Fix missing support for specifying `int8` and `int16` dtypes
- PR #1857 Cython Bindings: Handle `bool` columns while calling `column_view_from_NDArrays`
- PR #1849 Allow DataFrame support methods to pass arguments to the methods
- PR #1847 Fixed #1375 by moving the nvstring check into the wrapper function
- PR #1864 Fixing cudf reduction for POWER platform
- PR #1869 Parquet reader: fix Dask timestamps not matching with Pandas (convert to milliseconds)
- PR #1876 add dtype=bool for `any`, `all` to treat integer column correctly
- PR #1875 CSV reader: take NaN values into account in dtype detection
- PR #1873 Add column dtype checking for the all/any methods
- PR #1902 Bug with string iteration in _apply_basic_agg
- PR #1887 Fix for initialization issue in pq_read_arg,orc_read_arg
- PR #1867 JSON reader: add support for null/empty fields, including the 'null' literal
- PR #1891 Fix bug #1750 in string column comparison
- PR #1909 Support of `to_pandas()` of boolean series with null values
- PR #1923 Use prefix removal when two aggs are called on a SeriesGroupBy
- PR #1914 Zero initialize gdf_column local variables
- PR #1959 Add support for comparing boolean Series to scalar
- PR #1966 Ignore index fix in series append
- PR #1967 Compute index __sizeof__ only once for DataFrame __sizeof__
- PR #1977 Support CUDA installation in default system directories
- PR #1982 Fixes incorrect index name after join operation
- PR #1985 Implement `GDF_PYMOD`, a special modulo that follows python's sign rules
- PR #1991 Parquet reader: fix decoding of NULLs
- PR #1990 Fixes a rendering bug in the `apply_grouped` documentation
- PR #1978 Fix for values being filled in an empty dataframe
- PR #2001 Correctly create MultiColumn from Pandas MultiColumn
- PR #2006 Handle empty dataframe groupby construction for dask
- PR #1965 Parquet Reader: Fix duplicate index column when it's already in `use_cols`
- PR #2033 Add pip to conda environment files to fix warning
- PR #2028 CSV Reader: Fix reading of uncompressed files without a recognized file extension
- PR #2073 Fix an issue when gathering columns with NVCategory and nulls
- PR #2053 cudf::apply_boolean_mask return empty column for empty boolean mask
- PR #2066 exclude `IteratorTest.mean_var_output` test from debug build
- PR #2069 Fix JNI code to use read_csv and read_parquet APIs
- PR #2071 Fix bug with unfound transitive dependencies for GTests in Ubuntu 18.04
- PR #2089 Configure Sphinx to render params correctly
- PR #2091 Fix another bug with unfound transitive dependencies for `cudftestutils` in Ubuntu 18.04
- PR #2115 Just apply `--disable-new-dtags` instead of trying to define all the transitive dependencies
- PR #2106 Fix errors in JitCache tests caused by sharing of device memory between processes
- PR #2120 Fix errors in JitCache tests caused by running multiple threads on the same data
- PR #2102 Fix memory leak in groupby
- PR #2113 fixed typo in to_csv code example


# cudf 0.7.2 (16 May 2019)

## New Features

- PR #1735 Added overload for atomicAdd on int64. Streamlined implementation of custom atomic overloads.
- PR #1741 Add MultiIndex concatenation

## Bug Fixes

- PR #1718 Fix issue with SeriesGroupBy MultiIndex in dask-cudf
- PR #1734 Python: fix performance regression for groupby count() aggregations
- PR #1768 Cython: fix handling read only schema buffers in gpuarrow reader


# cudf 0.7.1 (11 May 2019)

## New Features

- PR #1702 Lazy load MultiIndex to return groupby performance to near optimal.

## Bug Fixes

- PR #1708 Fix handling of `datetime64[ms]` in `dataframe.select_dtypes`


# cuDF 0.7.0 (10 May 2019)

## New Features

- PR #982 Implement gdf_group_by_without_aggregations and gdf_unique_indices functions
- PR #1142 Add `GDF_BOOL` column type
- PR #1194 Implement overloads for CUDA atomic operations
- PR #1292 Implemented Bitwise binary ops AND, OR, XOR (&, |, ^)
- PR #1235 Add GPU-accelerated Parquet Reader
- PR #1335 Added local_dict arg in `DataFrame.query()`.
- PR #1282 Add Series and DataFrame.describe()
- PR #1356 Rolling windows
- PR #1381 Add DataFrame._get_numeric_data
- PR #1388 Add CODEOWNERS file to auto-request reviews based on where changes are made
- PR #1396 Add DataFrame.drop method
- PR #1413 Add DataFrame.melt method
- PR #1412 Add DataFrame.pop()
- PR #1419 Initial CSV writer function
- PR #1441 Add Series level cumulative ops (cumsum, cummin, cummax, cumprod)
- PR #1420 Add script to build and test on a local gpuCI image
- PR #1440 Add DatetimeColumn.min(), DatetimeColumn.max()
- PR #1455 Add Series.Shift via Numba kernel
- PR #1441 Add Series level cumulative ops (cumsum, cummin, cummax, cumprod)
- PR #1461 Add Python coverage test to gpu build
- PR #1445 Parquet Reader: Add selective reading of rows and row group
- PR #1532 Parquet Reader: Add support for INT96 timestamps
- PR #1516 Add Series and DataFrame.ndim
- PR #1556 Add libcudf C++ transition guide
- PR #1466 Add GPU-accelerated ORC Reader
- PR #1565 Add build script for nightly doc builds
- PR #1508 Add Series isna, isnull, and notna
- PR #1456 Add Series.diff() via Numba kernel
- PR #1588 Add Index `astype` typecasting
- PR #1301 MultiIndex support
- PR #1599 Level keyword supported in groupby
- PR #929 Add support operations to dataframe
- PR #1609 Groupby accept list of Series
- PR #1658 Support `group_keys=True` keyword in groupby method

## Improvements

- PR #1531 Refactor closures as private functions in gpuarrow
- PR #1404 Parquet reader page data decoding speedup
- PR #1076 Use `type_dispatcher` in join, quantiles, filter, segmented sort, radix sort and hash_groupby
- PR #1202 Simplify README.md
- PR #1149 CSV Reader: Change convertStrToValue() functions to `__device__` only
- PR #1238 Improve performance of the CUDA trie used in the CSV reader
- PR #1245 Use file cache for JIT kernels
- PR #1278 Update CONTRIBUTING for new conda environment yml naming conventions
- PR #1163 Refactored UnaryOps. Reduced API to two functions: `gdf_unary_math` and `gdf_cast`. Added `abs`, `-`, and `~` ops. Changed bindings to Cython
- PR #1284 Update docs version
- PR #1287 add exclude argument to cudf.select_dtype function
- PR #1286 Refactor some of the CSV Reader kernels into generic utility functions
- PR #1291 fillna in `Series.to_gpu_array()` and `Series.to_array()` can accept the scalar too now.
- PR #1005 generic `reduction` and `scan` support
- PR #1349 Replace modernGPU sort join with thrust.
- PR #1363 Add a dataframe.mean(...) that raises NotImplementedError to satisfy `dask.dataframe.utils.is_dataframe_like`
- PR #1319 CSV Reader: Use column wrapper for gdf_column output alloc/dealloc
- PR #1376 Change series quantile default to linear
- PR #1399 Replace CFFI bindings for NVTX functions with Cython bindings
- PR #1389 Refactored `set_null_count()`
- PR #1386 Added macros `GDF_TRY()`, `CUDF_TRY()` and `ASSERT_CUDF_SUCCEEDED()`
- PR #1435 Rework CMake and conda recipes to depend on installed libraries
- PR #1391 Tidy up bit-resolution-operation and bitmask class code
- PR #1439 Add cmake variable to enable compiling CUDA code with -lineinfo
- PR #1462 Add ability to read parquet files from arrow::io::RandomAccessFile
- PR #1453 Convert CSV Reader CFFI to Cython
- PR #1479 Convert Parquet Reader CFFI to Cython
- PR #1397 Add a utility function for producing an overflow-safe kernel launch grid configuration
- PR #1382 Add GPU parsing of nested brackets to cuIO parsing utilities
- PR #1481 Add cudf::table constructor to allocate a set of `gdf_column`s
- PR #1484 Convert GroupBy CFFI to Cython
- PR #1463 Allow and default melt keyword argument var_name to be None
- PR #1486 Parquet Reader: Use device_buffer rather than device_ptr
- PR #1525 Add cudatoolkit conda dependency
- PR #1520 Renamed `src/dataframe` to `src/table` and moved `table.hpp`. Made `types.hpp` to be type declarations only.
- PR #1492 Convert transpose CFFI to Cython
- PR #1495 Convert binary and unary ops CFFI to Cython
- PR #1503 Convert sorting and hashing ops CFFI to Cython
- PR #1522 Use latest release version in update-version CI script
- PR #1533 Remove stale join CFFI, fix memory leaks in join Cython
- PR #1521 Added `row_bitmask` to compute bitmask for rows of a table. Merged `valids_ops.cu` and `bitmask_ops.cu`
- PR #1553 Overload `hash_row` to avoid using intial hash values. Updated `gdf_hash` to select between overloads
- PR #1585 Updated `cudf::table` to maintain own copy of wrapped `gdf_column*`s
- PR #1559 Add `except +` to all Cython function definitions to catch C++ exceptions properly
- PR #1617 `has_nulls` and `column_dtypes` for `cudf::table`
- PR #1590 Remove CFFI from the build / install process entirely
- PR #1536 Convert gpuarrow CFFI to Cython
- PR #1655 Add `Column._pointer` as a way to access underlying `gdf_column*` of a `Column`
- PR #1655 Update readme conda install instructions for cudf version 0.6 and 0.7


## Bug Fixes

- PR #1233 Fix dtypes issue while adding the column to `str` dataframe.
- PR #1254 CSV Reader: fix data type detection for floating-point numbers in scientific notation
- PR #1289 Fix looping over each value instead of each category in concatenation
- PR #1293 Fix Inaccurate error message in join.pyx
- PR #1308 Add atomicCAS overload for `int8_t`, `int16_t`
- PR #1317 Fix catch polymorphic exception by reference in ipc.cu
- PR #1325 Fix dtype of null bitmasks to int8
- PR #1326 Update build documentation to use -DCMAKE_CXX11_ABI=ON
- PR #1334 Add "na_position" argument to CategoricalColumn sort_by_values
- PR #1321 Fix out of bounds warning when checking Bzip2 header
- PR #1359 Add atomicAnd/Or/Xor for integers
- PR #1354 Fix `fillna()` behaviour when replacing values with different dtypes
- PR #1347 Fixed core dump issue while passing dict_dtypes without column names in `cudf.read_csv()`
- PR #1379 Fixed build failure caused due to error: 'col_dtype' may be used uninitialized
- PR #1392 Update cudf Dockerfile and package_versions.sh
- PR #1385 Added INT8 type to `_schema_to_dtype` for use in GpuArrowReader
- PR #1393 Fixed a bug in `gdf_count_nonzero_mask()` for the case of 0 bits to count
- PR #1395 Update CONTRIBUTING to use the environment variable CUDF_HOME
- PR #1416 Fix bug at gdf_quantile_exact and gdf_quantile_appox
- PR #1421 Fix remove creation of series multiple times during `add_column()`
- PR #1405 CSV Reader: Fix memory leaks on read_csv() failure
- PR #1328 Fix CategoricalColumn to_arrow() null mask
- PR #1433 Fix NVStrings/categories includes
- PR #1432 Update NVStrings to 0.7.* to coincide with 0.7 development
- PR #1483 Modify CSV reader to avoid cropping blank quoted characters in non-string fields
- PR #1446 Merge 1275 hotfix from master into branch-0.7
- PR #1447 Fix legacy groupby apply docstring
- PR #1451 Fix hash join estimated result size is not correct
- PR #1454 Fix local build script improperly change directory permissions
- PR #1490 Require Dask 1.1.0+ for `is_dataframe_like` test or skip otherwise.
- PR #1491 Use more specific directories & groups in CODEOWNERS
- PR #1497 Fix Thrust issue on CentOS caused by missing default constructor of host_vector elements
- PR #1498 Add missing include guard to device_atomics.cuh and separated DEVICE_ATOMICS_TEST
- PR #1506 Fix csv-write call to updated NVStrings method
- PR #1510 Added nvstrings `fillna()` function
- PR #1507 Parquet Reader: Default string data to GDF_STRING
- PR #1535 Fix doc issue to ensure correct labelling of cudf.series
- PR #1537 Fix `undefined reference` link error in HashPartitionTest
- PR #1548 Fix ci/local/build.sh README from using an incorrect image example
- PR #1551 CSV Reader: Fix integer column name indexing
- PR #1586 Fix broken `scalar_wrapper::operator==`
- PR #1591 ORC/Parquet Reader: Fix missing import for FileNotFoundError exception
- PR #1573 Parquet Reader: Fix crash due to clash with ORC reader datasource
- PR #1607 Revert change of `column.to_dense_buffer` always return by copy for performance concerns
- PR #1618 ORC reader: fix assert & data output when nrows/skiprows isn't aligned to stripe boundaries
- PR #1631 Fix failure of TYPES_TEST on some gcc-7 based systems.
- PR #1641 CSV Reader: Fix skip_blank_lines behavior with Windows line terminators (\r\n)
- PR #1648 ORC reader: fix non-deterministic output when skiprows is non-zero
- PR #1676 Fix groupby `as_index` behaviour with `MultiIndex`
- PR #1659 Fix bug caused by empty groupbys and multiindex slicing throwing exceptions
- PR #1656 Correct Groupby failure in dask when un-aggregable columns are left in dataframe.
- PR #1689 Fix groupby performance regression
- PR #1694 Add Cython as a runtime dependency since it's required in `setup.py`


# cuDF 0.6.1 (25 Mar 2019)

## Bug Fixes

- PR #1275 Fix CentOS exception in DataFrame.hash_partition from using value "returned" by a void function


# cuDF 0.6.0 (22 Mar 2019)

## New Features

- PR #760 Raise `FileNotFoundError` instead of `GDF_FILE_ERROR` in `read_csv` if the file does not exist
- PR #539 Add Python bindings for replace function
- PR #823 Add Doxygen configuration to enable building HTML documentation for libcudf C/C++ API
- PR #807 CSV Reader: Add byte_range parameter to specify the range in the input file to be read
- PR #857 Add Tail method for Series/DataFrame and update Head method to use iloc
- PR #858 Add series feature hashing support
- PR #871 CSV Reader: Add support for NA values, including user specified strings
- PR #893 Adds PyArrow based parquet readers / writers to Python, fix category dtype handling, fix arrow ingest buffer size issues
- PR #867 CSV Reader: Add support for ignoring blank lines and comment lines
- PR #887 Add Series digitize method
- PR #895 Add Series groupby
- PR #898 Add DataFrame.groupby(level=0) support
- PR #920 Add feather, JSON, HDF5 readers / writers from PyArrow / Pandas
- PR #888 CSV Reader: Add prefix parameter for column names, used when parsing without a header
- PR #913 Add DLPack support: convert between cuDF DataFrame and DLTensor
- PR #939 Add ORC reader from PyArrow
- PR #918 Add Series.groupby(level=0) support
- PR #906 Add binary and comparison ops to DataFrame
- PR #958 Support unary and binary ops on indexes
- PR #964 Add `rename` method to `DataFrame`, `Series`, and `Index`
- PR #985 Add `Series.to_frame` method
- PR #985 Add `drop=` keyword to reset_index method
- PR #994 Remove references to pygdf
- PR #990 Add external series groupby support
- PR #988 Add top-level merge function to cuDF
- PR #992 Add comparison binaryops to DateTime columns
- PR #996 Replace relative path imports with absolute paths in tests
- PR #995 CSV Reader: Add index_col parameter to specify the column name or index to be used as row labels
- PR #1004 Add `from_gpu_matrix` method to DataFrame
- PR #997 Add property index setter
- PR #1007 Replace relative path imports with absolute paths in cudf
- PR #1013 select columns with df.columns
- PR #1016 Rename Series.unique_count() to nunique() to match pandas API
- PR #947 Prefixsum to handle nulls and float types
- PR #1029 Remove rest of relative path imports
- PR #1021 Add filtered selection with assignment for Dataframes
- PR #872 Adding NVCategory support to cudf apis
- PR #1052 Add left/right_index and left/right_on keywords to merge
- PR #1091 Add `indicator=` and `suffixes=` keywords to merge
- PR #1107 Add unsupported keywords to Series.fillna
- PR #1032 Add string support to cuDF python
- PR #1136 Removed `gdf_concat`
- PR #1153 Added function for getting the padded allocation size for valid bitmask
- PR #1148 Add cudf.sqrt for dataframes and Series
- PR #1159 Add Python bindings for libcudf dlpack functions
- PR #1155 Add __array_ufunc__ for DataFrame and Series for sqrt
- PR #1168 to_frame for series accepts a name argument


## Improvements

- PR #1218 Add dask-cudf page to API docs
- PR #892 Add support for heterogeneous types in binary ops with JIT
- PR #730 Improve performance of `gdf_table` constructor
- PR #561 Add Doxygen style comments to Join CUDA functions
- PR #813 unified libcudf API functions by replacing gpu_ with gdf_
- PR #822 Add support for `__cuda_array_interface__` for ingest
- PR #756 Consolidate common helper functions from unordered map and multimap
- PR #753 Improve performance of groupby sum and average, especially for cases with few groups.
- PR #836 Add ingest support for arrow chunked arrays in Column, Series, DataFrame creation
- PR #763 Format doxygen comments for csv_read_arg struct
- PR #532 CSV Reader: Use type dispatcher instead of switch block
- PR #694 Unit test utilities improvements
- PR #878 Add better indexing to Groupby
- PR #554 Add `empty` method and `is_monotonic` attribute to `Index`
- PR #1040 Fixed up Doxygen comment tags
- PR #909 CSV Reader: Avoid host->device->host copy for header row data
- PR #916 Improved unit testing and error checking for `gdf_column_concat`
- PR #941 Replace `numpy` call in `Series.hash_encode` with `numba`
- PR #942 Added increment/decrement operators for wrapper types
- PR #943 Updated `count_nonzero_mask` to return `num_rows` when the mask is null
- PR #952 Added trait to map C++ type to `gdf_dtype`
- PR #966 Updated RMM submodule.
- PR #998 Add IO reader/writer modules to API docs, fix for missing cudf.Series docs
- PR #1017 concatenate along columns for Series and DataFrames
- PR #1002 Support indexing a dataframe with another boolean dataframe
- PR #1018 Better concatenation for Series and Dataframes
- PR #1036 Use Numpydoc style docstrings
- PR #1047 Adding gdf_dtype_extra_info to gdf_column_view_augmented
- PR #1054 Added default ctor to SerialTrieNode to overcome Thrust issue in CentOS7 + CUDA10
- PR #1024 CSV Reader: Add support for hexadecimal integers in integral-type columns
- PR #1033 Update `fillna()` to use libcudf function `gdf_replace_nulls`
- PR #1066 Added inplace assignment for columns and select_dtypes for dataframes
- PR #1026 CSV Reader: Change the meaning and type of the quoting parameter to match Pandas
- PR #1100 Adds `CUDF_EXPECTS` error-checking macro
- PR #1092 Fix select_dtype docstring
- PR #1111 Added cudf::table
- PR #1108 Sorting for datetime columns
- PR #1120 Return a `Series` (not a `Column`) from `Series.cat.set_categories()`
- PR #1128 CSV Reader: The last data row does not need to be line terminated
- PR #1183 Bump Arrow version to 0.12.1
- PR #1208 Default to CXX11_ABI=ON
- PR #1252 Fix NVStrings dependencies for cuda 9.2 and 10.0
- PR #2037 Optimize the existing `gather` and `scatter` routines in `libcudf`

## Bug Fixes

- PR #821 Fix flake8 issues revealed by flake8 update
- PR #808 Resolved renamed `d_columns_valids` variable name
- PR #820 CSV Reader: fix the issue where reader adds additional rows when file uses \r\n as a line terminator
- PR #780 CSV Reader: Fix scientific notation parsing and null values for empty quotes
- PR #815 CSV Reader: Fix data parsing when tabs are present in the input CSV file
- PR #850 Fix bug where left joins where the left df has 0 rows causes a crash
- PR #861 Fix memory leak by preserving the boolean mask index
- PR #875 Handle unnamed indexes in to/from arrow functions
- PR #877 Fix ingest of 1 row arrow tables in from arrow function
- PR #876 Added missing `<type_traits>` include
- PR #889 Deleted test_rmm.py which has now moved to RMM repo
- PR #866 Merge v0.5.1 numpy ABI hotfix into 0.6
- PR #917 value_counts return int type on empty columns
- PR #611 Renamed `gdf_reduce_optimal_output_size()` -> `gdf_reduction_get_intermediate_output_size()`
- PR #923 fix index for negative slicing for cudf dataframe and series
- PR #927 CSV Reader: Fix category GDF_CATEGORY hashes not being computed properly
- PR #921 CSV Reader: Fix parsing errors with delim_whitespace, quotations in the header row, unnamed columns
- PR #933 Fix handling objects of all nulls in series creation
- PR #940 CSV Reader: Fix an issue where the last data row is missing when using byte_range
- PR #945 CSV Reader: Fix incorrect datetime64 when milliseconds or space separator are used
- PR #959 Groupby: Problem with column name lookup
- PR #950 Converting dataframe/recarry with non-contiguous arrays
- PR #963 CSV Reader: Fix another issue with missing data rows when using byte_range
- PR #999 Fix 0 sized kernel launches and empty sort_index exception
- PR #993 Fix dtype in selecting 0 rows from objects
- PR #1009 Fix performance regression in `to_pandas` method on DataFrame
- PR #1008 Remove custom dask communication approach
- PR #1001 CSV Reader: Fix a memory access error when reading a large (>2GB) file with date columns
- PR #1019 Binary Ops: Fix error when one input column has null mask but other doesn't
- PR #1014 CSV Reader: Fix false positives in bool value detection
- PR #1034 CSV Reader: Fix parsing floating point precision and leading zero exponents
- PR #1044 CSV Reader: Fix a segfault when byte range aligns with a page
- PR #1058 Added support for `DataFrame.loc[scalar]`
- PR #1060 Fix column creation with all valid nan values
- PR #1073 CSV Reader: Fix an issue where a column name includes the return character
- PR #1090 Updating Doxygen Comments
- PR #1080 Fix dtypes returned from loc / iloc because of lists
- PR #1102 CSV Reader: Minor fixes and memory usage improvements
- PR #1174: Fix release script typo
- PR #1137 Add prebuild script for CI
- PR #1118 Enhanced the `DataFrame.from_records()` feature
- PR #1129 Fix join performance with index parameter from using numpy array
- PR #1145 Issue with .agg call on multi-column dataframes
- PR #908 Some testing code cleanup
- PR #1167 Fix issue with null_count not being set after inplace fillna()
- PR #1184 Fix iloc performance regression
- PR #1185 Support left_on/right_on and also on=str in merge
- PR #1200 Fix allocating bitmasks with numba instead of rmm in allocate_mask function
- PR #1213 Fix bug with csv reader requesting subset of columns using wrong datatype
- PR #1223 gpuCI: Fix label on rapidsai channel on gpu build scripts
- PR #1242 Add explicit Thrust exec policy to fix NVCATEGORY_TEST segfault on some platforms
- PR #1246 Fix categorical tests that failed due to bad implicit type conversion
- PR #1255 Fix overwriting conda package main label uploads
- PR #1259 Add dlpack includes to pip build


# cuDF 0.5.1 (05 Feb 2019)

## Bug Fixes

- PR #842 Avoid using numpy via cimport to prevent ABI issues in Cython compilation


# cuDF 0.5.0 (28 Jan 2019)

## New Features

- PR #722 Add bzip2 decompression support to `read_csv()`
- PR #693 add ZLIB-based GZIP/ZIP support to `read_csv_strings()`
- PR #411 added null support to gdf_order_by (new API) and cudf_table::sort
- PR #525 Added GitHub Issue templates for bugs, documentation, new features, and questions
- PR #501 CSV Reader: Add support for user-specified decimal point and thousands separator to read_csv_strings()
- PR #455 CSV Reader: Add support for user-specified decimal point and thousands separator to read_csv()
- PR #439 add `DataFrame.drop` method similar to pandas
- PR #356 add `DataFrame.transpose` method and `DataFrame.T` property similar to pandas
- PR #505 CSV Reader: Add support for user-specified boolean values
- PR #350 Implemented Series replace function
- PR #490 Added print_env.sh script to gather relevant environment details when reporting cuDF issues
- PR #474 add ZLIB-based GZIP/ZIP support to `read_csv()`
- PR #547 Added melt similar to `pandas.melt()`
- PR #491 Add CI test script to check for updates to CHANGELOG.md in PRs
- PR #550 Add CI test script to check for style issues in PRs
- PR #558 Add CI scripts for cpu-based conda and gpu-based test builds
- PR #524 Add Boolean Indexing
- PR #564 Update python `sort_values` method to use updated libcudf `gdf_order_by` API
- PR #509 CSV Reader: Input CSV file can now be passed in as a text or a binary buffer
- PR #607 Add `__iter__` and iteritems to DataFrame class
- PR #643 added a new api gdf_replace_nulls that allows a user to replace nulls in a column

## Improvements

- PR #426 Removed sort-based groupby and refactored existing groupby APIs. Also improves C++/CUDA compile time.
- PR #461 Add `CUDF_HOME` variable in README.md to replace relative pathing.
- PR #472 RMM: Created centralized rmm::device_vector alias and rmm::exec_policy
- PR #500 Improved the concurrent hash map class to support partitioned (multi-pass) hash table building.
- PR #454 Improve CSV reader docs and examples
- PR #465 Added templated C++ API for RMM to avoid explicit cast to `void**`
- PR #513 `.gitignore` tweaks
- PR #521 Add `assert_eq` function for testing
- PR #502 Simplify Dockerfile for local dev, eliminate old conda/pip envs
- PR #549 Adds `-rdynamic` compiler flag to nvcc for Debug builds
- PR #472 RMM: Created centralized rmm::device_vector alias and rmm::exec_policy
- PR #577 Added external C++ API for scatter/gather functions
- PR #500 Improved the concurrent hash map class to support partitioned (multi-pass) hash table building
- PR #583 Updated `gdf_size_type` to `int`
- PR #500 Improved the concurrent hash map class to support partitioned (multi-pass) hash table building
- PR #617 Added .dockerignore file. Prevents adding stale cmake cache files to the docker container
- PR #658 Reduced `JOIN_TEST` time by isolating overflow test of hash table size computation
- PR #664 Added Debuging instructions to README
- PR #651 Remove noqa marks in `__init__.py` files
- PR #671 CSV Reader: uncompressed buffer input can be parsed without explicitly specifying compression as None
- PR #684 Make RMM a submodule
- PR #718 Ensure sum, product, min, max methods pandas compatibility on empty datasets
- PR #720 Refactored Index classes to make them more Pandas-like, added CategoricalIndex
- PR #749 Improve to_arrow and from_arrow Pandas compatibility
- PR #766 Remove TravisCI references, remove unused variables from CMake, fix ARROW_VERSION in Cmake
- PR #773 Add build-args back to Dockerfile and handle dependencies based on environment yml file
- PR #781 Move thirdparty submodules to root and symlink in /cpp
- PR #843 Fix broken cudf/python API examples, add new methods to the API index

## Bug Fixes

- PR #569 CSV Reader: Fix days being off-by-one when parsing some dates
- PR #531 CSV Reader: Fix incorrect parsing of quoted numbers
- PR #465 Added templated C++ API for RMM to avoid explicit cast to `void**`
- PR #473 Added missing <random> include
- PR #478 CSV Reader: Add api support for auto column detection, header, mangle_dupe_cols, usecols
- PR #495 Updated README to correct where cffi pytest should be executed
- PR #501 Fix the intermittent segfault caused by the `thousands` and `compression` parameters in the csv reader
- PR #502 Simplify Dockerfile for local dev, eliminate old conda/pip envs
- PR #512 fix bug for `on` parameter in `DataFrame.merge` to allow for None or single column name
- PR #511 Updated python/cudf/bindings/join.pyx to fix cudf merge printing out dtypes
- PR #513 `.gitignore` tweaks
- PR #521 Add `assert_eq` function for testing
- PR #537 Fix CMAKE_CUDA_STANDARD_REQURIED typo in CMakeLists.txt
- PR #447 Fix silent failure in initializing DataFrame from generator
- PR #545 Temporarily disable csv reader thousands test to prevent segfault (test re-enabled in PR #501)
- PR #559 Fix Assertion error while using `applymap` to change the output dtype
- PR #575 Update `print_env.sh` script to better handle missing commands
- PR #612 Prevent an exception from occuring with true division on integer series.
- PR #630 Fix deprecation warning for `pd.core.common.is_categorical_dtype`
- PR #622 Fix Series.append() behaviour when appending values with different numeric dtype
- PR #603 Fix error while creating an empty column using None.
- PR #673 Fix array of strings not being caught in from_pandas
- PR #644 Fix return type and column support of dataframe.quantile()
- PR #634 Fix create `DataFrame.from_pandas()` with numeric column names
- PR #654 Add resolution check for GDF_TIMESTAMP in Join
- PR #648 Enforce one-to-one copy required when using `numba>=0.42.0`
- PR #645 Fix cmake build type handling not setting debug options when CMAKE_BUILD_TYPE=="Debug"
- PR #669 Fix GIL deadlock when launching multiple python threads that make Cython calls
- PR #665 Reworked the hash map to add a way to report the destination partition for a key
- PR #670 CMAKE: Fix env include path taking precedence over libcudf source headers
- PR #674 Check for gdf supported column types
- PR #677 Fix 'gdf_csv_test_Dates' gtest failure due to missing nrows parameter
- PR #604 Fix the parsing errors while reading a csv file using `sep` instead of `delimiter`.
- PR #686 Fix converting nulls to NaT values when converting Series to Pandas/Numpy
- PR #689 CSV Reader: Fix behavior with skiprows+header to match pandas implementation
- PR #691 Fixes Join on empty input DFs
- PR #706 CSV Reader: Fix broken dtype inference when whitespace is in data
- PR #717 CSV reader: fix behavior when parsing a csv file with no data rows
- PR #724 CSV Reader: fix build issue due to parameter type mismatch in a std::max call
- PR #734 Prevents reading undefined memory in gpu_expand_mask_bits numba kernel
- PR #747 CSV Reader: fix an issue where CUDA allocations fail with some large input files
- PR #750 Fix race condition for handling NVStrings in CMake
- PR #719 Fix merge column ordering
- PR #770 Fix issue where RMM submodule pointed to wrong branch and pin other to correct branches
- PR #778 Fix hard coded ABI off setting
- PR #784 Update RMM submodule commit-ish and pip paths
- PR #794 Update `rmm::exec_policy` usage to fix segmentation faults when used as temprory allocator.
- PR #800 Point git submodules to branches of forks instead of exact commits


# cuDF 0.4.0 (05 Dec 2018)

## New Features

- PR #398 add pandas-compatible `DataFrame.shape()` and `Series.shape()`
- PR #394 New documentation feature "10 Minutes to cuDF"
- PR #361 CSV Reader: Add support for strings with delimiters

## Improvements

 - PR #436 Improvements for type_dispatcher and wrapper structs
 - PR #429 Add CHANGELOG.md (this file)
 - PR #266 use faster CUDA-accelerated DataFrame column/Series concatenation.
 - PR #379 new C++ `type_dispatcher` reduces code complexity in supporting many data types.
 - PR #349 Improve performance for creating columns from memoryview objects
 - PR #445 Update reductions to use type_dispatcher. Adds integer types support to sum_of_squares.
 - PR #448 Improve installation instructions in README.md
 - PR #456 Change default CMake build to Release, and added option for disabling compilation of tests

## Bug Fixes

 - PR #444 Fix csv_test CUDA too many resources requested fail.
 - PR #396 added missing output buffer in validity tests for groupbys.
 - PR #408 Dockerfile updates for source reorganization
 - PR #437 Add cffi to Dockerfile conda env, fixes "cannot import name 'librmm'"
 - PR #417 Fix `map_test` failure with CUDA 10
 - PR #414 Fix CMake installation include file paths
 - PR #418 Properly cast string dtypes to programmatic dtypes when instantiating columns
 - PR #427 Fix and tests for Concatenation illegal memory access with nulls


# cuDF 0.3.0 (23 Nov 2018)

## New Features

 - PR #336 CSV Reader string support

## Improvements

 - PR #354 source code refactored for better organization. CMake build system overhaul. Beginning of transition to Cython bindings.
 - PR #290 Add support for typecasting to/from datetime dtype
 - PR #323 Add handling pyarrow boolean arrays in input/out, add tests
 - PR #325 GDF_VALIDITY_UNSUPPORTED now returned for algorithms that don't support non-empty valid bitmasks
 - PR #381 Faster InputTooLarge Join test completes in ms rather than minutes.
 - PR #373 .gitignore improvements
 - PR #367 Doc cleanup & examples for DataFrame methods
 - PR #333 Add Rapids Memory Manager documentation
 - PR #321 Rapids Memory Manager adds file/line location logging and convenience macros
 - PR #334 Implement DataFrame `__copy__` and `__deepcopy__`
 - PR #271 Add NVTX ranges to pygdf
 - PR #311 Document system requirements for conda install

## Bug Fixes

 - PR #337 Retain index on `scale()` function
 - PR #344 Fix test failure due to PyArrow 0.11 Boolean handling
 - PR #364 Remove noexcept from managed_allocator;  CMakeLists fix for NVstrings
 - PR #357 Fix bug that made all series be considered booleans for indexing
 - PR #351 replace conda env configuration for developers
 - PRs #346 #360 Fix CSV reading of negative numbers
 - PR #342 Fix CMake to use conda-installed nvstrings
 - PR #341 Preserve categorical dtype after groupby aggregations
 - PR #315 ReadTheDocs build update to fix missing libcuda.so
 - PR #320 FIX out-of-bounds access error in reductions.cu
 - PR #319 Fix out-of-bounds memory access in libcudf count_valid_bits
 - PR #303 Fix printing empty dataframe


# cuDF 0.2.0 and cuDF 0.1.0

These were initial releases of cuDF based on previously separate pyGDF and libGDF libraries.<|MERGE_RESOLUTION|>--- conflicted
+++ resolved
@@ -1,10 +1,7 @@
 # cuDF 0.12.0 (Date TBD)
 
 ## New Features
-<<<<<<< HEAD
 - PR #3284 Add gpu-accelerated parquet writer
-=======
->>>>>>> eda3bafb
 
 ## Improvements
 
