# cuDF 0.13.0 (Date TBD)

## New Features

## Improvements

- PR #3909 Move java backend to libcudf++
- PR #3910 Adding sinh, cosh, tanh, asinh, acosh, atanh cube root and rint unary support.
- PR #3975 Simplify and generalize data handling in `Buffer`


## Bug Fixes

- PR #3888 Drop `ptr=None` from `DeviceBuffer` call
- PR #3902 Fix conversion of large size GPU array to dataframe
- PR #3953 Fix overflow in column_buffer when computing the device buffer size
- PR #3959 Add missing hash-dispatch function for cudf.Series
- PR #3970 Fix for Series Pickle
- PR #3964 Restore legacy NVStrings and NVCategory dependencies in Java jar


# cuDF 0.12.0 (Date TBD)

## New Features

- PR #3224 Define and implement new join APIs.
- PR #3284 Add gpu-accelerated parquet writer
- PR #3254 Python redesign for libcudf++
- PR #3336 Add `from_dlpack` and `to_dlpack`
- PR #3555 Add column names support to libcudf++ io readers and writers
<<<<<<< HEAD
- PR #3527 Add string functionality for merge API
- PR #3610 Add memory_usage to DataFrame and Series APIs
- PR #3557 Add contiguous_split() function. 
=======
- PR #3619 Support CuPy 7
- PR #3604 Add nvtext ngrams-tokenize function
- PR #3610 Add memory_usage to DataFrame and Series APIs
- PR #3403 Define and implement new stack + tile APIs
- PR #3627 Adding cudf::sort and cudf::sort_by_key
- PR #3597 Implement new sort based groupby
- PR #3776 Add column equivalence comparator (using epsilon for float equality)
- PR #3667 Define and implement round-robin partition API.
- PR #3690 Add bools_to_mask
- PR #3761 Introduce a Frame class and make Index, DataFrame and Series subclasses
- PR #3538 Define and implement left semi join and left anti join
- PR #3683 Added support for multiple delimiters in `nvtext.token_count()`
- PR #3792 Adding is_nan and is_notnan
- PR #3594 Adding clamp support to libcudf++
>>>>>>> 13d1644b

## Improvements

- PR #3124 Add support for grand-children in cudf column classes
- PR #3292 Port NVStrings regex contains function
- PR #3409 Port NVStrings regex replace function
- PR #3417 Port NVStrings regex findall function
- PR #3351 Add warning when filepath resolves to multiple files in cudf readers
- PR #3370 Port NVStrings strip functions
- PR #3453 Port NVStrings IPv4 convert functions to cudf strings column
- PR #3441 Port NVStrings url encode/decode to cudf strings column
- PR #3364 Port NVStrings split functions
- PR #3463 Port NVStrings partition/rpartition to cudf strings column
- PR #3502 ORC reader: add option to read DECIMALs as INT64
- PR #3461 Add a new overload to allocate_like() that takes explicit type and size params.
- PR #3590 Specialize hash functions for floating point
- PR #3569 Use `np.asarray` in `StringColumn.deserialize`
- PR #3553 Support Python NoneType in numeric binops
- PR #3511 Support DataFrame / Series mixed arithmetic
- PR #3567 Include `strides` in `__cuda_array_interface__`
- PR #3608 Update OPS codeowner group name
- PR #3431 Port NVStrings translate to cudf strings column
<<<<<<< HEAD
- PR #3507 Define and implement new binary operation APIs
- PR #3601 Port UDF functionality for rolling windows
=======
- PR #3620 Add stream parameter to unary ops detail API
- PR #3593 Adding begin/end for mutable_column_device_view
>>>>>>> 13d1644b
- PR #3587 Merge CHECK_STREAM & CUDA_CHECK_LAST to CHECK_CUDA
- PR #3733 Rework `hash_partition` API
- PR #3655 Use move with make_pair to avoid copy construction
- PR #3402 Define and implement new quantiles APIs
- PR #3612 Add ability to customize the JIT kernel cache path
- PR #3647 Remove PatchedNumbaDeviceArray with CuPy 6.6.0
- PR #3641 Remove duplicate definitions of CUDA_DEVICE_CALLABLE
- PR #3640 Enable memory_usage in dask_cudf (also adds pd.Index from_pandas)
- PR #3654 Update Jitify submodule ref to include gcc-8 fix
- PR #3639 Define and implement `nans_to_nulls`
- PR #3561 Rework contains implementation in search
- PR #3616 Add aggregation infrastructure for argmax/argmin.
- PR #3673 Parquet reader: improve rounding of timestamp conversion to seconds
- PR #3699 Stringify libcudacxx headers for binary op JIT
- PR #3697 Improve column insert performance for wide frames
- PR #3616 Add aggregation infrastructure for argmax/argmin.
- PR #3653 Make `gather_bitmask_kernel` more reusable.
- PR #3710 Remove multiple CMake configuration steps from root build script
- PR #3657 Define and implement compiled binops for string column comparisons
- PR #3520 Change read_parquet defaults and add warnings
- PR #3780 Java APIs for selecting a GPU
- PR #3796 Improve on round-robin with the case when number partitions greater than number of rows.
- PR #3805 Avoid CuPy 7.1.0 for now
- PR #3758 detail::scatter variant with map iterator support
- PR #3882 Fail loudly when creating a StringColumn from nvstrings with > MAX_VAL(int32) bytes
- PR #3823 Add header file for detail search functions
- PR #2438 Build GBench Benchmarks in CI
- PR #3713 Adding aggregation support to rolling_window
- PR #3875 Add abstract sink for IO writers, used by ORC and Parquet writers for now

## Bug Fixes

- PR #3618 Update 10 minutes to cudf and cupy to hide warning that were being shown in the docs
- PR #3550 Update Java package to 0.12
- PR #3549 Fix index name issue with iloc with RangeIndex
- PR #3562 Fix 4GB limit for gzipped-compressed csv files
- PR #2981 enable build.sh to build all targets without installation
- PR #3563 Use `__cuda_array_interface__` for serialization
- PR #3564 Fix cuda memory access error in gather_bitmask_kernel
- PR #3548 Replaced CUDA_RT_CALL with CUDA_TRY
- PR #3486 Pandas > 0.25 compatability
- PR #3622 Fix new warnings and errors when building with gcc-8
- PR #3588 Remove avro reader column order reversal
- PR #3629 Fix hash map test failure
- PR #3637 Fix sorted set_index operations in dask_cudf
- PR #3663 Fix libcudf++ ORC reader microseconds and milliseconds conversion
- PR #3668 Fixing CHECK_CUDA debug build issue
- PR #3684 Fix ends_with logic for matching string case
- PR #3691 Fix create_offsets to handle offset correctly
- PR #3687 Fixed bug while passing input GPU memory pointer in `nvtext.scatter_count()`
- PR #3701 Fix hash_partition hashing all columns instead of columns_to_hash
- PR #3694 Allow for null columns parameter in `csv_writer`
- PR #3706 Removed extra type-dispatcher call from merge
- PR #3704 Changed the default delimiter to `whitespace` for nvtext methods.
- PR #3741 Construct DataFrame from dict-of-Series with alignment
- PR #3724 Update rmm version to match release
- PR #3743 Fix for `None` data in `__array_interface__`
- PR #3731 Fix performance of zero sized dataframe slice
- PR #3709 Fix inner_join incorrect result issue
- PR #3734 Update numba to 0.46 in conda files
- PR #3738 Update libxx cython types.hpp path
- PR #3672 Fix to_host issue with column_view having offset
- PR #3730 CSV reader: Set invalid float values to NaN/null
- PR #3670 Floor when casting between timestamps of different precisions
- PR #3728 Fix apply_boolean_mask issue with non-null string column
- PR #3769 Don't look for a `name` attribute in column
- PR #3783 Bind cuDF operators to Dask Dataframe
- PR #3775 Fix segfault when reading compressed CSV files larger than 4GB
- PR #3799 Align indices of Series inputs when adding as columns to DataFrame
- PR #3803 Keep name when unpickling Index objects
- PR #3804 Fix cuda crash in AVRO reader
- PR #3766 Remove references to cudf::type_id::CATEGORY from IO code
- PR #3817 Don't always deepcopy an index
- PR #3821 Fix OOB read in gpuinflate prefetcher
- PR #3829 Parquet writer: fix empty dataframe causing cuda launch errors
- PR #3835 Fix memory leak in Cython when dealing with nulls in string columns
- PR #3866 Remove unnecessary if check in NVStrings.create_offsets
- PR #3858 Fixes the broken debug build after #3728
- PR #3850 Fix merge typecast scope issue and resulting memory leak
- PR #3855 Fix MultiColumn recreation with reset_index
- PR #3869 Fixed size calculation in NVStrings::byte_count()
- PR #3868 Fix apply_grouped moving average example
- PR #3900 Properly link `NVStrings` and `NVCategory` into tests
- PR #3868 Fix apply_grouped moving average example
- PR #3871 Fix `split_out` error
- PR #3886 Fix string column materialization from column view
- PR #3893 Parquet reader: fix segfault reading empty parquet file


# cuDF 0.11.0 (11 Dec 2019)

## New Features

- PR #2905 Added `Series.median()` and null support for `Series.quantile()`
- PR #2930 JSON Reader: Support ARROW_RANDOM_FILE input
- PR #2956 Add `cudf::stack` and `cudf::tile`
- PR #2980 Added nvtext is_vowel/is_consonant functions
- PR #2987 Add `inplace` arg to `DataFrame.reset_index` and `Series`
- PR #3011 Added libcudf++ transition guide
- PR #3129 Add strings column factory from `std::vector`s
- PR #3054 Add parquet reader support for decimal data types
- PR #3022 adds DataFrame.astype for cuDF dataframes
- PR #2962 Add isnull(), notnull() and related functions
- PR #3025 Move search files to legacy
- PR #3068 Add `scalar` class
- PR #3094 Adding `any` and `all` support from libcudf
- PR #3130 Define and implement new `column_wrapper`
- PR #3143 Define and implement new copying APIs `slice` and `split`
- PR #3161 Move merge files to legacy
- PR #3079 Added support to write ORC files given a local path
- PR #3192 Add dtype param to cast `DataFrame` on init
- PR #3213 Port cuIO to libcudf++
- PR #3222 Add nvtext character tokenizer
- PR #3223 Java expose underlying buffers
- PR #3300 Add `DataFrame.insert`
- PR #3263 Define and implement new `valid_if`
- PR #3278 Add `to_host` utility to copy `column_view` to host
- PR #3087 Add new cudf::experimental bool8 wrapper
- PR #3219 Construct column from column_view
- PR #3250 Define and implement new merge APIs
- PR #3144 Define and implement new hashing APIs `hash` and `hash_partition`
- PR #3229 Define and implement new search APIs
- PR #3308 java add API for memory usage callbacks
- PR #2691 Row-wise reduction and scan operations via CuPy
- PR #3291 Add normalize_nans_and_zeros
- PR #3187 Define and implement new replace APIs
- PR #3356 Add vertical concatenation for table/columns
- PR #3344 java split API
- PR #2791 Add `groupby.std()`
- PR #3368 Enable dropna argument in dask_cudf groupby
- PR #3298 add null replacement iterator for column_device_view
- PR #3297 Define and implement new groupby API.
- PR #3396 Update device_atomics with new bool8 and timestamp specializations
- PR #3411 Java host memory management API
- PR #3393 Implement df.cov and enable covariance/correlation in dask_cudf
- PR #3401 Add dask_cudf ORC writer (to_orc)
- PR #3331 Add copy_if_else
- PR #3427 Define and Implement new multi-search API
- PR #3442 Add Bool-index + Multi column + DataFrame support for set-item
- PR #3172 Define and implement new fill/repeat/copy_range APIs
- PR #3490 Add pair iterators for columns
- PR #3497 Add DataFrame.drop(..., inplace=False) argument
- PR #3469 Add string functionality for replace API
<<<<<<< HEAD
=======
- PR #3527 Add string functionality for merge API
- PR #3557 Add contiguous_split() function.
- PR #3507 Define and implement new binary operation APIs
- PR #3273 Define and implement new reduction APIs
>>>>>>> 13d1644b

## Improvements

- PR #2904 Move gpu decompressors to cudf::io namespace
- PR #2977 Moved old C++ test utilities to legacy directory.
- PR #2965 Fix slow orc reader perf with large uncompressed blocks
- PR #2995 Move JIT type utilities to legacy directory
- PR #2927 Add ``Table`` and ``TableView`` extension classes that wrap legacy cudf::table
- PR #3005 Renames `cudf::exp` namespace to `cudf::experimental`
- PR #3008 Make safe versions of `is_null` and `is_valid` in `column_device_view`
- PR #3026 Move fill and repeat files to legacy
- PR #3027 Move copying.hpp and related source to legacy folder
- PR #3014 Snappy decompression optimizations
- PR #3032 Use `asarray` to coerce indices to a NumPy array
- PR #2996 IO Readers: Replace `cuio::device_buffer` with `rmm::device_buffer`
- PR #3051 Specialized hash function for strings column
- PR #3065 Select and Concat for cudf::experimental::table
- PR #3080 Move `valid_if.cuh` to `legacy/`
- PR #3052 Moved replace.hpp functionality to legacy
- PR #3091 Move join files to legacy
- PR #3092 Implicitly init RMM if Java allocates before init
- PR #3029 Update gdf_ numeric types with stdint and move to cudf namespace
- PR #3052 Moved replace.hpp functionality to legacy
- PR #2955 Add cmake option to only build for present GPU architecture
- PR #3070 Move functions.h and related source to legacy
- PR #2951 Allow set_index to handle a list of column names
- PR #3093 Move groupby files to legacy
- PR #2988 Removing GIS functionality (now part of cuSpatial library)
- PR #3067 Java method to return size of device memory buffer
- PR #3083 Improved some binary operation tests to include null testing.
- PR #3084 Update to arrow-cpp and pyarrow 0.15.0
- PR #3071 Move cuIO to legacy
- PR #3126 Round 2 of snappy decompression optimizations
- PR #3046 Define and implement new copying APIs `empty_like` and `allocate_like`
- PR #3128 Support MultiIndex in DataFrame.join
- PR #2971 Added initial gather and scatter methods for strings_column_view
- PR #3133 Port NVStrings to cudf column: count_characters and count_bytes
- PR #2991 Added strings column functions concatenate and join_strings
- PR #3028 Define and implement new `gather` APIs.
- PR #3135 Add nvtx utilities to cudf::nvtx namespace
- PR #3021 Java host side concat of serialized buffers
- PR #3138 Move unary files to legacy
- PR #3170 Port NVStrings substring functions to cudf strings column
- PR #3159 Port NVStrings is-chars-types function to cudf strings column
- PR #3154 Make `table_view_base.column()` const and add `mutable_table_view.column()`
- PR #3175 Set cmake cuda version variables
- PR #3171 Move deprecated error macros to legacy
- PR #3191 Port NVStrings integer convert ops to cudf column
- PR #3189 Port NVStrings find ops to cudf column
- PR #3352 Port NVStrings convert float functions to cudf strings column
- PR #3193 Add cuPy as a formal dependency
- PR #3195 Support for zero columned `table_view`
- PR #3165 Java device memory size for string category
- PR #3205 Move transform files to legacy
- PR #3202 Rename and move error.hpp to public headers
- PR #2878 Use upstream merge code in dask_cudf
- PR #3217 Port NVStrings upper and lower case conversion functions
- PR #3350 Port NVStrings booleans convert functions
- PR #3231 Add `column::release()` to give up ownership of contents.
- PR #3157 Use enum class rather than enum for mask_allocation_policy
- PR #3232 Port NVStrings datetime conversion to cudf strings column
- PR #3136 Define and implement new transpose API
- PR #3237 Define and implement new transform APIs
- PR #3245 Move binaryop files to legacy
- PR #3241 Move stream_compaction files to legacy
- PR #3166 Move reductions to legacy
- PR #3261 Small cleanup: remove `== true`
- PR #3271 Update rmm API based on `rmm.reinitialize(...)` change
- PR #3266 Remove optional checks for CuPy
- PR #3268 Adding null ordering per column feature when sorting
- PR #3239 Adding floating point specialization to comparators for NaNs
- PR #3270 Move predicates files to legacy
- PR #3281 Add to_host specialization for strings in column test utilities
- PR #3282 Add `num_bitmask_words`
- PR #3252 Add new factory methods to include passing an existing null mask
- PR #3288 Make `bit.cuh` utilities usable from host code.
- PR #3287 Move rolling windows files to legacy
- PR #3182 Define and implement new unary APIs `is_null` and `is_not_null`
- PR #3314 Drop `cython` from run requirements
- PR #3301 Add tests for empty column wrapper.
- PR #3294 Update to arrow-cpp and pyarrow 0.15.1
- PR #3310 Add `row_hasher` and `element_hasher` utilities
- PR #3272 Support non-default streams when creating/destroying hash maps
- PR #3286 Clean up the starter code on README
- PR #3332 Port NVStrings replace to cudf strings column
- PR #3354 Define and implement new `scatter` APIs
- PR #3322 Port NVStrings pad operations to cudf strings column
- PR #3345 Add cache member for number of characters in string_view class
- PR #3299 Define and implement new `is_sorted` APIs
- PR #3328 Partition by stripes in dask_cudf ORC reader
- PR #3243 Use upstream join code in dask_cudf
- PR #3371 Add `select` method to `table_view`
- PR #3309 Add java and JNI bindings for search bounds
- PR #3305 Define and implement new rolling window APIs
- PR #3380 Concatenate columns of strings
- PR #3382 Add fill function for strings column
- PR #3391 Move device_atomics_tests.cu files to legacy
- PR #3303 Define and implement new stream compaction APIs `copy_if`, `drop_nulls`,
           `apply_boolean_mask`, `drop_duplicate` and `unique_count`.
- PR #3387 Strings column gather function
- PR #3440 Strings column scatter function
- PR #3389 Move quantiles.hpp + group_quantiles.hpp files to legacy
- PR #3397 Port unary cast to libcudf++
- PR #3398 Move reshape.hpp files to legacy
- PR #3395 Port NVStrings regex extract to cudf strings column
- PR #3423 Port NVStrings htoi to cudf strings column
- PR #3425 Strings column copy_if_else implementation
- PR #3422 Move utilities to legacy
- PR #3201 Define and implement new datetime_ops APIs
- PR #3421 Port NVStrings find_multiple to cudf strings column
- PR #3448 Port scatter_to_tables to libcudf++
- PR #3458 Update strings sections in the transition guide
- PR #3462 Add `make_empty_column` and update `empty_like`.
- PR #3465 Port `aggregation` traits and utilities.
- PR #3214 Define and implement new unary operations APIs
- PR #3475 Add `bitmask_to_host` column utility
- PR #3487 Add is_boolean trait and random timestamp generator for testing
- PR #3492 Small cleanup (remove std::abs) and comment
- PR #3407 Allow multiple row-groups per task in dask_cudf read_parquet
- PR #3512 Remove unused CUDA conda labels
- PR #3500 cudf::fill()/cudf::repeat() support for strings columns.
- PR #3438 Update scalar and scalar_device_view to better support strings
- PR #3414 Add copy_range function for strings column
- PR #3471 Add scalar/column, column/scalar and scalar/scalar overloads to copy_if_else.
- PR #3451 Add support for implicit typecasting of join columns

## Bug Fixes

- PR #2895 Fixed dask_cudf group_split behavior to handle upstream rearrange_by_divisions
- PR #3048 Support for zero columned tables
- PR #3030 Fix snappy decoding regression in PR #3014
- PR #3041 Fixed exp to experimental namespace name change issue
- PR #3056 Add additional cmake hint for finding local build of RMM files
- PR #3060 Move copying.hpp includes to legacy
- PR #3139 Fixed java RMM auto initalization
- PR #3141 Java fix for relocated IO headers
- PR #3149 Rename column_wrapper.cuh to column_wrapper.hpp
- PR #3168 Fix mutable_column_device_view head const_cast
- PR #3199 Update JNI includes for legacy moves
- PR #3204 ORC writer: Fix ByteRLE encoding of NULLs
- PR #2994 Fix split_out-support but with hash_object_dispatch
- PR #3212 Fix string to date casting when format is not specified
- PR #3218 Fixes `row_lexicographic_comparator` issue with handling two tables
- PR #3228 Default initialize RMM when Java native dependencies are loaded
- PR #3012 replacing instances of `to_gpu_array` with `mem`
- PR #3236 Fix Numba 0.46+/CuPy 6.3 interface compatibility
- PR #3276 Update JNI includes for legacy moves
- PR #3256 Fix orc writer crash with multiple string columns
- PR #3211 Fix breaking change caused by rapidsai/rmm#167
- PR #3265 Fix dangling pointer in `is_sorted`
- PR #3267 ORC writer: fix incorrect ByteRLE encoding of long literal runs
- PR #3277 Fix invalid reference to deleted temporary in `is_sorted`.
- PR #3274 ORC writer: fix integer RLEv2 mode2 unsigned base value encoding
- PR #3279 Fix shutdown hang issues with pinned memory pool init executor
- PR #3280 Invalid children check in mutable_column_device_view
- PR #3289 fix java memory usage API for empty columns
- PR #3293 Fix loading of csv files zipped on MacOS (disabled zip min version check)
- PR #3295 Fix storing storing invalid RMM exec policies.
- PR #3307 Add pd.RangeIndex to from_pandas to fix dask_cudf meta_nonempty bug
- PR #3313 Fix public headers including non-public headers
- PR #3318 Revert arrow to 0.15.0 temporarily to unblock downstream projects CI
- PR #3317 Fix index-argument bug in dask_cudf parquet reader
- PR #3323 Fix `insert` non-assert test case
- PR #3341 Fix `Series` constructor converting NoneType to "None"
- PR #3326 Fix and test for detail::gather map iterator type inference
- PR #3334 Remove zero-size exception check from make_strings_column factories
- PR #3333 Fix compilation issues with `constexpr` functions not marked `__device__`
- PR #3340 Make all benchmarks use cudf base fixture to initialize RMM pool
- PR #3337 Fix Java to pad validity buffers to 64-byte boundary
- PR #3362 Fix `find_and_replace` upcasting series for python scalars and lists
- PR #3357 Disabling `column_view` iterators for non fixed-width types
- PR #3383 Fix : properly compute null counts for rolling_window.
- PR #3386 Removing external includes from `column_view.hpp`
- PR #3369 Add write_partition to dask_cudf to fix to_parquet bug
- PR #3388 Support getitem with bools when DataFrame has a MultiIndex
- PR #3408 Fix String and Column (De-)Serialization
- PR #3372 Fix dask-distributed scatter_by_map bug
- PR #3419 Fix a bug in parse_into_parts (incomplete input causing walking past the end of string).
- PR #3413 Fix dask_cudf read_csv file-list bug
- PR #3416 Fix memory leak in ColumnVector when pulling strings off the GPU
- PR #3424 Fix benchmark build by adding libcudacxx to benchmark's CMakeLists.txt
- PR #3435 Fix diff and shift for empty series
- PR #3439 Fix index-name bug in StringColumn concat
- PR #3445 Fix ORC Writer default stripe size
- PR #3459 Fix printing of invalid entries
- PR #3466 Fix gather null mask allocation for invalid index
- PR #3468 Fix memory leak issue in `drop_duplicates`
- PR #3474 Fix small doc error in capitalize Docs
- PR #3491 Fix more doc errors in NVStrings
- PR #3478 Fix as_index deep copy via Index.rename inplace arg
- PR #3476 Fix ORC reader timezone conversion
- PR #3188 Repr slices up large DataFrames
- PR #3519 Fix strings column concatenate handling zero-sized columns
- PR #3530 Fix copy_if_else test case fail issue
- PR #3523 Fix lgenfe issue with debug build
- PR #3532 Fix potential use-after-free in cudf parquet reader
- PR #3540 Fix unary_op null_mask bug and add missing test cases
- PR #3559 Use HighLevelGraph api in DataFrame constructor (Fix upstream compatibility)
- PR #3572 Fix CI Issue with hypothesis tests that are flaky


# cuDF 0.10.0 (16 Oct 2019)

## New Features

- PR #2423 Added `groupby.quantile()`
- PR #2522 Add Java bindings for NVStrings backed upper and lower case mutators
- PR #2605 Added Sort based groupby in libcudf
- PR #2607 Add Java bindings for parsing JSON
- PR #2629 Add dropna= parameter to groupby
- PR #2585 ORC & Parquet Readers: Remove millisecond timestamp restriction
- PR #2507 Add GPU-accelerated ORC Writer
- PR #2559 Add Series.tolist()
- PR #2653 Add Java bindings for rolling window operations
- PR #2480 Merge `custreamz` codebase into `cudf` repo
- PR #2674 Add __contains__ for Index/Series/Column
- PR #2635 Add support to read from remote and cloud sources like s3, gcs, hdfs
- PR #2722 Add Java bindings for NVTX ranges
- PR #2702 Add make_bool to dataset generation functions
- PR #2394 Move `rapidsai/custrings` into `cudf`
- PR #2734 Final sync of custrings source into cudf
- PR #2724 Add libcudf support for __contains__
- PR #2777 Add python bindings for porter stemmer measure functionality
- PR #2781 Add issorted to is_monotonic
- PR #2685 Add cudf::scatter_to_tables and cython binding
- PR #2743 Add Java bindings for NVStrings timestamp2long as part of String ColumnVector casting
- PR #2785 Add nvstrings Python docs
- PR #2786 Add benchmarks option to root build.sh
- PR #2802 Add `cudf::repeat()` and `cudf.Series.repeat()`
- PR #2773 Add Fisher's unbiased kurtosis and skew for Series/DataFrame
- PR #2748 Parquet Reader: Add option to specify loading of PANDAS index
- PR #2807 Add scatter_by_map to DataFrame python API
- PR #2836 Add nvstrings.code_points method
- PR #2844 Add Series/DataFrame notnull
- PR #2858 Add GTest type list utilities
- PR #2870 Add support for grouping by Series of arbitrary length
- PR #2719 Series covariance and Pearson correlation
- PR #2207 Beginning of libcudf overhaul: introduce new column and table types
- PR #2869 Add `cudf.CategoricalDtype`
- PR #2838 CSV Reader: Support ARROW_RANDOM_FILE input
- PR #2655 CuPy-based Series and Dataframe .values property
- PR #2803 Added `edit_distance_matrix()` function to calculate pairwise edit distance for each string on a given nvstrings object.
- PR #2811 Start of cudf strings column work based on 2207
- PR #2872 Add Java pinned memory pool allocator
- PR #2969 Add findAndReplaceAll to ColumnVector
- PR #2814 Add Datetimeindex.weekday
- PR #2999 Add timestamp conversion support for string categories
- PR #2918 Add cudf::column timestamp wrapper types

## Improvements

- PR #2578 Update legacy_groupby to use libcudf group_by_without_aggregation
- PR #2581 Removed `managed` allocator from hash map classes.
- PR #2571 Remove unnecessary managed memory from gdf_column_concat
- PR #2648 Cython/Python reorg
- PR #2588 Update Series.append documentation
- PR #2632 Replace dask-cudf set_index code with upstream
- PR #2682 Add cudf.set_allocator() function for easier allocator init
- PR #2642 Improve null printing and testing
- PR #2747 Add missing Cython headers / cudftestutil lib to conda package for cuspatial build
- PR #2706 Compute CSV format in device code to speedup performance
- PR #2673 Add support for np.longlong type
- PR #2703 move dask serialization dispatch into cudf
- PR #2728 Add YYMMDD to version tag for nightly conda packages
- PR #2729 Handle file-handle input in to_csv
- PR #2741 CSV Reader: Move kernel functions into its own file
- PR #2766 Improve nvstrings python cmake flexibility
- PR #2756 Add out_time_unit option to csv reader, support timestamp resolutions
- PR #2771 Stopgap alias for to_gpu_matrix()
- PR #2783 Support mapping input columns to function arguments in apply kernels
- PR #2645 libcudf unique_count for Series.nunique
- PR #2817 Dask-cudf: `read_parquet` support for remote filesystems
- PR #2823 improve java data movement debugging
- PR #2806 CSV Reader: Clean-up row offset operations
- PR #2640 Add dask wait/persist exmaple to 10 minute guide
- PR #2828 Optimizations of kernel launch configuration for `DataFrame.apply_rows` and `DataFrame.apply_chunks`
- PR #2831 Add `column` argument to `DataFrame.drop`
- PR #2775 Various optimizations to improve __getitem__ and __setitem__ performance
- PR #2810 cudf::allocate_like can optionally always allocate a mask.
- PR #2833 Parquet reader: align page data allocation sizes to 4-bytes to satisfy cuda-memcheck
- PR #2832 Using the new Python bindings for UCX
- PR #2856 Update group_split_cudf to use scatter_by_map
- PR #2890 Optionally keep serialized table data on the host.
- PR #2778 Doc: Updated and fixed some docstrings that were formatted incorrectly.
- PR #2830 Use YYMMDD tag in custreamz nightly build
- PR #2875 Java: Remove synchronized from register methods in MemoryCleaner
- PR #2887 Minor snappy decompression optimization
- PR #2899 Use new RMM API based on Cython
- PR #2788 Guide to Python UDFs
- PR #2919 Change java API to use operators in groupby namespace
- PR #2909 CSV Reader: Avoid row offsets host vector default init
- PR #2834 DataFrame supports setting columns via attribute syntax `df.x = col`
- PR #3147 DataFrame can be initialized from rows via list of tuples
- PR #3539 Restrict CuPy to 6

## Bug Fixes

- PR #2584 ORC Reader: fix parsing of `DECIMAL` index positions
- PR #2619 Fix groupby serialization/deserialization
- PR #2614 Update Java version to match
- PR #2601 Fixes nlargest(1) issue in Series and Dataframe
- PR #2610 Fix a bug in index serialization (properly pass DeviceNDArray)
- PR #2621 Fixes the floordiv issue of not promoting float type when rhs is 0
- PR #2611 Types Test: fix static casting from negative int to string
- PR #2618 IO Readers: Fix datasource memory map failure for multiple reads
- PR #2628 groupby_without_aggregation non-nullable input table produces non-nullable output
- PR #2615 fix string category partitioning in java API
- PR #2641 fix string category and timeunit concat in the java API
- PR #2649 Fix groupby issue resulting from column_empty bug
- PR #2658 Fix astype() for null categorical columns
- PR #2660 fix column string category and timeunit concat in the java API
- PR #2664 ORC reader: fix `skip_rows` larger than first stripe
- PR #2654 Allow Java gdfOrderBy to work with string categories
- PR #2669 AVRO reader: fix non-deterministic output
- PR #2668 Update Java bindings to specify timestamp units for ORC and Parquet readers
- PR #2679 AVRO reader: fix cuda errors when decoding compressed streams
- PR #2692 Add concatenation for data-frame with different headers (empty and non-empty)
- PR #2651 Remove nvidia driver installation from ci/cpu/build.sh
- PR #2697 Ensure csv reader sets datetime column time units
- PR #2698 Return RangeIndex from contiguous slice of RangeIndex
- PR #2672 Fix null and integer handling in round
- PR #2704 Parquet Reader: Fix crash when loading string column with nulls
- PR #2725 Fix Jitify issue with running on Turing using CUDA version < 10
- PR #2731 Fix building of benchmarks
- PR #2738 Fix java to find new NVStrings locations
- PR #2736 Pin Jitify branch to v0.10 version
- PR #2742 IO Readers: Fix possible silent failures when creating `NvStrings` instance
- PR #2753 Fix java quantile API calls
- PR #2762 Fix validity processing for time in java
- PR #2796 Fix handling string slicing and other nvstrings delegated methods with dask
- PR #2769 Fix link to API docs in README.md
- PR #2772 Handle multiindex pandas Series #2772
- PR #2749 Fix apply_rows/apply_chunks pessimistic null mask to use in_cols null masks only
- PR #2752 CSV Reader: Fix exception when there's no rows to process
- PR #2716 Added Exception for `StringMethods` in string methods
- PR #2787 Fix Broadcasting `None` to `cudf-series`
- PR #2794 Fix async race in NVCategory::get_value and get_value_bounds
- PR #2795 Fix java build/cast error
- PR #2496 Fix improper merge of two dataframes when names differ
- PR #2824 Fix issue with incorrect result when Numeric Series replace is called several times
- PR #2751 Replace value with null
- PR #2765 Fix Java inequality comparisons for string category
- PR #2818 Fix java join API to use new C++ join API
- PR #2841 Fix nvstrings.slice and slice_from for range (0,0)
- PR #2837 Fix join benchmark
- PR #2809 Add hash_df and group_split dispatch functions for dask
- PR #2843 Parquet reader: fix skip_rows when not aligned with page or row_group boundaries
- PR #2851 Deleted existing dask-cudf/record.txt
- PR #2854 Fix column creation from ephemeral objects exposing __cuda_array_interface__
- PR #2860 Fix boolean indexing when the result is a single row
- PR #2859 Fix tail method issue for string columns
- PR #2852 Fixed `cumsum()` and `cumprod()` on boolean series.
- PR #2865 DaskIO: Fix `read_csv` and `read_orc` when input is list of files
- PR #2750 Fixed casting values to cudf::bool8 so non-zero values always cast to true
- PR #2873 Fixed dask_cudf read_partition bug by generating ParquetDatasetPiece
- PR #2850 Fixes dask_cudf.read_parquet on partitioned datasets
- PR #2896 Properly handle `axis` string keywords in `concat`
- PR #2926 Update rounding algorithm to avoid using fmod
- PR #2968 Fix Java dependency loading when using NVTX
- PR #2963 Fix ORC writer uncompressed block indexing
- PR #2928 CSV Reader: Fix using `byte_range` for large datasets
- PR #2983 Fix sm_70+ race condition in gpu_unsnap
- PR #2964 ORC Writer: Segfault when writing mixed numeric and string columns
- PR #3007 Java: Remove unit test that frees RMM invalid pointer
- PR #3009 Fix orc reader RLEv2 patch position regression from PR #2507
- PR #3002 Fix CUDA invalid configuration errors reported after loading an ORC file without data
- PR #3035 Update update-version.sh for new docs locations
- PR #3038 Fix uninitialized stream parameter in device_table deleter
- PR #3064 Fixes groupby performance issue
- PR #3061 Add rmmInitialize to nvstrings gtests
- PR #3058 Fix UDF doc markdown formatting
- PR #3059 Add nvstrings python build instructions to contributing.md


# cuDF 0.9.0 (21 Aug 2019)

## New Features

- PR #1993 Add CUDA-accelerated series aggregations: mean, var, std
- PR #2111 IO Readers: Support memory buffer, file-like object, and URL inputs
- PR #2012 Add `reindex()` to DataFrame and Series
- PR #2097 Add GPU-accelerated AVRO reader
- PR #2098 Support binary ops on DFs and Series with mismatched indices
- PR #2160 Merge `dask-cudf` codebase into `cudf` repo
- PR #2149 CSV Reader: Add `hex` dtype for explicit hexadecimal parsing
- PR #2156 Add `upper_bound()` and `lower_bound()` for libcudf tables and `searchsorted()` for cuDF Series
- PR #2158 CSV Reader: Support single, non-list/dict argument for `dtype`
- PR #2177 CSV Reader: Add `parse_dates` parameter for explicit date inference
- PR #1744 cudf::apply_boolean_mask and cudf::drop_nulls support for cudf::table inputs (multi-column)
- PR #2196 Add `DataFrame.dropna()`
- PR #2197 CSV Writer: add `chunksize` parameter for `to_csv`
- PR #2215 `type_dispatcher` benchmark
- PR #2179 Add Java quantiles
- PR #2157 Add __array_function__ to DataFrame and Series
- PR #2212 Java support for ORC reader
- PR #2224 Add DataFrame isna, isnull, notna functions
- PR #2236 Add Series.drop_duplicates
- PR #2105 Add hash-based join benchmark
- PR #2316 Add unique, nunique, and value_counts for datetime columns
- PR #2337 Add Java support for slicing a ColumnVector
- PR #2049 Add cudf::merge (sorted merge)
- PR #2368 Full cudf+dask Parquet Support
- PR #2380 New cudf::is_sorted checks whether cudf::table is sorted
- PR #2356 Java column vector standard deviation support
- PR #2221 MultiIndex full indexing - Support iloc and wildcards for loc
- PR #2429 Java support for getting length of strings in a ColumnVector
- PR #2415 Add `value_counts` for series of any type
- PR #2446 Add __array_function__ for index
- PR #2437 ORC reader: Add 'use_np_dtypes' option
- PR #2382 Add CategoricalAccessor add, remove, rename, and ordering methods
- PR #2464 Native implement `__cuda_array_interface__` for Series/Index/Column objects
- PR #2425 Rolling window now accepts array-based user-defined functions
- PR #2442 Add __setitem__
- PR #2449 Java support for getting byte count of strings in a ColumnVector
- PR #2492 Add groupby.size() method
- PR #2358 Add cudf::nans_to_nulls: convert floating point column into bitmask
- PR #2489 Add drop argument to set_index
- PR #2491 Add Java bindings for ORC reader 'use_np_dtypes' option
- PR #2213 Support s/ms/us/ns DatetimeColumn time unit resolutions
- PR #2536 Add _constructor properties to Series and DataFrame

## Improvements

- PR #2103 Move old `column` and `bitmask` files into `legacy/` directory
- PR #2109 added name to Python column classes
- PR #1947 Cleanup serialization code
- PR #2125 More aggregate in java API
- PR #2127 Add in java Scalar tests
- PR #2088 Refactor of Python groupby code
- PR #2130 Java serialization and deserialization of tables.
- PR #2131 Chunk rows logic added to csv_writer
- PR #2129 Add functions in the Java API to support nullable column filtering
- PR #2165 made changes to get_dummies api for it to be available in MethodCache
- PR #2171 Add CodeCov integration, fix doc version, make --skip-tests work when invoking with source
- PR #2184 handle remote orc files for dask-cudf
- PR #2186 Add `getitem` and `getattr` style access to Rolling objects
- PR #2168 Use cudf.Column for CategoricalColumn's categories instead of a tuple
- PR #2193 DOC: cudf::type_dispatcher documentation for specializing dispatched functors
- PR #2199 Better java support for appending strings
- PR #2176 Added column dtype support for datetime, int8, int16 to csv_writer
- PR #2209 Matching `get_dummies` & `select_dtypes` behavior to pandas
- PR #2217 Updated Java bindings to use the new groupby API
- PR #2214 DOC: Update doc instructions to build/install `cudf` and `dask-cudf`
- PR #2220 Update Java bindings for reduction rename
- PR #2232 Move CodeCov upload from build script to Jenkins
- PR #2225 refactor to use libcudf for gathering columns in dataframes
- PR #2293 Improve join performance (faster compute_join_output_size)
- PR #2300 Create separate dask codeowners for dask-cudf codebase
- PR #2304 gdf_group_by_without_aggregations returns gdf_column
- PR #2309 Java readers: remove redundant copy of result pointers
- PR #2307 Add `black` and `isort` to style checker script
- PR #2345 Restore removal of old groupby implementation
- PR #2342 Improve `astype()` to operate all ways
- PR #2329 using libcudf cudf::copy for column deep copy
- PR #2344 DOC: docs on code formatting for contributors
- PR #2376 Add inoperative axis= and win_type= arguments to Rolling()
- PR #2378 remove dask for (de-)serialization of cudf objects
- PR #2353 Bump Arrow and Dask versions
- PR #2377 Replace `standard_python_slice` with just `slice.indices()`
- PR #2373 cudf.DataFrame enchancements & Series.values support
- PR #2392 Remove dlpack submodule; make cuDF's Cython API externally accessible
- PR #2430 Updated Java bindings to use the new unary API
- PR #2406 Moved all existing `table` related files to a `legacy/` directory
- PR #2350 Performance related changes to get_dummies
- PR #2420 Remove `cudautils.astype` and replace with `typecast.apply_cast`
- PR #2456 Small improvement to typecast utility
- PR #2458 Fix handling of thirdparty packages in `isort` config
- PR #2459 IO Readers: Consolidate all readers to use `datasource` class
- PR #2475 Exposed type_dispatcher.hpp, nvcategory_util.hpp and wrapper_types.hpp in the include folder
- PR #2484 Enabled building libcudf as a static library
- PR #2453 Streamline CUDA_REL environment variable
- PR #2483 Bundle Boost filesystem dependency in the Java jar
- PR #2486 Java API hash functions
- PR #2481 Adds the ignore_null_keys option to the java api
- PR #2490 Java api: support multiple aggregates for the same column
- PR #2510 Java api: uses table based apply_boolean_mask
- PR #2432 Use pandas formatting for console, html, and latex output
- PR #2573 Bump numba version to 0.45.1
- PR #2606 Fix references to notebooks-contrib

## Bug Fixes

- PR #2086 Fixed quantile api behavior mismatch in series & dataframe
- PR #2128 Add offset param to host buffer readers in java API.
- PR #2145 Work around binops validity checks for java
- PR #2146 Work around unary_math validity checks for java
- PR #2151 Fixes bug in cudf::copy_range where null_count was invalid
- PR #2139 matching to pandas describe behavior & fixing nan values issue
- PR #2161 Implicitly convert unsigned to signed integer types in binops
- PR #2154 CSV Reader: Fix bools misdetected as strings dtype
- PR #2178 Fix bug in rolling bindings where a view of an ephemeral column was being taken
- PR #2180 Fix issue with isort reordering `importorskip` below imports depending on them
- PR #2187 fix to honor dtype when numpy arrays are passed to columnops.as_column
- PR #2190 Fix issue in astype conversion of string column to 'str'
- PR #2208 Fix issue with calling `head()` on one row dataframe
- PR #2229 Propagate exceptions from Cython cdef functions
- PR #2234 Fix issue with local build script not properly building
- PR #2223 Fix CUDA invalid configuration errors reported after loading small compressed ORC files
- PR #2162 Setting is_unique and is_monotonic-related attributes
- PR #2244 Fix ORC RLEv2 delta mode decoding with nonzero residual delta width
- PR #2297 Work around `var/std` unsupported only at debug build
- PR #2302 Fixed java serialization corner case
- PR #2355 Handle float16 in binary operations
- PR #2311 Fix copy behaviour for GenericIndex
- PR #2349 Fix issues with String filter in java API
- PR #2323 Fix groupby on categoricals
- PR #2328 Ensure order is preserved in CategoricalAccessor._set_categories
- PR #2202 Fix issue with unary ops mishandling empty input
- PR #2326 Fix for bug in DLPack when reading multiple columns
- PR #2324 Fix cudf Docker build
- PR #2325 Fix ORC RLEv2 patched base mode decoding with nonzero patch width
- PR #2235 Fix get_dummies to be compatible with dask
- PR #2332 Zero initialize gdf_dtype_extra_info
- PR #2355 Handle float16 in binary operations
- PR #2360 Fix missing dtype handling in cudf.Series & columnops.as_column
- PR #2364 Fix quantile api and other trivial issues around it
- PR #2361 Fixed issue with `codes` of CategoricalIndex
- PR #2357 Fixed inconsistent type of index created with from_pandas vs direct construction
- PR #2389 Fixed Rolling __getattr__ and __getitem__ for offset based windows
- PR #2402 Fixed bug in valid mask computation in cudf::copy_if (apply_boolean_mask)
- PR #2401 Fix to a scalar datetime(of type Days) issue
- PR #2386 Correctly allocate output valids in groupby
- PR #2411 Fixed failures on binary op on single element string column
- PR #2422 Fix Pandas logical binary operation incompatibilites
- PR #2447 Fix CodeCov posting build statuses temporarily
- PR #2450 Fix erroneous null handling in `cudf.DataFrame`'s `apply_rows`
- PR #2470 Fix issues with empty strings and string categories (Java)
- PR #2471 Fix String Column Validity.
- PR #2481 Fix java validity buffer serialization
- PR #2485 Updated bytes calculation to use size_t to avoid overflow in column concat
- PR #2461 Fix groupby multiple aggregations same column
- PR #2514 Fix cudf::drop_nulls threshold handling in Cython
- PR #2516 Fix utilities include paths and meta.yaml header paths
- PR #2517 Fix device memory leak in to_dlpack tensor deleter
- PR #2431 Fix local build generated file ownerships
- PR #2511 Added import of orc, refactored exception handlers to not squash fatal exceptions
- PR #2527 Fix index and column input handling in dask_cudf read_parquet
- PR #2466 Fix `dataframe.query` returning null rows erroneously
- PR #2548 Orc reader: fix non-deterministic data decoding at chunk boundaries
- PR #2557 fix cudautils import in string.py
- PR #2521 Fix casting datetimes from/to the same resolution
- PR #2545 Fix MultiIndexes with datetime levels
- PR #2560 Remove duplicate `dlpack` definition in conda recipe
- PR #2567 Fix ColumnVector.fromScalar issues while dealing with null scalars
- PR #2565 Orc reader: fix incorrect data decoding of int64 data types
- PR #2577 Fix search benchmark compilation error by adding necessary header
- PR #2604 Fix a bug in copying.pyx:_normalize_types that upcasted int32 to int64


# cuDF 0.8.0 (27 June 2019)

## New Features

- PR #1524 Add GPU-accelerated JSON Lines parser with limited feature set
- PR #1569 Add support for Json objects to the JSON Lines reader
- PR #1622 Add Series.loc
- PR #1654 Add cudf::apply_boolean_mask: faster replacement for gdf_apply_stencil
- PR #1487 cython gather/scatter
- PR #1310 Implemented the slice/split functionality.
- PR #1630 Add Python layer to the GPU-accelerated JSON reader
- PR #1745 Add rounding of numeric columns via Numba
- PR #1772 JSON reader: add support for BytesIO and StringIO input
- PR #1527 Support GDF_BOOL8 in readers and writers
- PR #1819 Logical operators (AND, OR, NOT) for libcudf and cuDF
- PR #1813 ORC Reader: Add support for stripe selection
- PR #1828 JSON Reader: add suport for bool8 columns
- PR #1833 Add column iterator with/without nulls
- PR #1665 Add the point-in-polygon GIS function
- PR #1863 Series and Dataframe methods for all and any
- PR #1908 cudf::copy_range and cudf::fill for copying/assigning an index or range to a constant
- PR #1921 Add additional formats for typecasting to/from strings
- PR #1807 Add Series.dropna()
- PR #1987 Allow user defined functions in the form of ptx code to be passed to binops
- PR #1948 Add operator functions like `Series.add()` to DataFrame and Series
- PR #1954 Add skip test argument to GPU build script
- PR #2018 Add bindings for new groupby C++ API
- PR #1984 Add rolling window operations Series.rolling() and DataFrame.rolling()
- PR #1542 Python method and bindings for to_csv
- PR #1995 Add Java API
- PR #1998 Add google benchmark to cudf
- PR #1845 Add cudf::drop_duplicates, DataFrame.drop_duplicates
- PR #1652 Added `Series.where()` feature
- PR #2074 Java Aggregates, logical ops, and better RMM support
- PR #2140 Add a `cudf::transform` function
- PR #2068 Concatenation of different typed columns

## Improvements

- PR #1538 Replacing LesserRTTI with inequality_comparator
- PR #1703 C++: Added non-aggregating `insert` to `concurrent_unordered_map` with specializations to store pairs with a single atomicCAS when possible.
- PR #1422 C++: Added a RAII wrapper for CUDA streams
- PR #1701 Added `unique` method for stringColumns
- PR #1713 Add documentation for Dask-XGBoost
- PR #1666 CSV Reader: Improve performance for files with large number of columns
- PR #1725 Enable the ability to use a single column groupby as its own index
- PR #1759 Add an example showing simultaneous rolling averages to `apply_grouped` documentation
- PR #1746 C++: Remove unused code: `windowed_ops.cu`, `sorting.cu`, `hash_ops.cu`
- PR #1748 C++: Add `bool` nullability flag to `device_table` row operators
- PR #1764 Improve Numerical column: `mean_var` and `mean`
- PR #1767 Speed up Python unit tests
- PR #1770 Added build.sh script, updated CI scripts and documentation
- PR #1739 ORC Reader: Add more pytest coverage
- PR #1696 Added null support in `Series.replace()`.
- PR #1390 Added some basic utility functions for `gdf_column`'s
- PR #1791 Added general column comparison code for testing
- PR #1795 Add printing of git submodule info to `print_env.sh`
- PR #1796 Removing old sort based group by code and gdf_filter
- PR #1811 Added funtions for copying/allocating `cudf::table`s
- PR #1838 Improve columnops.column_empty so that it returns typed columns instead of a generic Column
- PR #1890 Add utils.get_dummies- a pandas-like wrapper around one_hot-encoding
- PR #1823 CSV Reader: default the column type to string for empty dataframes
- PR #1827 Create bindings for scalar-vector binops, and update one_hot_encoding to use them
- PR #1817 Operators now support different sized dataframes as long as they don't share different sized columns
- PR #1855 Transition replace_nulls to new C++ API and update corresponding Cython/Python code
- PR #1858 Add `std::initializer_list` constructor to `column_wrapper`
- PR #1846 C++ type-erased gdf_equal_columns test util; fix gdf_equal_columns logic error
- PR #1390 Added some basic utility functions for `gdf_column`s
- PR #1391 Tidy up bit-resolution-operation and bitmask class code
- PR #1882 Add iloc functionality to MultiIndex dataframes
- PR #1884 Rolling windows: general enhancements and better coverage for unit tests
- PR #1886 support GDF_STRING_CATEGORY columns in apply_boolean_mask, drop_nulls and other libcudf functions
- PR #1896 Improve performance of groupby with levels specified in dask-cudf
- PR #1915 Improve iloc performance for non-contiguous row selection
- PR #1859 Convert read_json into a C++ API
- PR #1919 Rename libcudf namespace gdf to namespace cudf
- PR #1850 Support left_on and right_on for DataFrame merge operator
- PR #1930 Specialize constructor for `cudf::bool8` to cast argument to `bool`
- PR #1938 Add default constructor for `column_wrapper`
- PR #1930 Specialize constructor for `cudf::bool8` to cast argument to `bool`
- PR #1952 consolidate libcudf public API headers in include/cudf
- PR #1949 Improved selection with boolmask using libcudf `apply_boolean_mask`
- PR #1956 Add support for nulls in `query()`
- PR #1973 Update `std::tuple` to `std::pair` in top-most libcudf APIs and C++ transition guide
- PR #1981 Convert read_csv into a C++ API
- PR #1868 ORC Reader: Support row index for speed up on small/medium datasets
- PR #1964 Added support for list-like types in Series.str.cat
- PR #2005 Use HTML5 details tag in bug report issue template
- PR #2003 Removed few redundant unit-tests from test_string.py::test_string_cat
- PR #1944 Groupby design improvements
- PR #2017 Convert `read_orc()` into a C++ API
- PR #2011 Convert `read_parquet()` into a C++ API
- PR #1756 Add documentation "10 Minutes to cuDF and dask_cuDF"
- PR #2034 Adding support for string columns concatenation using "add" binary operator
- PR #2042 Replace old "10 Minutes" guide with new guide for docs build process
- PR #2036 Make library of common test utils to speed up tests compilation
- PR #2022 Facilitating get_dummies to be a high level api too
- PR #2050 Namespace IO readers and add back free-form `read_xxx` functions
- PR #2104 Add a functional ``sort=`` keyword argument to groupby
- PR #2108 Add `find_and_replace` for StringColumn for replacing single values
- PR #1803 cuDF/CuPy interoperability documentation

## Bug Fixes

- PR #1465 Fix for test_orc.py and test_sparse_df.py test failures
- PR #1583 Fix underlying issue in `as_index()` that was causing `Series.quantile()` to fail
- PR #1680 Add errors= keyword to drop() to fix cudf-dask bug
- PR #1651 Fix `query` function on empty dataframe
- PR #1616 Fix CategoricalColumn to access categories by index instead of iteration
- PR #1660 Fix bug in `loc` when indexing with a column name (a string)
- PR #1683 ORC reader: fix timestamp conversion to UTC
- PR #1613 Improve CategoricalColumn.fillna(-1) performance
- PR #1642 Fix failure of CSV_TEST gdf_csv_test.SkiprowsNrows on multiuser systems
- PR #1709 Fix handling of `datetime64[ms]` in `dataframe.select_dtypes`
- PR #1704 CSV Reader: Add support for the plus sign in number fields
- PR #1687 CSV reader: return an empty dataframe for zero size input
- PR #1757 Concatenating columns with null columns
- PR #1755 Add col_level keyword argument to melt
- PR #1758 Fix df.set_index() when setting index from an empty column
- PR #1749 ORC reader: fix long strings of NULL values resulting in incorrect data
- PR #1742 Parquet Reader: Fix index column name to match PANDAS compat
- PR #1782 Update libcudf doc version
- PR #1783 Update conda dependencies
- PR #1786 Maintain the original series name in series.unique output
- PR #1760 CSV Reader: fix segfault when dtype list only includes columns from usecols list
- PR #1831 build.sh: Assuming python is in PATH instead of using PYTHON env var
- PR #1839 Raise an error instead of segfaulting when transposing a DataFrame with StringColumns
- PR #1840 Retain index correctly during merge left_on right_on
- PR #1825 cuDF: Multiaggregation Groupby Failures
- PR #1789 CSV Reader: Fix missing support for specifying `int8` and `int16` dtypes
- PR #1857 Cython Bindings: Handle `bool` columns while calling `column_view_from_NDArrays`
- PR #1849 Allow DataFrame support methods to pass arguments to the methods
- PR #1847 Fixed #1375 by moving the nvstring check into the wrapper function
- PR #1864 Fixing cudf reduction for POWER platform
- PR #1869 Parquet reader: fix Dask timestamps not matching with Pandas (convert to milliseconds)
- PR #1876 add dtype=bool for `any`, `all` to treat integer column correctly
- PR #1875 CSV reader: take NaN values into account in dtype detection
- PR #1873 Add column dtype checking for the all/any methods
- PR #1902 Bug with string iteration in _apply_basic_agg
- PR #1887 Fix for initialization issue in pq_read_arg,orc_read_arg
- PR #1867 JSON reader: add support for null/empty fields, including the 'null' literal
- PR #1891 Fix bug #1750 in string column comparison
- PR #1909 Support of `to_pandas()` of boolean series with null values
- PR #1923 Use prefix removal when two aggs are called on a SeriesGroupBy
- PR #1914 Zero initialize gdf_column local variables
- PR #1959 Add support for comparing boolean Series to scalar
- PR #1966 Ignore index fix in series append
- PR #1967 Compute index __sizeof__ only once for DataFrame __sizeof__
- PR #1977 Support CUDA installation in default system directories
- PR #1982 Fixes incorrect index name after join operation
- PR #1985 Implement `GDF_PYMOD`, a special modulo that follows python's sign rules
- PR #1991 Parquet reader: fix decoding of NULLs
- PR #1990 Fixes a rendering bug in the `apply_grouped` documentation
- PR #1978 Fix for values being filled in an empty dataframe
- PR #2001 Correctly create MultiColumn from Pandas MultiColumn
- PR #2006 Handle empty dataframe groupby construction for dask
- PR #1965 Parquet Reader: Fix duplicate index column when it's already in `use_cols`
- PR #2033 Add pip to conda environment files to fix warning
- PR #2028 CSV Reader: Fix reading of uncompressed files without a recognized file extension
- PR #2073 Fix an issue when gathering columns with NVCategory and nulls
- PR #2053 cudf::apply_boolean_mask return empty column for empty boolean mask
- PR #2066 exclude `IteratorTest.mean_var_output` test from debug build
- PR #2069 Fix JNI code to use read_csv and read_parquet APIs
- PR #2071 Fix bug with unfound transitive dependencies for GTests in Ubuntu 18.04
- PR #2089 Configure Sphinx to render params correctly
- PR #2091 Fix another bug with unfound transitive dependencies for `cudftestutils` in Ubuntu 18.04
- PR #2115 Just apply `--disable-new-dtags` instead of trying to define all the transitive dependencies
- PR #2106 Fix errors in JitCache tests caused by sharing of device memory between processes
- PR #2120 Fix errors in JitCache tests caused by running multiple threads on the same data
- PR #2102 Fix memory leak in groupby
- PR #2113 fixed typo in to_csv code example


# cudf 0.7.2 (16 May 2019)

## New Features

- PR #1735 Added overload for atomicAdd on int64. Streamlined implementation of custom atomic overloads.
- PR #1741 Add MultiIndex concatenation

## Bug Fixes

- PR #1718 Fix issue with SeriesGroupBy MultiIndex in dask-cudf
- PR #1734 Python: fix performance regression for groupby count() aggregations
- PR #1768 Cython: fix handling read only schema buffers in gpuarrow reader


# cudf 0.7.1 (11 May 2019)

## New Features

- PR #1702 Lazy load MultiIndex to return groupby performance to near optimal.

## Bug Fixes

- PR #1708 Fix handling of `datetime64[ms]` in `dataframe.select_dtypes`


# cuDF 0.7.0 (10 May 2019)

## New Features

- PR #982 Implement gdf_group_by_without_aggregations and gdf_unique_indices functions
- PR #1142 Add `GDF_BOOL` column type
- PR #1194 Implement overloads for CUDA atomic operations
- PR #1292 Implemented Bitwise binary ops AND, OR, XOR (&, |, ^)
- PR #1235 Add GPU-accelerated Parquet Reader
- PR #1335 Added local_dict arg in `DataFrame.query()`.
- PR #1282 Add Series and DataFrame.describe()
- PR #1356 Rolling windows
- PR #1381 Add DataFrame._get_numeric_data
- PR #1388 Add CODEOWNERS file to auto-request reviews based on where changes are made
- PR #1396 Add DataFrame.drop method
- PR #1413 Add DataFrame.melt method
- PR #1412 Add DataFrame.pop()
- PR #1419 Initial CSV writer function
- PR #1441 Add Series level cumulative ops (cumsum, cummin, cummax, cumprod)
- PR #1420 Add script to build and test on a local gpuCI image
- PR #1440 Add DatetimeColumn.min(), DatetimeColumn.max()
- PR #1455 Add Series.Shift via Numba kernel
- PR #1441 Add Series level cumulative ops (cumsum, cummin, cummax, cumprod)
- PR #1461 Add Python coverage test to gpu build
- PR #1445 Parquet Reader: Add selective reading of rows and row group
- PR #1532 Parquet Reader: Add support for INT96 timestamps
- PR #1516 Add Series and DataFrame.ndim
- PR #1556 Add libcudf C++ transition guide
- PR #1466 Add GPU-accelerated ORC Reader
- PR #1565 Add build script for nightly doc builds
- PR #1508 Add Series isna, isnull, and notna
- PR #1456 Add Series.diff() via Numba kernel
- PR #1588 Add Index `astype` typecasting
- PR #1301 MultiIndex support
- PR #1599 Level keyword supported in groupby
- PR #929 Add support operations to dataframe
- PR #1609 Groupby accept list of Series
- PR #1658 Support `group_keys=True` keyword in groupby method

## Improvements

- PR #1531 Refactor closures as private functions in gpuarrow
- PR #1404 Parquet reader page data decoding speedup
- PR #1076 Use `type_dispatcher` in join, quantiles, filter, segmented sort, radix sort and hash_groupby
- PR #1202 Simplify README.md
- PR #1149 CSV Reader: Change convertStrToValue() functions to `__device__` only
- PR #1238 Improve performance of the CUDA trie used in the CSV reader
- PR #1245 Use file cache for JIT kernels
- PR #1278 Update CONTRIBUTING for new conda environment yml naming conventions
- PR #1163 Refactored UnaryOps. Reduced API to two functions: `gdf_unary_math` and `gdf_cast`. Added `abs`, `-`, and `~` ops. Changed bindings to Cython
- PR #1284 Update docs version
- PR #1287 add exclude argument to cudf.select_dtype function
- PR #1286 Refactor some of the CSV Reader kernels into generic utility functions
- PR #1291 fillna in `Series.to_gpu_array()` and `Series.to_array()` can accept the scalar too now.
- PR #1005 generic `reduction` and `scan` support
- PR #1349 Replace modernGPU sort join with thrust.
- PR #1363 Add a dataframe.mean(...) that raises NotImplementedError to satisfy `dask.dataframe.utils.is_dataframe_like`
- PR #1319 CSV Reader: Use column wrapper for gdf_column output alloc/dealloc
- PR #1376 Change series quantile default to linear
- PR #1399 Replace CFFI bindings for NVTX functions with Cython bindings
- PR #1389 Refactored `set_null_count()`
- PR #1386 Added macros `GDF_TRY()`, `CUDF_TRY()` and `ASSERT_CUDF_SUCCEEDED()`
- PR #1435 Rework CMake and conda recipes to depend on installed libraries
- PR #1391 Tidy up bit-resolution-operation and bitmask class code
- PR #1439 Add cmake variable to enable compiling CUDA code with -lineinfo
- PR #1462 Add ability to read parquet files from arrow::io::RandomAccessFile
- PR #1453 Convert CSV Reader CFFI to Cython
- PR #1479 Convert Parquet Reader CFFI to Cython
- PR #1397 Add a utility function for producing an overflow-safe kernel launch grid configuration
- PR #1382 Add GPU parsing of nested brackets to cuIO parsing utilities
- PR #1481 Add cudf::table constructor to allocate a set of `gdf_column`s
- PR #1484 Convert GroupBy CFFI to Cython
- PR #1463 Allow and default melt keyword argument var_name to be None
- PR #1486 Parquet Reader: Use device_buffer rather than device_ptr
- PR #1525 Add cudatoolkit conda dependency
- PR #1520 Renamed `src/dataframe` to `src/table` and moved `table.hpp`. Made `types.hpp` to be type declarations only.
- PR #1492 Convert transpose CFFI to Cython
- PR #1495 Convert binary and unary ops CFFI to Cython
- PR #1503 Convert sorting and hashing ops CFFI to Cython
- PR #1522 Use latest release version in update-version CI script
- PR #1533 Remove stale join CFFI, fix memory leaks in join Cython
- PR #1521 Added `row_bitmask` to compute bitmask for rows of a table. Merged `valids_ops.cu` and `bitmask_ops.cu`
- PR #1553 Overload `hash_row` to avoid using intial hash values. Updated `gdf_hash` to select between overloads
- PR #1585 Updated `cudf::table` to maintain own copy of wrapped `gdf_column*`s
- PR #1559 Add `except +` to all Cython function definitions to catch C++ exceptions properly
- PR #1617 `has_nulls` and `column_dtypes` for `cudf::table`
- PR #1590 Remove CFFI from the build / install process entirely
- PR #1536 Convert gpuarrow CFFI to Cython
- PR #1655 Add `Column._pointer` as a way to access underlying `gdf_column*` of a `Column`
- PR #1655 Update readme conda install instructions for cudf version 0.6 and 0.7


## Bug Fixes

- PR #1233 Fix dtypes issue while adding the column to `str` dataframe.
- PR #1254 CSV Reader: fix data type detection for floating-point numbers in scientific notation
- PR #1289 Fix looping over each value instead of each category in concatenation
- PR #1293 Fix Inaccurate error message in join.pyx
- PR #1308 Add atomicCAS overload for `int8_t`, `int16_t`
- PR #1317 Fix catch polymorphic exception by reference in ipc.cu
- PR #1325 Fix dtype of null bitmasks to int8
- PR #1326 Update build documentation to use -DCMAKE_CXX11_ABI=ON
- PR #1334 Add "na_position" argument to CategoricalColumn sort_by_values
- PR #1321 Fix out of bounds warning when checking Bzip2 header
- PR #1359 Add atomicAnd/Or/Xor for integers
- PR #1354 Fix `fillna()` behaviour when replacing values with different dtypes
- PR #1347 Fixed core dump issue while passing dict_dtypes without column names in `cudf.read_csv()`
- PR #1379 Fixed build failure caused due to error: 'col_dtype' may be used uninitialized
- PR #1392 Update cudf Dockerfile and package_versions.sh
- PR #1385 Added INT8 type to `_schema_to_dtype` for use in GpuArrowReader
- PR #1393 Fixed a bug in `gdf_count_nonzero_mask()` for the case of 0 bits to count
- PR #1395 Update CONTRIBUTING to use the environment variable CUDF_HOME
- PR #1416 Fix bug at gdf_quantile_exact and gdf_quantile_appox
- PR #1421 Fix remove creation of series multiple times during `add_column()`
- PR #1405 CSV Reader: Fix memory leaks on read_csv() failure
- PR #1328 Fix CategoricalColumn to_arrow() null mask
- PR #1433 Fix NVStrings/categories includes
- PR #1432 Update NVStrings to 0.7.* to coincide with 0.7 development
- PR #1483 Modify CSV reader to avoid cropping blank quoted characters in non-string fields
- PR #1446 Merge 1275 hotfix from master into branch-0.7
- PR #1447 Fix legacy groupby apply docstring
- PR #1451 Fix hash join estimated result size is not correct
- PR #1454 Fix local build script improperly change directory permissions
- PR #1490 Require Dask 1.1.0+ for `is_dataframe_like` test or skip otherwise.
- PR #1491 Use more specific directories & groups in CODEOWNERS
- PR #1497 Fix Thrust issue on CentOS caused by missing default constructor of host_vector elements
- PR #1498 Add missing include guard to device_atomics.cuh and separated DEVICE_ATOMICS_TEST
- PR #1506 Fix csv-write call to updated NVStrings method
- PR #1510 Added nvstrings `fillna()` function
- PR #1507 Parquet Reader: Default string data to GDF_STRING
- PR #1535 Fix doc issue to ensure correct labelling of cudf.series
- PR #1537 Fix `undefined reference` link error in HashPartitionTest
- PR #1548 Fix ci/local/build.sh README from using an incorrect image example
- PR #1551 CSV Reader: Fix integer column name indexing
- PR #1586 Fix broken `scalar_wrapper::operator==`
- PR #1591 ORC/Parquet Reader: Fix missing import for FileNotFoundError exception
- PR #1573 Parquet Reader: Fix crash due to clash with ORC reader datasource
- PR #1607 Revert change of `column.to_dense_buffer` always return by copy for performance concerns
- PR #1618 ORC reader: fix assert & data output when nrows/skiprows isn't aligned to stripe boundaries
- PR #1631 Fix failure of TYPES_TEST on some gcc-7 based systems.
- PR #1641 CSV Reader: Fix skip_blank_lines behavior with Windows line terminators (\r\n)
- PR #1648 ORC reader: fix non-deterministic output when skiprows is non-zero
- PR #1676 Fix groupby `as_index` behaviour with `MultiIndex`
- PR #1659 Fix bug caused by empty groupbys and multiindex slicing throwing exceptions
- PR #1656 Correct Groupby failure in dask when un-aggregable columns are left in dataframe.
- PR #1689 Fix groupby performance regression
- PR #1694 Add Cython as a runtime dependency since it's required in `setup.py`


# cuDF 0.6.1 (25 Mar 2019)

## Bug Fixes

- PR #1275 Fix CentOS exception in DataFrame.hash_partition from using value "returned" by a void function


# cuDF 0.6.0 (22 Mar 2019)

## New Features

- PR #760 Raise `FileNotFoundError` instead of `GDF_FILE_ERROR` in `read_csv` if the file does not exist
- PR #539 Add Python bindings for replace function
- PR #823 Add Doxygen configuration to enable building HTML documentation for libcudf C/C++ API
- PR #807 CSV Reader: Add byte_range parameter to specify the range in the input file to be read
- PR #857 Add Tail method for Series/DataFrame and update Head method to use iloc
- PR #858 Add series feature hashing support
- PR #871 CSV Reader: Add support for NA values, including user specified strings
- PR #893 Adds PyArrow based parquet readers / writers to Python, fix category dtype handling, fix arrow ingest buffer size issues
- PR #867 CSV Reader: Add support for ignoring blank lines and comment lines
- PR #887 Add Series digitize method
- PR #895 Add Series groupby
- PR #898 Add DataFrame.groupby(level=0) support
- PR #920 Add feather, JSON, HDF5 readers / writers from PyArrow / Pandas
- PR #888 CSV Reader: Add prefix parameter for column names, used when parsing without a header
- PR #913 Add DLPack support: convert between cuDF DataFrame and DLTensor
- PR #939 Add ORC reader from PyArrow
- PR #918 Add Series.groupby(level=0) support
- PR #906 Add binary and comparison ops to DataFrame
- PR #958 Support unary and binary ops on indexes
- PR #964 Add `rename` method to `DataFrame`, `Series`, and `Index`
- PR #985 Add `Series.to_frame` method
- PR #985 Add `drop=` keyword to reset_index method
- PR #994 Remove references to pygdf
- PR #990 Add external series groupby support
- PR #988 Add top-level merge function to cuDF
- PR #992 Add comparison binaryops to DateTime columns
- PR #996 Replace relative path imports with absolute paths in tests
- PR #995 CSV Reader: Add index_col parameter to specify the column name or index to be used as row labels
- PR #1004 Add `from_gpu_matrix` method to DataFrame
- PR #997 Add property index setter
- PR #1007 Replace relative path imports with absolute paths in cudf
- PR #1013 select columns with df.columns
- PR #1016 Rename Series.unique_count() to nunique() to match pandas API
- PR #947 Prefixsum to handle nulls and float types
- PR #1029 Remove rest of relative path imports
- PR #1021 Add filtered selection with assignment for Dataframes
- PR #872 Adding NVCategory support to cudf apis
- PR #1052 Add left/right_index and left/right_on keywords to merge
- PR #1091 Add `indicator=` and `suffixes=` keywords to merge
- PR #1107 Add unsupported keywords to Series.fillna
- PR #1032 Add string support to cuDF python
- PR #1136 Removed `gdf_concat`
- PR #1153 Added function for getting the padded allocation size for valid bitmask
- PR #1148 Add cudf.sqrt for dataframes and Series
- PR #1159 Add Python bindings for libcudf dlpack functions
- PR #1155 Add __array_ufunc__ for DataFrame and Series for sqrt
- PR #1168 to_frame for series accepts a name argument


## Improvements

- PR #1218 Add dask-cudf page to API docs
- PR #892 Add support for heterogeneous types in binary ops with JIT
- PR #730 Improve performance of `gdf_table` constructor
- PR #561 Add Doxygen style comments to Join CUDA functions
- PR #813 unified libcudf API functions by replacing gpu_ with gdf_
- PR #822 Add support for `__cuda_array_interface__` for ingest
- PR #756 Consolidate common helper functions from unordered map and multimap
- PR #753 Improve performance of groupby sum and average, especially for cases with few groups.
- PR #836 Add ingest support for arrow chunked arrays in Column, Series, DataFrame creation
- PR #763 Format doxygen comments for csv_read_arg struct
- PR #532 CSV Reader: Use type dispatcher instead of switch block
- PR #694 Unit test utilities improvements
- PR #878 Add better indexing to Groupby
- PR #554 Add `empty` method and `is_monotonic` attribute to `Index`
- PR #1040 Fixed up Doxygen comment tags
- PR #909 CSV Reader: Avoid host->device->host copy for header row data
- PR #916 Improved unit testing and error checking for `gdf_column_concat`
- PR #941 Replace `numpy` call in `Series.hash_encode` with `numba`
- PR #942 Added increment/decrement operators for wrapper types
- PR #943 Updated `count_nonzero_mask` to return `num_rows` when the mask is null
- PR #952 Added trait to map C++ type to `gdf_dtype`
- PR #966 Updated RMM submodule.
- PR #998 Add IO reader/writer modules to API docs, fix for missing cudf.Series docs
- PR #1017 concatenate along columns for Series and DataFrames
- PR #1002 Support indexing a dataframe with another boolean dataframe
- PR #1018 Better concatenation for Series and Dataframes
- PR #1036 Use Numpydoc style docstrings
- PR #1047 Adding gdf_dtype_extra_info to gdf_column_view_augmented
- PR #1054 Added default ctor to SerialTrieNode to overcome Thrust issue in CentOS7 + CUDA10
- PR #1024 CSV Reader: Add support for hexadecimal integers in integral-type columns
- PR #1033 Update `fillna()` to use libcudf function `gdf_replace_nulls`
- PR #1066 Added inplace assignment for columns and select_dtypes for dataframes
- PR #1026 CSV Reader: Change the meaning and type of the quoting parameter to match Pandas
- PR #1100 Adds `CUDF_EXPECTS` error-checking macro
- PR #1092 Fix select_dtype docstring
- PR #1111 Added cudf::table
- PR #1108 Sorting for datetime columns
- PR #1120 Return a `Series` (not a `Column`) from `Series.cat.set_categories()`
- PR #1128 CSV Reader: The last data row does not need to be line terminated
- PR #1183 Bump Arrow version to 0.12.1
- PR #1208 Default to CXX11_ABI=ON
- PR #1252 Fix NVStrings dependencies for cuda 9.2 and 10.0
- PR #2037 Optimize the existing `gather` and `scatter` routines in `libcudf`

## Bug Fixes

- PR #821 Fix flake8 issues revealed by flake8 update
- PR #808 Resolved renamed `d_columns_valids` variable name
- PR #820 CSV Reader: fix the issue where reader adds additional rows when file uses \r\n as a line terminator
- PR #780 CSV Reader: Fix scientific notation parsing and null values for empty quotes
- PR #815 CSV Reader: Fix data parsing when tabs are present in the input CSV file
- PR #850 Fix bug where left joins where the left df has 0 rows causes a crash
- PR #861 Fix memory leak by preserving the boolean mask index
- PR #875 Handle unnamed indexes in to/from arrow functions
- PR #877 Fix ingest of 1 row arrow tables in from arrow function
- PR #876 Added missing `<type_traits>` include
- PR #889 Deleted test_rmm.py which has now moved to RMM repo
- PR #866 Merge v0.5.1 numpy ABI hotfix into 0.6
- PR #917 value_counts return int type on empty columns
- PR #611 Renamed `gdf_reduce_optimal_output_size()` -> `gdf_reduction_get_intermediate_output_size()`
- PR #923 fix index for negative slicing for cudf dataframe and series
- PR #927 CSV Reader: Fix category GDF_CATEGORY hashes not being computed properly
- PR #921 CSV Reader: Fix parsing errors with delim_whitespace, quotations in the header row, unnamed columns
- PR #933 Fix handling objects of all nulls in series creation
- PR #940 CSV Reader: Fix an issue where the last data row is missing when using byte_range
- PR #945 CSV Reader: Fix incorrect datetime64 when milliseconds or space separator are used
- PR #959 Groupby: Problem with column name lookup
- PR #950 Converting dataframe/recarry with non-contiguous arrays
- PR #963 CSV Reader: Fix another issue with missing data rows when using byte_range
- PR #999 Fix 0 sized kernel launches and empty sort_index exception
- PR #993 Fix dtype in selecting 0 rows from objects
- PR #1009 Fix performance regression in `to_pandas` method on DataFrame
- PR #1008 Remove custom dask communication approach
- PR #1001 CSV Reader: Fix a memory access error when reading a large (>2GB) file with date columns
- PR #1019 Binary Ops: Fix error when one input column has null mask but other doesn't
- PR #1014 CSV Reader: Fix false positives in bool value detection
- PR #1034 CSV Reader: Fix parsing floating point precision and leading zero exponents
- PR #1044 CSV Reader: Fix a segfault when byte range aligns with a page
- PR #1058 Added support for `DataFrame.loc[scalar]`
- PR #1060 Fix column creation with all valid nan values
- PR #1073 CSV Reader: Fix an issue where a column name includes the return character
- PR #1090 Updating Doxygen Comments
- PR #1080 Fix dtypes returned from loc / iloc because of lists
- PR #1102 CSV Reader: Minor fixes and memory usage improvements
- PR #1174: Fix release script typo
- PR #1137 Add prebuild script for CI
- PR #1118 Enhanced the `DataFrame.from_records()` feature
- PR #1129 Fix join performance with index parameter from using numpy array
- PR #1145 Issue with .agg call on multi-column dataframes
- PR #908 Some testing code cleanup
- PR #1167 Fix issue with null_count not being set after inplace fillna()
- PR #1184 Fix iloc performance regression
- PR #1185 Support left_on/right_on and also on=str in merge
- PR #1200 Fix allocating bitmasks with numba instead of rmm in allocate_mask function
- PR #1213 Fix bug with csv reader requesting subset of columns using wrong datatype
- PR #1223 gpuCI: Fix label on rapidsai channel on gpu build scripts
- PR #1242 Add explicit Thrust exec policy to fix NVCATEGORY_TEST segfault on some platforms
- PR #1246 Fix categorical tests that failed due to bad implicit type conversion
- PR #1255 Fix overwriting conda package main label uploads
- PR #1259 Add dlpack includes to pip build


# cuDF 0.5.1 (05 Feb 2019)

## Bug Fixes

- PR #842 Avoid using numpy via cimport to prevent ABI issues in Cython compilation


# cuDF 0.5.0 (28 Jan 2019)

## New Features

- PR #722 Add bzip2 decompression support to `read_csv()`
- PR #693 add ZLIB-based GZIP/ZIP support to `read_csv_strings()`
- PR #411 added null support to gdf_order_by (new API) and cudf_table::sort
- PR #525 Added GitHub Issue templates for bugs, documentation, new features, and questions
- PR #501 CSV Reader: Add support for user-specified decimal point and thousands separator to read_csv_strings()
- PR #455 CSV Reader: Add support for user-specified decimal point and thousands separator to read_csv()
- PR #439 add `DataFrame.drop` method similar to pandas
- PR #356 add `DataFrame.transpose` method and `DataFrame.T` property similar to pandas
- PR #505 CSV Reader: Add support for user-specified boolean values
- PR #350 Implemented Series replace function
- PR #490 Added print_env.sh script to gather relevant environment details when reporting cuDF issues
- PR #474 add ZLIB-based GZIP/ZIP support to `read_csv()`
- PR #547 Added melt similar to `pandas.melt()`
- PR #491 Add CI test script to check for updates to CHANGELOG.md in PRs
- PR #550 Add CI test script to check for style issues in PRs
- PR #558 Add CI scripts for cpu-based conda and gpu-based test builds
- PR #524 Add Boolean Indexing
- PR #564 Update python `sort_values` method to use updated libcudf `gdf_order_by` API
- PR #509 CSV Reader: Input CSV file can now be passed in as a text or a binary buffer
- PR #607 Add `__iter__` and iteritems to DataFrame class
- PR #643 added a new api gdf_replace_nulls that allows a user to replace nulls in a column

## Improvements

- PR #426 Removed sort-based groupby and refactored existing groupby APIs. Also improves C++/CUDA compile time.
- PR #461 Add `CUDF_HOME` variable in README.md to replace relative pathing.
- PR #472 RMM: Created centralized rmm::device_vector alias and rmm::exec_policy
- PR #500 Improved the concurrent hash map class to support partitioned (multi-pass) hash table building.
- PR #454 Improve CSV reader docs and examples
- PR #465 Added templated C++ API for RMM to avoid explicit cast to `void**`
- PR #513 `.gitignore` tweaks
- PR #521 Add `assert_eq` function for testing
- PR #502 Simplify Dockerfile for local dev, eliminate old conda/pip envs
- PR #549 Adds `-rdynamic` compiler flag to nvcc for Debug builds
- PR #472 RMM: Created centralized rmm::device_vector alias and rmm::exec_policy
- PR #577 Added external C++ API for scatter/gather functions
- PR #500 Improved the concurrent hash map class to support partitioned (multi-pass) hash table building
- PR #583 Updated `gdf_size_type` to `int`
- PR #500 Improved the concurrent hash map class to support partitioned (multi-pass) hash table building
- PR #617 Added .dockerignore file. Prevents adding stale cmake cache files to the docker container
- PR #658 Reduced `JOIN_TEST` time by isolating overflow test of hash table size computation
- PR #664 Added Debuging instructions to README
- PR #651 Remove noqa marks in `__init__.py` files
- PR #671 CSV Reader: uncompressed buffer input can be parsed without explicitly specifying compression as None
- PR #684 Make RMM a submodule
- PR #718 Ensure sum, product, min, max methods pandas compatibility on empty datasets
- PR #720 Refactored Index classes to make them more Pandas-like, added CategoricalIndex
- PR #749 Improve to_arrow and from_arrow Pandas compatibility
- PR #766 Remove TravisCI references, remove unused variables from CMake, fix ARROW_VERSION in Cmake
- PR #773 Add build-args back to Dockerfile and handle dependencies based on environment yml file
- PR #781 Move thirdparty submodules to root and symlink in /cpp
- PR #843 Fix broken cudf/python API examples, add new methods to the API index

## Bug Fixes

- PR #569 CSV Reader: Fix days being off-by-one when parsing some dates
- PR #531 CSV Reader: Fix incorrect parsing of quoted numbers
- PR #465 Added templated C++ API for RMM to avoid explicit cast to `void**`
- PR #473 Added missing <random> include
- PR #478 CSV Reader: Add api support for auto column detection, header, mangle_dupe_cols, usecols
- PR #495 Updated README to correct where cffi pytest should be executed
- PR #501 Fix the intermittent segfault caused by the `thousands` and `compression` parameters in the csv reader
- PR #502 Simplify Dockerfile for local dev, eliminate old conda/pip envs
- PR #512 fix bug for `on` parameter in `DataFrame.merge` to allow for None or single column name
- PR #511 Updated python/cudf/bindings/join.pyx to fix cudf merge printing out dtypes
- PR #513 `.gitignore` tweaks
- PR #521 Add `assert_eq` function for testing
- PR #537 Fix CMAKE_CUDA_STANDARD_REQURIED typo in CMakeLists.txt
- PR #447 Fix silent failure in initializing DataFrame from generator
- PR #545 Temporarily disable csv reader thousands test to prevent segfault (test re-enabled in PR #501)
- PR #559 Fix Assertion error while using `applymap` to change the output dtype
- PR #575 Update `print_env.sh` script to better handle missing commands
- PR #612 Prevent an exception from occuring with true division on integer series.
- PR #630 Fix deprecation warning for `pd.core.common.is_categorical_dtype`
- PR #622 Fix Series.append() behaviour when appending values with different numeric dtype
- PR #603 Fix error while creating an empty column using None.
- PR #673 Fix array of strings not being caught in from_pandas
- PR #644 Fix return type and column support of dataframe.quantile()
- PR #634 Fix create `DataFrame.from_pandas()` with numeric column names
- PR #654 Add resolution check for GDF_TIMESTAMP in Join
- PR #648 Enforce one-to-one copy required when using `numba>=0.42.0`
- PR #645 Fix cmake build type handling not setting debug options when CMAKE_BUILD_TYPE=="Debug"
- PR #669 Fix GIL deadlock when launching multiple python threads that make Cython calls
- PR #665 Reworked the hash map to add a way to report the destination partition for a key
- PR #670 CMAKE: Fix env include path taking precedence over libcudf source headers
- PR #674 Check for gdf supported column types
- PR #677 Fix 'gdf_csv_test_Dates' gtest failure due to missing nrows parameter
- PR #604 Fix the parsing errors while reading a csv file using `sep` instead of `delimiter`.
- PR #686 Fix converting nulls to NaT values when converting Series to Pandas/Numpy
- PR #689 CSV Reader: Fix behavior with skiprows+header to match pandas implementation
- PR #691 Fixes Join on empty input DFs
- PR #706 CSV Reader: Fix broken dtype inference when whitespace is in data
- PR #717 CSV reader: fix behavior when parsing a csv file with no data rows
- PR #724 CSV Reader: fix build issue due to parameter type mismatch in a std::max call
- PR #734 Prevents reading undefined memory in gpu_expand_mask_bits numba kernel
- PR #747 CSV Reader: fix an issue where CUDA allocations fail with some large input files
- PR #750 Fix race condition for handling NVStrings in CMake
- PR #719 Fix merge column ordering
- PR #770 Fix issue where RMM submodule pointed to wrong branch and pin other to correct branches
- PR #778 Fix hard coded ABI off setting
- PR #784 Update RMM submodule commit-ish and pip paths
- PR #794 Update `rmm::exec_policy` usage to fix segmentation faults when used as temprory allocator.
- PR #800 Point git submodules to branches of forks instead of exact commits


# cuDF 0.4.0 (05 Dec 2018)

## New Features

- PR #398 add pandas-compatible `DataFrame.shape()` and `Series.shape()`
- PR #394 New documentation feature "10 Minutes to cuDF"
- PR #361 CSV Reader: Add support for strings with delimiters

## Improvements

 - PR #436 Improvements for type_dispatcher and wrapper structs
 - PR #429 Add CHANGELOG.md (this file)
 - PR #266 use faster CUDA-accelerated DataFrame column/Series concatenation.
 - PR #379 new C++ `type_dispatcher` reduces code complexity in supporting many data types.
 - PR #349 Improve performance for creating columns from memoryview objects
 - PR #445 Update reductions to use type_dispatcher. Adds integer types support to sum_of_squares.
 - PR #448 Improve installation instructions in README.md
 - PR #456 Change default CMake build to Release, and added option for disabling compilation of tests

## Bug Fixes

 - PR #444 Fix csv_test CUDA too many resources requested fail.
 - PR #396 added missing output buffer in validity tests for groupbys.
 - PR #408 Dockerfile updates for source reorganization
 - PR #437 Add cffi to Dockerfile conda env, fixes "cannot import name 'librmm'"
 - PR #417 Fix `map_test` failure with CUDA 10
 - PR #414 Fix CMake installation include file paths
 - PR #418 Properly cast string dtypes to programmatic dtypes when instantiating columns
 - PR #427 Fix and tests for Concatenation illegal memory access with nulls


# cuDF 0.3.0 (23 Nov 2018)

## New Features

 - PR #336 CSV Reader string support

## Improvements

 - PR #354 source code refactored for better organization. CMake build system overhaul. Beginning of transition to Cython bindings.
 - PR #290 Add support for typecasting to/from datetime dtype
 - PR #323 Add handling pyarrow boolean arrays in input/out, add tests
 - PR #325 GDF_VALIDITY_UNSUPPORTED now returned for algorithms that don't support non-empty valid bitmasks
 - PR #381 Faster InputTooLarge Join test completes in ms rather than minutes.
 - PR #373 .gitignore improvements
 - PR #367 Doc cleanup & examples for DataFrame methods
 - PR #333 Add Rapids Memory Manager documentation
 - PR #321 Rapids Memory Manager adds file/line location logging and convenience macros
 - PR #334 Implement DataFrame `__copy__` and `__deepcopy__`
 - PR #271 Add NVTX ranges to pygdf
 - PR #311 Document system requirements for conda install

## Bug Fixes

 - PR #337 Retain index on `scale()` function
 - PR #344 Fix test failure due to PyArrow 0.11 Boolean handling
 - PR #364 Remove noexcept from managed_allocator;  CMakeLists fix for NVstrings
 - PR #357 Fix bug that made all series be considered booleans for indexing
 - PR #351 replace conda env configuration for developers
 - PRs #346 #360 Fix CSV reading of negative numbers
 - PR #342 Fix CMake to use conda-installed nvstrings
 - PR #341 Preserve categorical dtype after groupby aggregations
 - PR #315 ReadTheDocs build update to fix missing libcuda.so
 - PR #320 FIX out-of-bounds access error in reductions.cu
 - PR #319 Fix out-of-bounds memory access in libcudf count_valid_bits
 - PR #303 Fix printing empty dataframe


# cuDF 0.2.0 and cuDF 0.1.0

These were initial releases of cuDF based on previously separate pyGDF and libGDF libraries.<|MERGE_RESOLUTION|>--- conflicted
+++ resolved
@@ -28,14 +28,11 @@
 - PR #3254 Python redesign for libcudf++
 - PR #3336 Add `from_dlpack` and `to_dlpack`
 - PR #3555 Add column names support to libcudf++ io readers and writers
-<<<<<<< HEAD
 - PR #3527 Add string functionality for merge API
 - PR #3610 Add memory_usage to DataFrame and Series APIs
 - PR #3557 Add contiguous_split() function. 
-=======
 - PR #3619 Support CuPy 7
 - PR #3604 Add nvtext ngrams-tokenize function
-- PR #3610 Add memory_usage to DataFrame and Series APIs
 - PR #3403 Define and implement new stack + tile APIs
 - PR #3627 Adding cudf::sort and cudf::sort_by_key
 - PR #3597 Implement new sort based groupby
@@ -47,7 +44,6 @@
 - PR #3683 Added support for multiple delimiters in `nvtext.token_count()`
 - PR #3792 Adding is_nan and is_notnan
 - PR #3594 Adding clamp support to libcudf++
->>>>>>> 13d1644b
 
 ## Improvements
 
@@ -70,13 +66,10 @@
 - PR #3567 Include `strides` in `__cuda_array_interface__`
 - PR #3608 Update OPS codeowner group name
 - PR #3431 Port NVStrings translate to cudf strings column
-<<<<<<< HEAD
 - PR #3507 Define and implement new binary operation APIs
 - PR #3601 Port UDF functionality for rolling windows
-=======
 - PR #3620 Add stream parameter to unary ops detail API
 - PR #3593 Adding begin/end for mutable_column_device_view
->>>>>>> 13d1644b
 - PR #3587 Merge CHECK_STREAM & CUDA_CHECK_LAST to CHECK_CUDA
 - PR #3733 Rework `hash_partition` API
 - PR #3655 Use move with make_pair to avoid copy construction
@@ -220,13 +213,7 @@
 - PR #3490 Add pair iterators for columns
 - PR #3497 Add DataFrame.drop(..., inplace=False) argument
 - PR #3469 Add string functionality for replace API
-<<<<<<< HEAD
-=======
-- PR #3527 Add string functionality for merge API
-- PR #3557 Add contiguous_split() function.
-- PR #3507 Define and implement new binary operation APIs
 - PR #3273 Define and implement new reduction APIs
->>>>>>> 13d1644b
 
 ## Improvements
 
