# cuDF 0.11.0 (Date TBD)

## New Features

- PR #2930 JSON Reader: Support ARROW_RANDOM_FILE input
- PR #2987 Add `inplace` arg to `DataFrame.reset_index` and `Series`

## Improvements

- PR #2904 Move gpu decompressors to cudf::io namespace
- PR #2977 Moved old C++ test utilities to legacy directory.
- PR #2965 Fix slow orc reader perf with large uncompressed blocks
- PR #2995 Move JIT type utilities to legacy directory
- PR #2927 Add ``Table`` and ``TableView`` extension classes that wrap legacy cudf::table
- PR #3008 Make safe versions of `is_null` and `is_valid` in `column_device_view`
<<<<<<< HEAD
- PR #2996 IO Readers: Replace `cuio::device_buffer` with `rmm::device_buffer`
=======
- PR #3014 Snappy decompression optimizations
>>>>>>> ab028458

## Bug Fixes


# cuDF 0.10.0 (Date TBD)

## New Features

- PR #2423 Added `groupby.quantile()`
- PR #2522 Add Java bindings for NVStrings backed upper and lower case mutators
- PR #2605 Added Sort based groupby in libcudf
- PR #2607 Add Java bindings for parsing JSON
- PR #2629 Add dropna= parameter to groupby
- PR #2585 ORC & Parquet Readers: Remove millisecond timestamp restriction
- PR #2507 Add GPU-accelerated ORC Writer
- PR #2559 Add Series.tolist()
- PR #2653 Add Java bindings for rolling window operations
- PR #2480 Merge `custreamz` codebase into `cudf` repo
- PR #2674 Add __contains__ for Index/Series/Column
- PR #2635 Add support to read from remote and cloud sources like s3, gcs, hdfs
- PR #2722 Add Java bindings for NVTX ranges
- PR #2702 Add make_bool to dataset generation functions
- PR #2394 Move `rapidsai/custrings` into `cudf`
- PR #2734 Final sync of custrings source into cudf
- PR #2724 Add libcudf support for __contains__
- PR #2777 Add python bindings for porter stemmer measure functionality
- PR #2781 Add issorted to is_monotonic
- PR #2685 Add cudf::scatter_to_tables and cython binding
- PR #2743 Add Java bindings for NVStrings timestamp2long as part of String ColumnVector casting
- PR #2785 Add nvstrings Python docs
- PR #2786 Add benchmarks option to root build.sh
- PR #2802 Add `cudf::repeat()` and `cudf.Series.repeat()`
- PR #2773 Add Fisher's unbiased kurtosis and skew for Series/DataFrame
- PR #2748 Parquet Reader: Add option to specify loading of PANDAS index
- PR #2807 Add scatter_by_map to DataFrame python API
- PR #2836 Add nvstrings.code_points method
- PR #2844 Add Series/DataFrame notnull
- PR #2858 Add GTest type list utilities
- PR #2870 Add support for grouping by Series of arbitrary length
- PR #2719 Series covariance and Pearson correlation
- PR #2207 Beginning of libcudf overhaul: introduce new column and table types
- PR #2869 Add `cudf.CategoricalDtype`
- PR #2838 CSV Reader: Support ARROW_RANDOM_FILE input
- PR #2655 CuPy-based Series and Dataframe .values property
- PR #2803 Added `edit_distance_matrix()` function to calculate pairwise edit distance for each string on a given nvstrings object.
- PR #2811 Start of cudf strings column work based on 2207
- PR #2872 Add Java pinned memory pool allocator
- PR #2969 Add findAndReplaceAll to ColumnVector
- PR #2814 Add Datetimeindex.weekday
- PR #2999 Add timestamp conversion support for string categories

## Improvements

- PR #2578 Update legacy_groupby to use libcudf group_by_without_aggregation
- PR #2581 Removed `managed` allocator from hash map classes.
- PR #2571 Remove unnecessary managed memory from gdf_column_concat
- PR #2648 Cython/Python reorg
- PR #2588 Update Series.append documentation
- PR #2632 Replace dask-cudf set_index code with upstream
- PR #2682 Add cudf.set_allocator() function for easier allocator init
- PR #2642 Improve null printing and testing
- PR #2747 Add missing Cython headers / cudftestutil lib to conda package for cuspatial build
- PR #2706 Compute CSV format in device code to speedup performance
- PR #2673 Add support for np.longlong type
- PR #2703 move dask serialization dispatch into cudf
- PR #2728 Add YYMMDD to version tag for nightly conda packages
- PR #2729 Handle file-handle input in to_csv
- PR #2741 CSV Reader: Move kernel functions into its own file
- PR #2766 Improve nvstrings python cmake flexibility
- PR #2756 Add out_time_unit option to csv reader, support timestamp resolutions
- PR #2771 Stopgap alias for to_gpu_matrix()
- PR #2783 Support mapping input columns to function arguments in apply kernels
- PR #2645 libcudf unique_count for Series.nunique
- PR #2817 Dask-cudf: `read_parquet` support for remote filesystems
- PR #2823 improve java data movement debugging
- PR #2806 CSV Reader: Clean-up row offset operations
- PR #2640 Add dask wait/persist exmaple to 10 minute guide
- PR #2828 Optimizations of kernel launch configuration for `DataFrame.apply_rows` and `DataFrame.apply_chunks`
- PR #2831 Add `column` argument to `DataFrame.drop`
- PR #2775 Various optimizations to improve __getitem__ and __setitem__ performance
- PR #2810 cudf::allocate_like can optionally always allocate a mask.
- PR #2833 Parquet reader: align page data allocation sizes to 4-bytes to satisfy cuda-memcheck
- PR #2832 Using the new Python bindings for UCX
- PR #2856 Update group_split_cudf to use scatter_by_map
- PR #2890 Optionally keep serialized table data on the host.
- PR #2778 Doc: Updated and fixed some docstrings that were formatted incorrectly.
- PR #2830 Use YYMMDD tag in custreamz nightly build
- PR #2875 Java: Remove synchronized from register methods in MemoryCleaner
- PR #2887 Minor snappy decompression optimization
- PR #2899 Use new RMM API based on Cython
- PR #2788 Guide to Python UDFs
- PR #2919 Change java API to use operators in groupby namespace
- PR #2909 CSV Reader: Avoid row offsets host vector default init

## Bug Fixes

- PR #2584 ORC Reader: fix parsing of `DECIMAL` index positions
- PR #2619 Fix groupby serialization/deserialization
- PR #2614 Update Java version to match
- PR #2601 Fixes nlargest(1) issue in Series and Dataframe
- PR #2610 Fix a bug in index serialization (properly pass DeviceNDArray)
- PR #2621 Fixes the floordiv issue of not promoting float type when rhs is 0
- PR #2611 Types Test: fix static casting from negative int to string
- PR #2618 IO Readers: Fix datasource memory map failure for multiple reads
- PR #2628 groupby_without_aggregation non-nullable input table produces non-nullable output
- PR #2615 fix string category partitioning in java API
- PR #2641 fix string category and timeunit concat in the java API
- PR #2649 Fix groupby issue resulting from column_empty bug
- PR #2658 Fix astype() for null categorical columns
- PR #2660 fix column string category and timeunit concat in the java API
- PR #2664 ORC reader: fix `skip_rows` larger than first stripe
- PR #2654 Allow Java gdfOrderBy to work with string categories
- PR #2669 AVRO reader: fix non-deterministic output
- PR #2668 Update Java bindings to specify timestamp units for ORC and Parquet readers
- PR #2679 AVRO reader: fix cuda errors when decoding compressed streams
- PR #2692 Add concatenation for data-frame with different headers (empty and non-empty)
- PR #2651 Remove nvidia driver installation from ci/cpu/build.sh
- PR #2697 Ensure csv reader sets datetime column time units
- PR #2698 Return RangeIndex from contiguous slice of RangeIndex
- PR #2672 Fix null and integer handling in round
- PR #2704 Parquet Reader: Fix crash when loading string column with nulls
- PR #2725 Fix Jitify issue with running on Turing using CUDA version < 10
- PR #2731 Fix building of benchmarks
- PR #2738 Fix java to find new NVStrings locations
- PR #2736 Pin Jitify branch to v0.10 version
- PR #2742 IO Readers: Fix possible silent failures when creating `NvStrings` instance
- PR #2753 Fix java quantile API calls
- PR #2762 Fix validity processing for time in java
- PR #2796 Fix handling string slicing and other nvstrings delegated methods with dask
- PR #2769 Fix link to API docs in README.md
- PR #2772 Handle multiindex pandas Series #2772
- PR #2749 Fix apply_rows/apply_chunks pessimistic null mask to use in_cols null masks only
- PR #2752 CSV Reader: Fix exception when there's no rows to process
- PR #2716 Added Exception for `StringMethods` in string methods
- PR #2787 Fix Broadcasting `None` to `cudf-series`
- PR #2794 Fix async race in NVCategory::get_value and get_value_bounds
- PR #2795 Fix java build/cast error
- PR #2496 Fix improper merge of two dataframes when names differ
- PR #2824 Fix issue with incorrect result when Numeric Series replace is called several times
- PR #2751 Replace value with null
- PR #2765 Fix Java inequality comparisons for string category
- PR #2818 Fix java join API to use new C++ join API
- PR #2841 Fix nvstrings.slice and slice_from for range (0,0)
- PR #2837 Fix join benchmark
- PR #2809 Add hash_df and group_split dispatch functions for dask
- PR #2843 Parquet reader: fix skip_rows when not aligned with page or row_group boundaries
- PR #2851 Deleted existing dask-cudf/record.txt
- PR #2854 Fix column creation from ephemeral objects exposing __cuda_array_interface__
- PR #2860 Fix boolean indexing when the result is a single row
- PR #2859 Fix tail method issue for string columns
- PR #2852 Fixed `cumsum()` and `cumprod()` on boolean series.
- PR #2865 DaskIO: Fix `read_csv` and `read_orc` when input is list of files
- PR #2750 Fixed casting values to cudf::bool8 so non-zero values always cast to true
- PR #2873 Fixed dask_cudf read_partition bug by generating ParquetDatasetPiece
- PR #2850 Fixes dask_cudf.read_parquet on partitioned datasets
- PR #2896 Properly handle `axis` string keywords in `concat`
- PR #2926 Update rounding algorithm to avoid using fmod
- PR #2968 Fix Java dependency loading when using NVTX
- PR #2963 Fix ORC writer uncompressed block indexing
- PR #2928 CSV Reader: Fix using `byte_range` for large datasets
- PR #2983 Fix sm_70+ race condition in gpu_unsnap
- PR #2964 ORC Writer: Segfault when writing mixed numeric and string columns
- PR #3007 Java: Remove unit test that frees RMM invalid pointer
- PR #3009 Fix orc reader RLEv2 patch position regression from PR #2507
- PR #3002 Fix CUDA invalid configuration errors reported after loading an ORC file without data


# cuDF 0.9.0 (21 Aug 2019)

## New Features

- PR #1993 Add CUDA-accelerated series aggregations: mean, var, std
- PR #2111 IO Readers: Support memory buffer, file-like object, and URL inputs
- PR #2012 Add `reindex()` to DataFrame and Series
- PR #2097 Add GPU-accelerated AVRO reader
- PR #2098 Support binary ops on DFs and Series with mismatched indices
- PR #2160 Merge `dask-cudf` codebase into `cudf` repo
- PR #2149 CSV Reader: Add `hex` dtype for explicit hexadecimal parsing
- PR #2156 Add `upper_bound()` and `lower_bound()` for libcudf tables and `searchsorted()` for cuDF Series
- PR #2158 CSV Reader: Support single, non-list/dict argument for `dtype`
- PR #2177 CSV Reader: Add `parse_dates` parameter for explicit date inference
- PR #1744 cudf::apply_boolean_mask and cudf::drop_nulls support for cudf::table inputs (multi-column)
- PR #2196 Add `DataFrame.dropna()`
- PR #2197 CSV Writer: add `chunksize` parameter for `to_csv`
- PR #2215 `type_dispatcher` benchmark
- PR #2179 Add Java quantiles
- PR #2157 Add __array_function__ to DataFrame and Series
- PR #2212 Java support for ORC reader
- PR #2224 Add DataFrame isna, isnull, notna functions
- PR #2236 Add Series.drop_duplicates
- PR #2105 Add hash-based join benchmark
- PR #2316 Add unique, nunique, and value_counts for datetime columns
- PR #2337 Add Java support for slicing a ColumnVector
- PR #2049 Add cudf::merge (sorted merge)
- PR #2368 Full cudf+dask Parquet Support
- PR #2380 New cudf::is_sorted checks whether cudf::table is sorted
- PR #2356 Java column vector standard deviation support
- PR #2221 MultiIndex full indexing - Support iloc and wildcards for loc
- PR #2429 Java support for getting length of strings in a ColumnVector
- PR #2415 Add `value_counts` for series of any type
- PR #2446 Add __array_function__ for index
- PR #2437 ORC reader: Add 'use_np_dtypes' option
- PR #2382 Add CategoricalAccessor add, remove, rename, and ordering methods
- PR #2464 Native implement `__cuda_array_interface__` for Series/Index/Column objects
- PR #2425 Rolling window now accepts array-based user-defined functions
- PR #2442 Add __setitem__
- PR #2449 Java support for getting byte count of strings in a ColumnVector
- PR #2492 Add groupby.size() method
- PR #2358 Add cudf::nans_to_nulls: convert floating point column into bitmask
- PR #2489 Add drop argument to set_index
- PR #2491 Add Java bindings for ORC reader 'use_np_dtypes' option
- PR #2213 Support s/ms/us/ns DatetimeColumn time unit resolutions
- PR #2536 Add _constructor properties to Series and DataFrame

## Improvements

- PR #2103 Move old `column` and `bitmask` files into `legacy/` directory
- PR #2109 added name to Python column classes
- PR #1947 Cleanup serialization code
- PR #2125 More aggregate in java API
- PR #2127 Add in java Scalar tests
- PR #2088 Refactor of Python groupby code
- PR #2130 Java serialization and deserialization of tables.
- PR #2131 Chunk rows logic added to csv_writer
- PR #2129 Add functions in the Java API to support nullable column filtering
- PR #2165 made changes to get_dummies api for it to be available in MethodCache
- PR #2171 Add CodeCov integration, fix doc version, make --skip-tests work when invoking with source
- PR #2184 handle remote orc files for dask-cudf
- PR #2186 Add `getitem` and `getattr` style access to Rolling objects
- PR #2168 Use cudf.Column for CategoricalColumn's categories instead of a tuple
- PR #2193 DOC: cudf::type_dispatcher documentation for specializing dispatched functors
- PR #2199 Better java support for appending strings
- PR #2176 Added column dtype support for datetime, int8, int16 to csv_writer
- PR #2209 Matching `get_dummies` & `select_dtypes` behavior to pandas
- PR #2217 Updated Java bindings to use the new groupby API
- PR #2214 DOC: Update doc instructions to build/install `cudf` and `dask-cudf`
- PR #2220 Update Java bindings for reduction rename
- PR #2232 Move CodeCov upload from build script to Jenkins
- PR #2225 refactor to use libcudf for gathering columns in dataframes
- PR #2293 Improve join performance (faster compute_join_output_size)
- PR #2300 Create separate dask codeowners for dask-cudf codebase
- PR #2304 gdf_group_by_without_aggregations returns gdf_column
- PR #2309 Java readers: remove redundant copy of result pointers
- PR #2307 Add `black` and `isort` to style checker script
- PR #2345 Restore removal of old groupby implementation
- PR #2342 Improve `astype()` to operate all ways
- PR #2329 using libcudf cudf::copy for column deep copy
- PR #2344 DOC: docs on code formatting for contributors
- PR #2376 Add inoperative axis= and win_type= arguments to Rolling()
- PR #2378 remove dask for (de-)serialization of cudf objects
- PR #2353 Bump Arrow and Dask versions
- PR #2377 Replace `standard_python_slice` with just `slice.indices()`
- PR #2373 cudf.DataFrame enchancements & Series.values support
- PR #2392 Remove dlpack submodule; make cuDF's Cython API externally accessible
- PR #2430 Updated Java bindings to use the new unary API
- PR #2406 Moved all existing `table` related files to a `legacy/` directory
- PR #2350 Performance related changes to get_dummies
- PR #2420 Remove `cudautils.astype` and replace with `typecast.apply_cast`
- PR #2456 Small improvement to typecast utility
- PR #2458 Fix handling of thirdparty packages in `isort` config
- PR #2459 IO Readers: Consolidate all readers to use `datasource` class
- PR #2475 Exposed type_dispatcher.hpp, nvcategory_util.hpp and wrapper_types.hpp in the include folder
- PR #2484 Enabled building libcudf as a static library
- PR #2453 Streamline CUDA_REL environment variable
- PR #2483 Bundle Boost filesystem dependency in the Java jar
- PR #2486 Java API hash functions
- PR #2481 Adds the ignore_null_keys option to the java api
- PR #2490 Java api: support multiple aggregates for the same column
- PR #2510 Java api: uses table based apply_boolean_mask
- PR #2432 Use pandas formatting for console, html, and latex output
- PR #2573 Bump numba version to 0.45.1
- PR #2606 Fix references to notebooks-contrib

## Bug Fixes

- PR #2086 Fixed quantile api behavior mismatch in series & dataframe
- PR #2128 Add offset param to host buffer readers in java API.
- PR #2145 Work around binops validity checks for java
- PR #2146 Work around unary_math validity checks for java
- PR #2151 Fixes bug in cudf::copy_range where null_count was invalid
- PR #2139 matching to pandas describe behavior & fixing nan values issue
- PR #2161 Implicitly convert unsigned to signed integer types in binops
- PR #2154 CSV Reader: Fix bools misdetected as strings dtype
- PR #2178 Fix bug in rolling bindings where a view of an ephemeral column was being taken
- PR #2180 Fix issue with isort reordering `importorskip` below imports depending on them
- PR #2187 fix to honor dtype when numpy arrays are passed to columnops.as_column
- PR #2190 Fix issue in astype conversion of string column to 'str'
- PR #2208 Fix issue with calling `head()` on one row dataframe
- PR #2229 Propagate exceptions from Cython cdef functions
- PR #2234 Fix issue with local build script not properly building
- PR #2223 Fix CUDA invalid configuration errors reported after loading small compressed ORC files
- PR #2162 Setting is_unique and is_monotonic-related attributes
- PR #2244 Fix ORC RLEv2 delta mode decoding with nonzero residual delta width
- PR #2297 Work around `var/std` unsupported only at debug build
- PR #2302 Fixed java serialization corner case
- PR #2355 Handle float16 in binary operations
- PR #2311 Fix copy behaviour for GenericIndex
- PR #2349 Fix issues with String filter in java API
- PR #2323 Fix groupby on categoricals
- PR #2328 Ensure order is preserved in CategoricalAccessor._set_categories
- PR #2202 Fix issue with unary ops mishandling empty input
- PR #2326 Fix for bug in DLPack when reading multiple columns
- PR #2324 Fix cudf Docker build
- PR #2325 Fix ORC RLEv2 patched base mode decoding with nonzero patch width
- PR #2235 Fix get_dummies to be compatible with dask
- PR #2332 Zero initialize gdf_dtype_extra_info
- PR #2355 Handle float16 in binary operations
- PR #2360 Fix missing dtype handling in cudf.Series & columnops.as_column
- PR #2364 Fix quantile api and other trivial issues around it
- PR #2361 Fixed issue with `codes` of CategoricalIndex
- PR #2357 Fixed inconsistent type of index created with from_pandas vs direct construction
- PR #2389 Fixed Rolling __getattr__ and __getitem__ for offset based windows
- PR #2402 Fixed bug in valid mask computation in cudf::copy_if (apply_boolean_mask)
- PR #2401 Fix to a scalar datetime(of type Days) issue
- PR #2386 Correctly allocate output valids in groupby
- PR #2411 Fixed failures on binary op on single element string column
- PR #2422 Fix Pandas logical binary operation incompatibilites
- PR #2447 Fix CodeCov posting build statuses temporarily
- PR #2450 Fix erroneous null handling in `cudf.DataFrame`'s `apply_rows`
- PR #2470 Fix issues with empty strings and string categories (Java)
- PR #2471 Fix String Column Validity.
- PR #2481 Fix java validity buffer serialization
- PR #2485 Updated bytes calculation to use size_t to avoid overflow in column concat
- PR #2461 Fix groupby multiple aggregations same column
- PR #2514 Fix cudf::drop_nulls threshold handling in Cython
- PR #2516 Fix utilities include paths and meta.yaml header paths
- PR #2517 Fix device memory leak in to_dlpack tensor deleter
- PR #2431 Fix local build generated file ownerships
- PR #2511 Added import of orc, refactored exception handlers to not squash fatal exceptions
- PR #2527 Fix index and column input handling in dask_cudf read_parquet
- PR #2466 Fix `dataframe.query` returning null rows erroneously
- PR #2548 Orc reader: fix non-deterministic data decoding at chunk boundaries
- PR #2557 fix cudautils import in string.py
- PR #2521 Fix casting datetimes from/to the same resolution
- PR #2545 Fix MultiIndexes with datetime levels
- PR #2560 Remove duplicate `dlpack` definition in conda recipe
- PR #2567 Fix ColumnVector.fromScalar issues while dealing with null scalars
- PR #2565 Orc reader: fix incorrect data decoding of int64 data types
- PR #2577 Fix search benchmark compilation error by adding necessary header
- PR #2604 Fix a bug in copying.pyx:_normalize_types that upcasted int32 to int64


# cuDF 0.8.0 (27 June 2019)

## New Features

- PR #1524 Add GPU-accelerated JSON Lines parser with limited feature set
- PR #1569 Add support for Json objects to the JSON Lines reader
- PR #1622 Add Series.loc
- PR #1654 Add cudf::apply_boolean_mask: faster replacement for gdf_apply_stencil
- PR #1487 cython gather/scatter
- PR #1310 Implemented the slice/split functionality.
- PR #1630 Add Python layer to the GPU-accelerated JSON reader
- PR #1745 Add rounding of numeric columns via Numba
- PR #1772 JSON reader: add support for BytesIO and StringIO input
- PR #1527 Support GDF_BOOL8 in readers and writers
- PR #1819 Logical operators (AND, OR, NOT) for libcudf and cuDF
- PR #1813 ORC Reader: Add support for stripe selection
- PR #1828 JSON Reader: add suport for bool8 columns
- PR #1833 Add column iterator with/without nulls
- PR #1665 Add the point-in-polygon GIS function
- PR #1863 Series and Dataframe methods for all and any
- PR #1908 cudf::copy_range and cudf::fill for copying/assigning an index or range to a constant
- PR #1921 Add additional formats for typecasting to/from strings
- PR #1807 Add Series.dropna()
- PR #1987 Allow user defined functions in the form of ptx code to be passed to binops
- PR #1948 Add operator functions like `Series.add()` to DataFrame and Series
- PR #1954 Add skip test argument to GPU build script
- PR #2018 Add bindings for new groupby C++ API
- PR #1984 Add rolling window operations Series.rolling() and DataFrame.rolling()
- PR #1542 Python method and bindings for to_csv
- PR #1995 Add Java API
- PR #1998 Add google benchmark to cudf
- PR #1845 Add cudf::drop_duplicates, DataFrame.drop_duplicates
- PR #1652 Added `Series.where()` feature
- PR #2074 Java Aggregates, logical ops, and better RMM support
- PR #2140 Add a `cudf::transform` function
- PR #2068 Concatenation of different typed columns

## Improvements

- PR #1538 Replacing LesserRTTI with inequality_comparator
- PR #1703 C++: Added non-aggregating `insert` to `concurrent_unordered_map` with specializations to store pairs with a single atomicCAS when possible.
- PR #1422 C++: Added a RAII wrapper for CUDA streams
- PR #1701 Added `unique` method for stringColumns
- PR #1713 Add documentation for Dask-XGBoost
- PR #1666 CSV Reader: Improve performance for files with large number of columns
- PR #1725 Enable the ability to use a single column groupby as its own index
- PR #1759 Add an example showing simultaneous rolling averages to `apply_grouped` documentation
- PR #1746 C++: Remove unused code: `windowed_ops.cu`, `sorting.cu`, `hash_ops.cu`
- PR #1748 C++: Add `bool` nullability flag to `device_table` row operators
- PR #1764 Improve Numerical column: `mean_var` and `mean`
- PR #1767 Speed up Python unit tests
- PR #1770 Added build.sh script, updated CI scripts and documentation
- PR #1739 ORC Reader: Add more pytest coverage
- PR #1696 Added null support in `Series.replace()`.
- PR #1390 Added some basic utility functions for `gdf_column`'s
- PR #1791 Added general column comparison code for testing
- PR #1795 Add printing of git submodule info to `print_env.sh`
- PR #1796 Removing old sort based group by code and gdf_filter
- PR #1811 Added funtions for copying/allocating `cudf::table`s
- PR #1838 Improve columnops.column_empty so that it returns typed columns instead of a generic Column
- PR #1890 Add utils.get_dummies- a pandas-like wrapper around one_hot-encoding
- PR #1823 CSV Reader: default the column type to string for empty dataframes
- PR #1827 Create bindings for scalar-vector binops, and update one_hot_encoding to use them
- PR #1817 Operators now support different sized dataframes as long as they don't share different sized columns
- PR #1855 Transition replace_nulls to new C++ API and update corresponding Cython/Python code
- PR #1858 Add `std::initializer_list` constructor to `column_wrapper`
- PR #1846 C++ type-erased gdf_equal_columns test util; fix gdf_equal_columns logic error
- PR #1390 Added some basic utility functions for `gdf_column`s
- PR #1391 Tidy up bit-resolution-operation and bitmask class code
- PR #1882 Add iloc functionality to MultiIndex dataframes
- PR #1884 Rolling windows: general enhancements and better coverage for unit tests
- PR #1886 support GDF_STRING_CATEGORY columns in apply_boolean_mask, drop_nulls and other libcudf functions
- PR #1896 Improve performance of groupby with levels specified in dask-cudf
- PR #1915 Improve iloc performance for non-contiguous row selection
- PR #1859 Convert read_json into a C++ API
- PR #1919 Rename libcudf namespace gdf to namespace cudf
- PR #1850 Support left_on and right_on for DataFrame merge operator
- PR #1930 Specialize constructor for `cudf::bool8` to cast argument to `bool`
- PR #1938 Add default constructor for `column_wrapper`
- PR #1930 Specialize constructor for `cudf::bool8` to cast argument to `bool`
- PR #1952 consolidate libcudf public API headers in include/cudf
- PR #1949 Improved selection with boolmask using libcudf `apply_boolean_mask`
- PR #1956 Add support for nulls in `query()`
- PR #1973 Update `std::tuple` to `std::pair` in top-most libcudf APIs and C++ transition guide
- PR #1981 Convert read_csv into a C++ API
- PR #1868 ORC Reader: Support row index for speed up on small/medium datasets
- PR #1964 Added support for list-like types in Series.str.cat
- PR #2005 Use HTML5 details tag in bug report issue template
- PR #2003 Removed few redundant unit-tests from test_string.py::test_string_cat
- PR #1944 Groupby design improvements
- PR #2017 Convert `read_orc()` into a C++ API
- PR #2011 Convert `read_parquet()` into a C++ API
- PR #1756 Add documentation "10 Minutes to cuDF and dask_cuDF"
- PR #2034 Adding support for string columns concatenation using "add" binary operator
- PR #2042 Replace old "10 Minutes" guide with new guide for docs build process
- PR #2036 Make library of common test utils to speed up tests compilation
- PR #2022 Facilitating get_dummies to be a high level api too
- PR #2050 Namespace IO readers and add back free-form `read_xxx` functions
- PR #2104 Add a functional ``sort=`` keyword argument to groupby
- PR #2108 Add `find_and_replace` for StringColumn for replacing single values
- PR #1803 cuDF/CuPy interoperability documentation

## Bug Fixes

- PR #1465 Fix for test_orc.py and test_sparse_df.py test failures
- PR #1583 Fix underlying issue in `as_index()` that was causing `Series.quantile()` to fail
- PR #1680 Add errors= keyword to drop() to fix cudf-dask bug
- PR #1651 Fix `query` function on empty dataframe
- PR #1616 Fix CategoricalColumn to access categories by index instead of iteration
- PR #1660 Fix bug in `loc` when indexing with a column name (a string)
- PR #1683 ORC reader: fix timestamp conversion to UTC
- PR #1613 Improve CategoricalColumn.fillna(-1) performance
- PR #1642 Fix failure of CSV_TEST gdf_csv_test.SkiprowsNrows on multiuser systems
- PR #1709 Fix handling of `datetime64[ms]` in `dataframe.select_dtypes`
- PR #1704 CSV Reader: Add support for the plus sign in number fields
- PR #1687 CSV reader: return an empty dataframe for zero size input
- PR #1757 Concatenating columns with null columns
- PR #1755 Add col_level keyword argument to melt
- PR #1758 Fix df.set_index() when setting index from an empty column
- PR #1749 ORC reader: fix long strings of NULL values resulting in incorrect data
- PR #1742 Parquet Reader: Fix index column name to match PANDAS compat
- PR #1782 Update libcudf doc version
- PR #1783 Update conda dependencies
- PR #1786 Maintain the original series name in series.unique output
- PR #1760 CSV Reader: fix segfault when dtype list only includes columns from usecols list
- PR #1831 build.sh: Assuming python is in PATH instead of using PYTHON env var
- PR #1839 Raise an error instead of segfaulting when transposing a DataFrame with StringColumns
- PR #1840 Retain index correctly during merge left_on right_on
- PR #1825 cuDF: Multiaggregation Groupby Failures
- PR #1789 CSV Reader: Fix missing support for specifying `int8` and `int16` dtypes
- PR #1857 Cython Bindings: Handle `bool` columns while calling `column_view_from_NDArrays`
- PR #1849 Allow DataFrame support methods to pass arguments to the methods
- PR #1847 Fixed #1375 by moving the nvstring check into the wrapper function
- PR #1864 Fixing cudf reduction for POWER platform
- PR #1869 Parquet reader: fix Dask timestamps not matching with Pandas (convert to milliseconds)
- PR #1876 add dtype=bool for `any`, `all` to treat integer column correctly
- PR #1875 CSV reader: take NaN values into account in dtype detection
- PR #1873 Add column dtype checking for the all/any methods
- PR #1902 Bug with string iteration in _apply_basic_agg
- PR #1887 Fix for initialization issue in pq_read_arg,orc_read_arg
- PR #1867 JSON reader: add support for null/empty fields, including the 'null' literal
- PR #1891 Fix bug #1750 in string column comparison
- PR #1909 Support of `to_pandas()` of boolean series with null values
- PR #1923 Use prefix removal when two aggs are called on a SeriesGroupBy
- PR #1914 Zero initialize gdf_column local variables
- PR #1959 Add support for comparing boolean Series to scalar
- PR #1966 Ignore index fix in series append
- PR #1967 Compute index __sizeof__ only once for DataFrame __sizeof__
- PR #1977 Support CUDA installation in default system directories
- PR #1982 Fixes incorrect index name after join operation
- PR #1985 Implement `GDF_PYMOD`, a special modulo that follows python's sign rules
- PR #1991 Parquet reader: fix decoding of NULLs
- PR #1990 Fixes a rendering bug in the `apply_grouped` documentation
- PR #1978 Fix for values being filled in an empty dataframe
- PR #2001 Correctly create MultiColumn from Pandas MultiColumn
- PR #2006 Handle empty dataframe groupby construction for dask
- PR #1965 Parquet Reader: Fix duplicate index column when it's already in `use_cols`
- PR #2033 Add pip to conda environment files to fix warning
- PR #2028 CSV Reader: Fix reading of uncompressed files without a recognized file extension
- PR #2073 Fix an issue when gathering columns with NVCategory and nulls
- PR #2053 cudf::apply_boolean_mask return empty column for empty boolean mask
- PR #2066 exclude `IteratorTest.mean_var_output` test from debug build
- PR #2069 Fix JNI code to use read_csv and read_parquet APIs
- PR #2071 Fix bug with unfound transitive dependencies for GTests in Ubuntu 18.04
- PR #2089 Configure Sphinx to render params correctly
- PR #2091 Fix another bug with unfound transitive dependencies for `cudftestutils` in Ubuntu 18.04
- PR #2115 Just apply `--disable-new-dtags` instead of trying to define all the transitive dependencies
- PR #2106 Fix errors in JitCache tests caused by sharing of device memory between processes
- PR #2120 Fix errors in JitCache tests caused by running multiple threads on the same data
- PR #2102 Fix memory leak in groupby
- PR #2113 fixed typo in to_csv code example


# cudf 0.7.2 (16 May 2019)

## New Features

- PR #1735 Added overload for atomicAdd on int64. Streamlined implementation of custom atomic overloads.
- PR #1741 Add MultiIndex concatenation

## Bug Fixes

- PR #1718 Fix issue with SeriesGroupBy MultiIndex in dask-cudf
- PR #1734 Python: fix performance regression for groupby count() aggregations
- PR #1768 Cython: fix handling read only schema buffers in gpuarrow reader


# cudf 0.7.1 (11 May 2019)

## New Features

- PR #1702 Lazy load MultiIndex to return groupby performance to near optimal.

## Bug Fixes

- PR #1708 Fix handling of `datetime64[ms]` in `dataframe.select_dtypes`


# cuDF 0.7.0 (10 May 2019)

## New Features

- PR #982 Implement gdf_group_by_without_aggregations and gdf_unique_indices functions
- PR #1142 Add `GDF_BOOL` column type
- PR #1194 Implement overloads for CUDA atomic operations
- PR #1292 Implemented Bitwise binary ops AND, OR, XOR (&, |, ^)
- PR #1235 Add GPU-accelerated Parquet Reader
- PR #1335 Added local_dict arg in `DataFrame.query()`.
- PR #1282 Add Series and DataFrame.describe()
- PR #1356 Rolling windows
- PR #1381 Add DataFrame._get_numeric_data
- PR #1388 Add CODEOWNERS file to auto-request reviews based on where changes are made
- PR #1396 Add DataFrame.drop method
- PR #1413 Add DataFrame.melt method
- PR #1412 Add DataFrame.pop()
- PR #1419 Initial CSV writer function
- PR #1441 Add Series level cumulative ops (cumsum, cummin, cummax, cumprod)
- PR #1420 Add script to build and test on a local gpuCI image
- PR #1440 Add DatetimeColumn.min(), DatetimeColumn.max()
- PR #1455 Add Series.Shift via Numba kernel
- PR #1441 Add Series level cumulative ops (cumsum, cummin, cummax, cumprod)
- PR #1461 Add Python coverage test to gpu build
- PR #1445 Parquet Reader: Add selective reading of rows and row group
- PR #1532 Parquet Reader: Add support for INT96 timestamps
- PR #1516 Add Series and DataFrame.ndim
- PR #1556 Add libcudf C++ transition guide
- PR #1466 Add GPU-accelerated ORC Reader
- PR #1565 Add build script for nightly doc builds
- PR #1508 Add Series isna, isnull, and notna
- PR #1456 Add Series.diff() via Numba kernel
- PR #1588 Add Index `astype` typecasting
- PR #1301 MultiIndex support
- PR #1599 Level keyword supported in groupby
- PR #929 Add support operations to dataframe
- PR #1609 Groupby accept list of Series
- PR #1658 Support `group_keys=True` keyword in groupby method

## Improvements

- PR #1531 Refactor closures as private functions in gpuarrow
- PR #1404 Parquet reader page data decoding speedup
- PR #1076 Use `type_dispatcher` in join, quantiles, filter, segmented sort, radix sort and hash_groupby
- PR #1202 Simplify README.md
- PR #1149 CSV Reader: Change convertStrToValue() functions to `__device__` only
- PR #1238 Improve performance of the CUDA trie used in the CSV reader
- PR #1245 Use file cache for JIT kernels
- PR #1278 Update CONTRIBUTING for new conda environment yml naming conventions
- PR #1163 Refactored UnaryOps. Reduced API to two functions: `gdf_unary_math` and `gdf_cast`. Added `abs`, `-`, and `~` ops. Changed bindings to Cython
- PR #1284 Update docs version
- PR #1287 add exclude argument to cudf.select_dtype function
- PR #1286 Refactor some of the CSV Reader kernels into generic utility functions
- PR #1291 fillna in `Series.to_gpu_array()` and `Series.to_array()` can accept the scalar too now.
- PR #1005 generic `reduction` and `scan` support
- PR #1349 Replace modernGPU sort join with thrust.
- PR #1363 Add a dataframe.mean(...) that raises NotImplementedError to satisfy `dask.dataframe.utils.is_dataframe_like`
- PR #1319 CSV Reader: Use column wrapper for gdf_column output alloc/dealloc
- PR #1376 Change series quantile default to linear
- PR #1399 Replace CFFI bindings for NVTX functions with Cython bindings
- PR #1389 Refactored `set_null_count()`
- PR #1386 Added macros `GDF_TRY()`, `CUDF_TRY()` and `ASSERT_CUDF_SUCCEEDED()`
- PR #1435 Rework CMake and conda recipes to depend on installed libraries
- PR #1391 Tidy up bit-resolution-operation and bitmask class code
- PR #1439 Add cmake variable to enable compiling CUDA code with -lineinfo
- PR #1462 Add ability to read parquet files from arrow::io::RandomAccessFile
- PR #1453 Convert CSV Reader CFFI to Cython
- PR #1479 Convert Parquet Reader CFFI to Cython
- PR #1397 Add a utility function for producing an overflow-safe kernel launch grid configuration
- PR #1382 Add GPU parsing of nested brackets to cuIO parsing utilities
- PR #1481 Add cudf::table constructor to allocate a set of `gdf_column`s
- PR #1484 Convert GroupBy CFFI to Cython
- PR #1463 Allow and default melt keyword argument var_name to be None
- PR #1486 Parquet Reader: Use device_buffer rather than device_ptr
- PR #1525 Add cudatoolkit conda dependency
- PR #1520 Renamed `src/dataframe` to `src/table` and moved `table.hpp`. Made `types.hpp` to be type declarations only.
- PR #1492 Convert transpose CFFI to Cython
- PR #1495 Convert binary and unary ops CFFI to Cython
- PR #1503 Convert sorting and hashing ops CFFI to Cython
- PR #1522 Use latest release version in update-version CI script
- PR #1533 Remove stale join CFFI, fix memory leaks in join Cython
- PR #1521 Added `row_bitmask` to compute bitmask for rows of a table. Merged `valids_ops.cu` and `bitmask_ops.cu`
- PR #1553 Overload `hash_row` to avoid using intial hash values. Updated `gdf_hash` to select between overloads
- PR #1585 Updated `cudf::table` to maintain own copy of wrapped `gdf_column*`s
- PR #1559 Add `except +` to all Cython function definitions to catch C++ exceptions properly
- PR #1617 `has_nulls` and `column_dtypes` for `cudf::table`
- PR #1590 Remove CFFI from the build / install process entirely
- PR #1536 Convert gpuarrow CFFI to Cython
- PR #1655 Add `Column._pointer` as a way to access underlying `gdf_column*` of a `Column`
- PR #1655 Update readme conda install instructions for cudf version 0.6 and 0.7


## Bug Fixes

- PR #1233 Fix dtypes issue while adding the column to `str` dataframe.
- PR #1254 CSV Reader: fix data type detection for floating-point numbers in scientific notation
- PR #1289 Fix looping over each value instead of each category in concatenation
- PR #1293 Fix Inaccurate error message in join.pyx
- PR #1308 Add atomicCAS overload for `int8_t`, `int16_t`
- PR #1317 Fix catch polymorphic exception by reference in ipc.cu
- PR #1325 Fix dtype of null bitmasks to int8
- PR #1326 Update build documentation to use -DCMAKE_CXX11_ABI=ON
- PR #1334 Add "na_position" argument to CategoricalColumn sort_by_values
- PR #1321 Fix out of bounds warning when checking Bzip2 header
- PR #1359 Add atomicAnd/Or/Xor for integers
- PR #1354 Fix `fillna()` behaviour when replacing values with different dtypes
- PR #1347 Fixed core dump issue while passing dict_dtypes without column names in `cudf.read_csv()`
- PR #1379 Fixed build failure caused due to error: 'col_dtype' may be used uninitialized
- PR #1392 Update cudf Dockerfile and package_versions.sh
- PR #1385 Added INT8 type to `_schema_to_dtype` for use in GpuArrowReader
- PR #1393 Fixed a bug in `gdf_count_nonzero_mask()` for the case of 0 bits to count
- PR #1395 Update CONTRIBUTING to use the environment variable CUDF_HOME
- PR #1416 Fix bug at gdf_quantile_exact and gdf_quantile_appox
- PR #1421 Fix remove creation of series multiple times during `add_column()`
- PR #1405 CSV Reader: Fix memory leaks on read_csv() failure
- PR #1328 Fix CategoricalColumn to_arrow() null mask
- PR #1433 Fix NVStrings/categories includes
- PR #1432 Update NVStrings to 0.7.* to coincide with 0.7 development
- PR #1483 Modify CSV reader to avoid cropping blank quoted characters in non-string fields
- PR #1446 Merge 1275 hotfix from master into branch-0.7
- PR #1447 Fix legacy groupby apply docstring
- PR #1451 Fix hash join estimated result size is not correct
- PR #1454 Fix local build script improperly change directory permissions
- PR #1490 Require Dask 1.1.0+ for `is_dataframe_like` test or skip otherwise.
- PR #1491 Use more specific directories & groups in CODEOWNERS
- PR #1497 Fix Thrust issue on CentOS caused by missing default constructor of host_vector elements
- PR #1498 Add missing include guard to device_atomics.cuh and separated DEVICE_ATOMICS_TEST
- PR #1506 Fix csv-write call to updated NVStrings method
- PR #1510 Added nvstrings `fillna()` function
- PR #1507 Parquet Reader: Default string data to GDF_STRING
- PR #1535 Fix doc issue to ensure correct labelling of cudf.series
- PR #1537 Fix `undefined reference` link error in HashPartitionTest
- PR #1548 Fix ci/local/build.sh README from using an incorrect image example
- PR #1551 CSV Reader: Fix integer column name indexing
- PR #1586 Fix broken `scalar_wrapper::operator==`
- PR #1591 ORC/Parquet Reader: Fix missing import for FileNotFoundError exception
- PR #1573 Parquet Reader: Fix crash due to clash with ORC reader datasource
- PR #1607 Revert change of `column.to_dense_buffer` always return by copy for performance concerns
- PR #1618 ORC reader: fix assert & data output when nrows/skiprows isn't aligned to stripe boundaries
- PR #1631 Fix failure of TYPES_TEST on some gcc-7 based systems.
- PR #1641 CSV Reader: Fix skip_blank_lines behavior with Windows line terminators (\r\n)
- PR #1648 ORC reader: fix non-deterministic output when skiprows is non-zero
- PR #1676 Fix groupby `as_index` behaviour with `MultiIndex`
- PR #1659 Fix bug caused by empty groupbys and multiindex slicing throwing exceptions
- PR #1656 Correct Groupby failure in dask when un-aggregable columns are left in dataframe.
- PR #1689 Fix groupby performance regression
- PR #1694 Add Cython as a runtime dependency since it's required in `setup.py`


# cuDF 0.6.1 (25 Mar 2019)

## Bug Fixes

- PR #1275 Fix CentOS exception in DataFrame.hash_partition from using value "returned" by a void function


# cuDF 0.6.0 (22 Mar 2019)

## New Features

- PR #760 Raise `FileNotFoundError` instead of `GDF_FILE_ERROR` in `read_csv` if the file does not exist
- PR #539 Add Python bindings for replace function
- PR #823 Add Doxygen configuration to enable building HTML documentation for libcudf C/C++ API
- PR #807 CSV Reader: Add byte_range parameter to specify the range in the input file to be read
- PR #857 Add Tail method for Series/DataFrame and update Head method to use iloc
- PR #858 Add series feature hashing support
- PR #871 CSV Reader: Add support for NA values, including user specified strings
- PR #893 Adds PyArrow based parquet readers / writers to Python, fix category dtype handling, fix arrow ingest buffer size issues
- PR #867 CSV Reader: Add support for ignoring blank lines and comment lines
- PR #887 Add Series digitize method
- PR #895 Add Series groupby
- PR #898 Add DataFrame.groupby(level=0) support
- PR #920 Add feather, JSON, HDF5 readers / writers from PyArrow / Pandas
- PR #888 CSV Reader: Add prefix parameter for column names, used when parsing without a header
- PR #913 Add DLPack support: convert between cuDF DataFrame and DLTensor
- PR #939 Add ORC reader from PyArrow
- PR #918 Add Series.groupby(level=0) support
- PR #906 Add binary and comparison ops to DataFrame
- PR #958 Support unary and binary ops on indexes
- PR #964 Add `rename` method to `DataFrame`, `Series`, and `Index`
- PR #985 Add `Series.to_frame` method
- PR #985 Add `drop=` keyword to reset_index method
- PR #994 Remove references to pygdf
- PR #990 Add external series groupby support
- PR #988 Add top-level merge function to cuDF
- PR #992 Add comparison binaryops to DateTime columns
- PR #996 Replace relative path imports with absolute paths in tests
- PR #995 CSV Reader: Add index_col parameter to specify the column name or index to be used as row labels
- PR #1004 Add `from_gpu_matrix` method to DataFrame
- PR #997 Add property index setter
- PR #1007 Replace relative path imports with absolute paths in cudf
- PR #1013 select columns with df.columns
- PR #1016 Rename Series.unique_count() to nunique() to match pandas API
- PR #947 Prefixsum to handle nulls and float types
- PR #1029 Remove rest of relative path imports
- PR #1021 Add filtered selection with assignment for Dataframes
- PR #872 Adding NVCategory support to cudf apis
- PR #1052 Add left/right_index and left/right_on keywords to merge
- PR #1091 Add `indicator=` and `suffixes=` keywords to merge
- PR #1107 Add unsupported keywords to Series.fillna
- PR #1032 Add string support to cuDF python
- PR #1136 Removed `gdf_concat`
- PR #1153 Added function for getting the padded allocation size for valid bitmask
- PR #1148 Add cudf.sqrt for dataframes and Series
- PR #1159 Add Python bindings for libcudf dlpack functions
- PR #1155 Add __array_ufunc__ for DataFrame and Series for sqrt
- PR #1168 to_frame for series accepts a name argument


## Improvements

- PR #1218 Add dask-cudf page to API docs
- PR #892 Add support for heterogeneous types in binary ops with JIT
- PR #730 Improve performance of `gdf_table` constructor
- PR #561 Add Doxygen style comments to Join CUDA functions
- PR #813 unified libcudf API functions by replacing gpu_ with gdf_
- PR #822 Add support for `__cuda_array_interface__` for ingest
- PR #756 Consolidate common helper functions from unordered map and multimap
- PR #753 Improve performance of groupby sum and average, especially for cases with few groups.
- PR #836 Add ingest support for arrow chunked arrays in Column, Series, DataFrame creation
- PR #763 Format doxygen comments for csv_read_arg struct
- PR #532 CSV Reader: Use type dispatcher instead of switch block
- PR #694 Unit test utilities improvements
- PR #878 Add better indexing to Groupby
- PR #554 Add `empty` method and `is_monotonic` attribute to `Index`
- PR #1040 Fixed up Doxygen comment tags
- PR #909 CSV Reader: Avoid host->device->host copy for header row data
- PR #916 Improved unit testing and error checking for `gdf_column_concat`
- PR #941 Replace `numpy` call in `Series.hash_encode` with `numba`
- PR #942 Added increment/decrement operators for wrapper types
- PR #943 Updated `count_nonzero_mask` to return `num_rows` when the mask is null
- PR #952 Added trait to map C++ type to `gdf_dtype`
- PR #966 Updated RMM submodule.
- PR #998 Add IO reader/writer modules to API docs, fix for missing cudf.Series docs
- PR #1017 concatenate along columns for Series and DataFrames
- PR #1002 Support indexing a dataframe with another boolean dataframe
- PR #1018 Better concatenation for Series and Dataframes
- PR #1036 Use Numpydoc style docstrings
- PR #1047 Adding gdf_dtype_extra_info to gdf_column_view_augmented
- PR #1054 Added default ctor to SerialTrieNode to overcome Thrust issue in CentOS7 + CUDA10
- PR #1024 CSV Reader: Add support for hexadecimal integers in integral-type columns
- PR #1033 Update `fillna()` to use libcudf function `gdf_replace_nulls`
- PR #1066 Added inplace assignment for columns and select_dtypes for dataframes
- PR #1026 CSV Reader: Change the meaning and type of the quoting parameter to match Pandas
- PR #1100 Adds `CUDF_EXPECTS` error-checking macro
- PR #1092 Fix select_dtype docstring
- PR #1111 Added cudf::table
- PR #1108 Sorting for datetime columns
- PR #1120 Return a `Series` (not a `Column`) from `Series.cat.set_categories()`
- PR #1128 CSV Reader: The last data row does not need to be line terminated
- PR #1183 Bump Arrow version to 0.12.1
- PR #1208 Default to CXX11_ABI=ON
- PR #1252 Fix NVStrings dependencies for cuda 9.2 and 10.0
- PR #2037 Optimize the existing `gather` and `scatter` routines in `libcudf`

## Bug Fixes

- PR #821 Fix flake8 issues revealed by flake8 update
- PR #808 Resolved renamed `d_columns_valids` variable name
- PR #820 CSV Reader: fix the issue where reader adds additional rows when file uses \r\n as a line terminator
- PR #780 CSV Reader: Fix scientific notation parsing and null values for empty quotes
- PR #815 CSV Reader: Fix data parsing when tabs are present in the input CSV file
- PR #850 Fix bug where left joins where the left df has 0 rows causes a crash
- PR #861 Fix memory leak by preserving the boolean mask index
- PR #875 Handle unnamed indexes in to/from arrow functions
- PR #877 Fix ingest of 1 row arrow tables in from arrow function
- PR #876 Added missing `<type_traits>` include
- PR #889 Deleted test_rmm.py which has now moved to RMM repo
- PR #866 Merge v0.5.1 numpy ABI hotfix into 0.6
- PR #917 value_counts return int type on empty columns
- PR #611 Renamed `gdf_reduce_optimal_output_size()` -> `gdf_reduction_get_intermediate_output_size()`
- PR #923 fix index for negative slicing for cudf dataframe and series
- PR #927 CSV Reader: Fix category GDF_CATEGORY hashes not being computed properly
- PR #921 CSV Reader: Fix parsing errors with delim_whitespace, quotations in the header row, unnamed columns
- PR #933 Fix handling objects of all nulls in series creation
- PR #940 CSV Reader: Fix an issue where the last data row is missing when using byte_range
- PR #945 CSV Reader: Fix incorrect datetime64 when milliseconds or space separator are used
- PR #959 Groupby: Problem with column name lookup
- PR #950 Converting dataframe/recarry with non-contiguous arrays
- PR #963 CSV Reader: Fix another issue with missing data rows when using byte_range
- PR #999 Fix 0 sized kernel launches and empty sort_index exception
- PR #993 Fix dtype in selecting 0 rows from objects
- PR #1009 Fix performance regression in `to_pandas` method on DataFrame
- PR #1008 Remove custom dask communication approach
- PR #1001 CSV Reader: Fix a memory access error when reading a large (>2GB) file with date columns
- PR #1019 Binary Ops: Fix error when one input column has null mask but other doesn't
- PR #1014 CSV Reader: Fix false positives in bool value detection
- PR #1034 CSV Reader: Fix parsing floating point precision and leading zero exponents
- PR #1044 CSV Reader: Fix a segfault when byte range aligns with a page
- PR #1058 Added support for `DataFrame.loc[scalar]`
- PR #1060 Fix column creation with all valid nan values
- PR #1073 CSV Reader: Fix an issue where a column name includes the return character
- PR #1090 Updating Doxygen Comments
- PR #1080 Fix dtypes returned from loc / iloc because of lists
- PR #1102 CSV Reader: Minor fixes and memory usage improvements
- PR #1174: Fix release script typo
- PR #1137 Add prebuild script for CI
- PR #1118 Enhanced the `DataFrame.from_records()` feature
- PR #1129 Fix join performance with index parameter from using numpy array
- PR #1145 Issue with .agg call on multi-column dataframes
- PR #908 Some testing code cleanup
- PR #1167 Fix issue with null_count not being set after inplace fillna()
- PR #1184 Fix iloc performance regression
- PR #1185 Support left_on/right_on and also on=str in merge
- PR #1200 Fix allocating bitmasks with numba instead of rmm in allocate_mask function
- PR #1213 Fix bug with csv reader requesting subset of columns using wrong datatype
- PR #1223 gpuCI: Fix label on rapidsai channel on gpu build scripts
- PR #1242 Add explicit Thrust exec policy to fix NVCATEGORY_TEST segfault on some platforms
- PR #1246 Fix categorical tests that failed due to bad implicit type conversion
- PR #1255 Fix overwriting conda package main label uploads
- PR #1259 Add dlpack includes to pip build


# cuDF 0.5.1 (05 Feb 2019)

## Bug Fixes

- PR #842 Avoid using numpy via cimport to prevent ABI issues in Cython compilation


# cuDF 0.5.0 (28 Jan 2019)

## New Features

- PR #722 Add bzip2 decompression support to `read_csv()`
- PR #693 add ZLIB-based GZIP/ZIP support to `read_csv_strings()`
- PR #411 added null support to gdf_order_by (new API) and cudf_table::sort
- PR #525 Added GitHub Issue templates for bugs, documentation, new features, and questions
- PR #501 CSV Reader: Add support for user-specified decimal point and thousands separator to read_csv_strings()
- PR #455 CSV Reader: Add support for user-specified decimal point and thousands separator to read_csv()
- PR #439 add `DataFrame.drop` method similar to pandas
- PR #356 add `DataFrame.transpose` method and `DataFrame.T` property similar to pandas
- PR #505 CSV Reader: Add support for user-specified boolean values
- PR #350 Implemented Series replace function
- PR #490 Added print_env.sh script to gather relevant environment details when reporting cuDF issues
- PR #474 add ZLIB-based GZIP/ZIP support to `read_csv()`
- PR #547 Added melt similar to `pandas.melt()`
- PR #491 Add CI test script to check for updates to CHANGELOG.md in PRs
- PR #550 Add CI test script to check for style issues in PRs
- PR #558 Add CI scripts for cpu-based conda and gpu-based test builds
- PR #524 Add Boolean Indexing
- PR #564 Update python `sort_values` method to use updated libcudf `gdf_order_by` API
- PR #509 CSV Reader: Input CSV file can now be passed in as a text or a binary buffer
- PR #607 Add `__iter__` and iteritems to DataFrame class
- PR #643 added a new api gdf_replace_nulls that allows a user to replace nulls in a column

## Improvements

- PR #426 Removed sort-based groupby and refactored existing groupby APIs. Also improves C++/CUDA compile time.
- PR #461 Add `CUDF_HOME` variable in README.md to replace relative pathing.
- PR #472 RMM: Created centralized rmm::device_vector alias and rmm::exec_policy
- PR #500 Improved the concurrent hash map class to support partitioned (multi-pass) hash table building.
- PR #454 Improve CSV reader docs and examples
- PR #465 Added templated C++ API for RMM to avoid explicit cast to `void**`
- PR #513 `.gitignore` tweaks
- PR #521 Add `assert_eq` function for testing
- PR #502 Simplify Dockerfile for local dev, eliminate old conda/pip envs
- PR #549 Adds `-rdynamic` compiler flag to nvcc for Debug builds
- PR #472 RMM: Created centralized rmm::device_vector alias and rmm::exec_policy
- PR #577 Added external C++ API for scatter/gather functions
- PR #500 Improved the concurrent hash map class to support partitioned (multi-pass) hash table building
- PR #583 Updated `gdf_size_type` to `int`
- PR #500 Improved the concurrent hash map class to support partitioned (multi-pass) hash table building
- PR #617 Added .dockerignore file. Prevents adding stale cmake cache files to the docker container
- PR #658 Reduced `JOIN_TEST` time by isolating overflow test of hash table size computation
- PR #664 Added Debuging instructions to README
- PR #651 Remove noqa marks in `__init__.py` files
- PR #671 CSV Reader: uncompressed buffer input can be parsed without explicitly specifying compression as None
- PR #684 Make RMM a submodule
- PR #718 Ensure sum, product, min, max methods pandas compatibility on empty datasets
- PR #720 Refactored Index classes to make them more Pandas-like, added CategoricalIndex
- PR #749 Improve to_arrow and from_arrow Pandas compatibility
- PR #766 Remove TravisCI references, remove unused variables from CMake, fix ARROW_VERSION in Cmake
- PR #773 Add build-args back to Dockerfile and handle dependencies based on environment yml file
- PR #781 Move thirdparty submodules to root and symlink in /cpp
- PR #843 Fix broken cudf/python API examples, add new methods to the API index

## Bug Fixes

- PR #569 CSV Reader: Fix days being off-by-one when parsing some dates
- PR #531 CSV Reader: Fix incorrect parsing of quoted numbers
- PR #465 Added templated C++ API for RMM to avoid explicit cast to `void**`
- PR #473 Added missing <random> include
- PR #478 CSV Reader: Add api support for auto column detection, header, mangle_dupe_cols, usecols
- PR #495 Updated README to correct where cffi pytest should be executed
- PR #501 Fix the intermittent segfault caused by the `thousands` and `compression` parameters in the csv reader
- PR #502 Simplify Dockerfile for local dev, eliminate old conda/pip envs
- PR #512 fix bug for `on` parameter in `DataFrame.merge` to allow for None or single column name
- PR #511 Updated python/cudf/bindings/join.pyx to fix cudf merge printing out dtypes
- PR #513 `.gitignore` tweaks
- PR #521 Add `assert_eq` function for testing
- PR #537 Fix CMAKE_CUDA_STANDARD_REQURIED typo in CMakeLists.txt
- PR #447 Fix silent failure in initializing DataFrame from generator
- PR #545 Temporarily disable csv reader thousands test to prevent segfault (test re-enabled in PR #501)
- PR #559 Fix Assertion error while using `applymap` to change the output dtype
- PR #575 Update `print_env.sh` script to better handle missing commands
- PR #612 Prevent an exception from occuring with true division on integer series.
- PR #630 Fix deprecation warning for `pd.core.common.is_categorical_dtype`
- PR #622 Fix Series.append() behaviour when appending values with different numeric dtype
- PR #603 Fix error while creating an empty column using None.
- PR #673 Fix array of strings not being caught in from_pandas
- PR #644 Fix return type and column support of dataframe.quantile()
- PR #634 Fix create `DataFrame.from_pandas()` with numeric column names
- PR #654 Add resolution check for GDF_TIMESTAMP in Join
- PR #648 Enforce one-to-one copy required when using `numba>=0.42.0`
- PR #645 Fix cmake build type handling not setting debug options when CMAKE_BUILD_TYPE=="Debug"
- PR #669 Fix GIL deadlock when launching multiple python threads that make Cython calls
- PR #665 Reworked the hash map to add a way to report the destination partition for a key
- PR #670 CMAKE: Fix env include path taking precedence over libcudf source headers
- PR #674 Check for gdf supported column types
- PR #677 Fix 'gdf_csv_test_Dates' gtest failure due to missing nrows parameter
- PR #604 Fix the parsing errors while reading a csv file using `sep` instead of `delimiter`.
- PR #686 Fix converting nulls to NaT values when converting Series to Pandas/Numpy
- PR #689 CSV Reader: Fix behavior with skiprows+header to match pandas implementation
- PR #691 Fixes Join on empty input DFs
- PR #706 CSV Reader: Fix broken dtype inference when whitespace is in data
- PR #717 CSV reader: fix behavior when parsing a csv file with no data rows
- PR #724 CSV Reader: fix build issue due to parameter type mismatch in a std::max call
- PR #734 Prevents reading undefined memory in gpu_expand_mask_bits numba kernel
- PR #747 CSV Reader: fix an issue where CUDA allocations fail with some large input files
- PR #750 Fix race condition for handling NVStrings in CMake
- PR #719 Fix merge column ordering
- PR #770 Fix issue where RMM submodule pointed to wrong branch and pin other to correct branches
- PR #778 Fix hard coded ABI off setting
- PR #784 Update RMM submodule commit-ish and pip paths
- PR #794 Update `rmm::exec_policy` usage to fix segmentation faults when used as temprory allocator.
- PR #800 Point git submodules to branches of forks instead of exact commits


# cuDF 0.4.0 (05 Dec 2018)

## New Features

- PR #398 add pandas-compatible `DataFrame.shape()` and `Series.shape()`
- PR #394 New documentation feature "10 Minutes to cuDF"
- PR #361 CSV Reader: Add support for strings with delimiters

## Improvements

 - PR #436 Improvements for type_dispatcher and wrapper structs
 - PR #429 Add CHANGELOG.md (this file)
 - PR #266 use faster CUDA-accelerated DataFrame column/Series concatenation.
 - PR #379 new C++ `type_dispatcher` reduces code complexity in supporting many data types.
 - PR #349 Improve performance for creating columns from memoryview objects
 - PR #445 Update reductions to use type_dispatcher. Adds integer types support to sum_of_squares.
 - PR #448 Improve installation instructions in README.md
 - PR #456 Change default CMake build to Release, and added option for disabling compilation of tests

## Bug Fixes

 - PR #444 Fix csv_test CUDA too many resources requested fail.
 - PR #396 added missing output buffer in validity tests for groupbys.
 - PR #408 Dockerfile updates for source reorganization
 - PR #437 Add cffi to Dockerfile conda env, fixes "cannot import name 'librmm'"
 - PR #417 Fix `map_test` failure with CUDA 10
 - PR #414 Fix CMake installation include file paths
 - PR #418 Properly cast string dtypes to programmatic dtypes when instantiating columns
 - PR #427 Fix and tests for Concatenation illegal memory access with nulls


# cuDF 0.3.0 (23 Nov 2018)

## New Features

 - PR #336 CSV Reader string support

## Improvements

 - PR #354 source code refactored for better organization. CMake build system overhaul. Beginning of transition to Cython bindings.
 - PR #290 Add support for typecasting to/from datetime dtype
 - PR #323 Add handling pyarrow boolean arrays in input/out, add tests
 - PR #325 GDF_VALIDITY_UNSUPPORTED now returned for algorithms that don't support non-empty valid bitmasks
 - PR #381 Faster InputTooLarge Join test completes in ms rather than minutes.
 - PR #373 .gitignore improvements
 - PR #367 Doc cleanup & examples for DataFrame methods
 - PR #333 Add Rapids Memory Manager documentation
 - PR #321 Rapids Memory Manager adds file/line location logging and convenience macros
 - PR #334 Implement DataFrame `__copy__` and `__deepcopy__`
 - PR #271 Add NVTX ranges to pygdf
 - PR #311 Document system requirements for conda install

## Bug Fixes

 - PR #337 Retain index on `scale()` function
 - PR #344 Fix test failure due to PyArrow 0.11 Boolean handling
 - PR #364 Remove noexcept from managed_allocator;  CMakeLists fix for NVstrings
 - PR #357 Fix bug that made all series be considered booleans for indexing
 - PR #351 replace conda env configuration for developers
 - PRs #346 #360 Fix CSV reading of negative numbers
 - PR #342 Fix CMake to use conda-installed nvstrings
 - PR #341 Preserve categorical dtype after groupby aggregations
 - PR #315 ReadTheDocs build update to fix missing libcuda.so
 - PR #320 FIX out-of-bounds access error in reductions.cu
 - PR #319 Fix out-of-bounds memory access in libcudf count_valid_bits
 - PR #303 Fix printing empty dataframe


# cuDF 0.2.0 and cuDF 0.1.0

These were initial releases of cuDF based on previously separate pyGDF and libGDF libraries.<|MERGE_RESOLUTION|>--- conflicted
+++ resolved
@@ -13,11 +13,8 @@
 - PR #2995 Move JIT type utilities to legacy directory
 - PR #2927 Add ``Table`` and ``TableView`` extension classes that wrap legacy cudf::table
 - PR #3008 Make safe versions of `is_null` and `is_valid` in `column_device_view`
-<<<<<<< HEAD
+- PR #3014 Snappy decompression optimizations
 - PR #2996 IO Readers: Replace `cuio::device_buffer` with `rmm::device_buffer`
-=======
-- PR #3014 Snappy decompression optimizations
->>>>>>> ab028458
 
 ## Bug Fixes
 
