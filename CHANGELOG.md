# cuDF 0.12.0 (Date TBD)

## New Features

- PR #3224 Define and implement new join APIs.
- PR #3284 Add gpu-accelerated parquet writer
- PR #3254 Python redesign for libcudf++
- PR #3336 Add `from_dlpack` and `to_dlpack`
- PR #3555 Add column names support to libcudf++ io readers and writers
- PR #3619 Support CuPy 7
- PR #3604 Add nvtext ngrams-tokenize function
- PR #3610 Add memory_usage to DataFrame and Series APIs
- PR #3627 Adding cudf::sort and cudf::sort_by_key
- PR #3690 Add bools_to_mask
<<<<<<< HEAD
- PR #3594 Adding clamp support to libcudf++
=======
- PR #3683 Added support for multiple delimiters in `nvtext.token_count()`
>>>>>>> 1e5193c9

## Improvements

- PR #3351 Add warning when filepath resolves to multiple files in cudf readers
- PR #3370 Port NVStrings strip functions
- PR #3453 Port NVStrings IPv4 convert functions to cudf strings column
- PR #3441 Port NVStrings url encode/decode to cudf strings column
- PR #3364 Port NVStrings split functions
- PR #3463 Port NVStrings partition/rpartition to cudf strings column
- PR #3502 ORC reader: add option to read DECIMALs as INT64
- PR #3461 Add a new overload to allocate_like() that takes explicit type and size params.
- PR #3590 Specialize hash functions for floating point
- PR #3569 Use `np.asarray` in `StringColumn.deserialize`
- PR #3553 Support Python NoneType in numeric binops
- PR #3511 Support DataFrame / Series mixed arithmetic
- PR #3567 Include `strides` in `__cuda_array_interface__`
- PR #3608 Update OPS codeowner group name
- PR #3431 Port NVStrings translate to cudf strings column
- PR #3620 Add stream parameter to unary ops detail API
- PR #3593 Adding begin/end for mutable_column_device_view
- PR #3587 Merge CHECK_STREAM & CUDA_CHECK_LAST to CHECK_CUDA
- PR #3655 Use move with make_pair to avoid copy construction
- PR #3402 Define and implement new quantiles APIs
- PR #3612 Add ability to customize the JIT kernel cache path
- PR #3647 Remove PatchedNumbaDeviceArray with CuPy 6.6.0
- PR #3641 Remove duplicate definitions of CUDA_DEVICE_CALLABLE
- PR #3640 Enable memory_usage in dask_cudf (also adds pd.Index from_pandas)
- PR #3654 Update Jitify submodule ref to include gcc-8 fix
- PR #3639 Define and implement `nans_to_nulls`
- PR #3699 Stringify libcudacxx headers for binary op JIT
- PR #3697 Improve column insert performance for wide frames
- PR #3710 Remove multiple CMake configuration steps from root build script
- PR #3657 Define and implement compiled binops for string column comparisons
- PR #3520 Change read_parquet defaults and add warnings

## Bug Fixes

- PR #3550 Update Java package to 0.12
- PR #3549 Fix index name issue with iloc with RangeIndex
- PR #3562 Fix 4GB limit for gzipped-compressed csv files
- PR #2981 enable build.sh to build all targets without installation
- PR #3563 Use `__cuda_array_interface__` for serialization
- PR #3564 Fix cuda memory access error in gather_bitmask_kernel
- PR #3548 Replaced CUDA_RT_CALL with CUDA_TRY
- PR #3622 Fix new warnings and errors when building with gcc-8
- PR #3588 Remove avro reader column order reversal
- PR #3629 Fix hash map test failure
- PR #3637 Fix sorted set_index operations in dask_cudf
- PR #3663 Fix libcudf++ ORC reader microseconds and milliseconds conversion
- PR #3668 Fixing CHECK_CUDA debug build issue
- PR #3684 Fix ends_with logic for matching string case
- PR #3687 Fixed bug while passing input GPU memory pointer in `nvtext.scatter_count()`
- PR #3701 Fix hash_partition hashing all columns instead of columns_to_hash
- PR #3694 Allow for null columns parameter in csv_writer`
- PR #3706 Removed extra type-dispatcher call from merge
- PR #3704 Changed the default delimiter to `whitespace` for nvtext methods.
- PR #3724 Update rmm version to match release
- PR #3743 Fix for `None` data in `__array_interface__`
- PR #3731 Fix performance of zero sized dataframe slice
- PR #3709 Fix inner_join incorrect result issue
- PR #3734 Update numba to 0.46 in conda files
- PR #3738 Update libxx cython types.hpp path
- PR #3672 Fix to_host issue with column_view having offset
- PR #3730 CSV reader: Set invalid float values to NaN/null
- PR #3670 Floor when casting between timestamps of different precisions
- PR #3728 Fix apply_boolean_mask issue with non-null string column
- PR #3775 Fix segfault when reading compressed CSV files larger than 4GB


# cuDF 0.11.0 (11 Dec 2019)

## New Features

- PR #2905 Added `Series.median()` and null support for `Series.quantile()`
- PR #2930 JSON Reader: Support ARROW_RANDOM_FILE input
- PR #2956 Add `cudf::stack` and `cudf::tile`
- PR #2980 Added nvtext is_vowel/is_consonant functions
- PR #2987 Add `inplace` arg to `DataFrame.reset_index` and `Series`
- PR #3011 Added libcudf++ transition guide
- PR #3129 Add strings column factory from `std::vector`s
- PR #3054 Add parquet reader support for decimal data types
- PR #3022 adds DataFrame.astype for cuDF dataframes
- PR #2962 Add isnull(), notnull() and related functions
- PR #3025 Move search files to legacy
- PR #3068 Add `scalar` class
- PR #3094 Adding `any` and `all` support from libcudf
- PR #3130 Define and implement new `column_wrapper`
- PR #3143 Define and implement new copying APIs `slice` and `split`
- PR #3161 Move merge files to legacy
- PR #3079 Added support to write ORC files given a local path
- PR #3192 Add dtype param to cast `DataFrame` on init
- PR #3213 Port cuIO to libcudf++
- PR #3222 Add nvtext character tokenizer
- PR #3223 Java expose underlying buffers
- PR #3300 Add `DataFrame.insert`
- PR #3263 Define and implement new `valid_if`
- PR #3278 Add `to_host` utility to copy `column_view` to host
- PR #3087 Add new cudf::experimental bool8 wrapper
- PR #3219 Construct column from column_view
- PR #3250 Define and implement new merge APIs
- PR #3144 Define and implement new hashing APIs `hash` and `hash_partition`
- PR #3229 Define and implement new search APIs
- PR #3308 java add API for memory usage callbacks
- PR #2691 Row-wise reduction and scan operations via CuPy
- PR #3291 Add normalize_nans_and_zeros
- PR #3187 Define and implement new replace APIs
- PR #3356 Add vertical concatenation for table/columns
- PR #3344 java split API
- PR #2791 Add `groupby.std()`
- PR #3368 Enable dropna argument in dask_cudf groupby
- PR #3298 add null replacement iterator for column_device_view
- PR #3297 Define and implement new groupby API.
- PR #3396 Update device_atomics with new bool8 and timestamp specializations
- PR #3411 Java host memory management API
- PR #3393 Implement df.cov and enable covariance/correlation in dask_cudf
- PR #3401 Add dask_cudf ORC writer (to_orc)
- PR #3331 Add copy_if_else
- PR #3427 Define and Implement new multi-search API
- PR #3442 Add Bool-index + Multi column + DataFrame support for set-item
- PR #3172 Define and implement new fill/repeat/copy_range APIs
- PR #3490 Add pair iterators for columns
- PR #3497 Add DataFrame.drop(..., inplace=False) argument
- PR #3469 Add string functionality for replace API
- PR #3527 Add string functionality for merge API
- PR #3557 Add contiguous_split() function.
- PR #3507 Define and implement new binary operation APIs
- PR #3273 Define and implement new reduction APIs

## Improvements

- PR #2904 Move gpu decompressors to cudf::io namespace
- PR #2977 Moved old C++ test utilities to legacy directory.
- PR #2965 Fix slow orc reader perf with large uncompressed blocks
- PR #2995 Move JIT type utilities to legacy directory
- PR #2927 Add ``Table`` and ``TableView`` extension classes that wrap legacy cudf::table
- PR #3005 Renames `cudf::exp` namespace to `cudf::experimental`
- PR #3008 Make safe versions of `is_null` and `is_valid` in `column_device_view`
- PR #3026 Move fill and repeat files to legacy
- PR #3027 Move copying.hpp and related source to legacy folder
- PR #3014 Snappy decompression optimizations
- PR #3032 Use `asarray` to coerce indices to a NumPy array
- PR #2996 IO Readers: Replace `cuio::device_buffer` with `rmm::device_buffer`
- PR #3051 Specialized hash function for strings column
- PR #3065 Select and Concat for cudf::experimental::table
- PR #3080 Move `valid_if.cuh` to `legacy/`
- PR #3052 Moved replace.hpp functionality to legacy
- PR #3091 Move join files to legacy
- PR #3092 Implicitly init RMM if Java allocates before init
- PR #3029 Update gdf_ numeric types with stdint and move to cudf namespace
- PR #3052 Moved replace.hpp functionality to legacy
- PR #2955 Add cmake option to only build for present GPU architecture
- PR #3070 Move functions.h and related source to legacy
- PR #2951 Allow set_index to handle a list of column names
- PR #3093 Move groupby files to legacy
- PR #2988 Removing GIS functionality (now part of cuSpatial library)
- PR #3067 Java method to return size of device memory buffer
- PR #3083 Improved some binary operation tests to include null testing.
- PR #3084 Update to arrow-cpp and pyarrow 0.15.0
- PR #3071 Move cuIO to legacy
- PR #3126 Round 2 of snappy decompression optimizations
- PR #3046 Define and implement new copying APIs `empty_like` and `allocate_like`
- PR #3128 Support MultiIndex in DataFrame.join
- PR #2971 Added initial gather and scatter methods for strings_column_view
- PR #3133 Port NVStrings to cudf column: count_characters and count_bytes
- PR #2991 Added strings column functions concatenate and join_strings
- PR #3028 Define and implement new `gather` APIs.
- PR #3135 Add nvtx utilities to cudf::nvtx namespace
- PR #3021 Java host side concat of serialized buffers
- PR #3138 Move unary files to legacy
- PR #3170 Port NVStrings substring functions to cudf strings column
- PR #3159 Port NVStrings is-chars-types function to cudf strings column
- PR #3154 Make `table_view_base.column()` const and add `mutable_table_view.column()`
- PR #3175 Set cmake cuda version variables
- PR #3171 Move deprecated error macros to legacy
- PR #3191 Port NVStrings integer convert ops to cudf column
- PR #3189 Port NVStrings find ops to cudf column
- PR #3352 Port NVStrings convert float functions to cudf strings column
- PR #3193 Add cuPy as a formal dependency
- PR #3195 Support for zero columned `table_view`
- PR #3165 Java device memory size for string category
- PR #3205 Move transform files to legacy
- PR #3202 Rename and move error.hpp to public headers
- PR #2878 Use upstream merge code in dask_cudf
- PR #3217 Port NVStrings upper and lower case conversion functions
- PR #3350 Port NVStrings booleans convert functions
- PR #3231 Add `column::release()` to give up ownership of contents.
- PR #3157 Use enum class rather than enum for mask_allocation_policy
- PR #3232 Port NVStrings datetime conversion to cudf strings column
- PR #3136 Define and implement new transpose API
- PR #3237 Define and implement new transform APIs
- PR #3245 Move binaryop files to legacy
- PR #3241 Move stream_compaction files to legacy
- PR #3166 Move reductions to legacy
- PR #3261 Small cleanup: remove `== true`
- PR #3271 Update rmm API based on `rmm.reinitialize(...)` change
- PR #3266 Remove optional checks for CuPy
- PR #3268 Adding null ordering per column feature when sorting
- PR #3239 Adding floating point specialization to comparators for NaNs
- PR #3270 Move predicates files to legacy
- PR #3281 Add to_host specialization for strings in column test utilities
- PR #3282 Add `num_bitmask_words`
- PR #3252 Add new factory methods to include passing an existing null mask
- PR #3288 Make `bit.cuh` utilities usable from host code.
- PR #3287 Move rolling windows files to legacy
- PR #3182 Define and implement new unary APIs `is_null` and `is_not_null`
- PR #3314 Drop `cython` from run requirements
- PR #3301 Add tests for empty column wrapper.
- PR #3294 Update to arrow-cpp and pyarrow 0.15.1
- PR #3292 Port NVStrings regex contains function
- PR #3310 Add `row_hasher` and `element_hasher` utilities
- PR #3272 Support non-default streams when creating/destroying hash maps
- PR #3286 Clean up the starter code on README
- PR #3332 Port NVStrings replace to cudf strings column
- PR #3354 Define and implement new `scatter` APIs
- PR #3322 Port NVStrings pad operations to cudf strings column
- PR #3345 Add cache member for number of characters in string_view class
- PR #3299 Define and implement new `is_sorted` APIs
- PR #3328 Partition by stripes in dask_cudf ORC reader
- PR #3243 Use upstream join code in dask_cudf
- PR #3371 Add `select` method to `table_view`
- PR #3309 Add java and JNI bindings for search bounds
- PR #3305 Define and implement new rolling window APIs
- PR #3380 Concatenate columns of strings
- PR #3382 Add fill function for strings column
- PR #3391 Move device_atomics_tests.cu files to legacy
- PR #3303 Define and implement new stream compaction APIs `copy_if`, `drop_nulls`,
           `apply_boolean_mask`, `drop_duplicate` and `unique_count`.
- PR #3387 Strings column gather function
- PR #3440 Strings column scatter function
- PR #3389 Move quantiles.hpp + group_quantiles.hpp files to legacy
- PR #3397 Port unary cast to libcudf++
- PR #3398 Move reshape.hpp files to legacy
- PR #3395 Port NVStrings regex extract to cudf strings column
- PR #3423 Port NVStrings htoi to cudf strings column
- PR #3425 Strings column copy_if_else implementation
- PR #3422 Move utilities to legacy
- PR #3201 Define and implement new datetime_ops APIs
- PR #3421 Port NVStrings find_multiple to cudf strings column
- PR #3448 Port scatter_to_tables to libcudf++
- PR #3458 Update strings sections in the transition guide
- PR #3462 Add `make_empty_column` and update `empty_like`.
- PR #3465 Port `aggregation` traits and utilities.
- PR #3214 Define and implement new unary operations APIs
- PR #3475 Add `bitmask_to_host` column utility
- PR #3487 Add is_boolean trait and random timestamp generator for testing
- PR #3492 Small cleanup (remove std::abs) and comment
- PR #3407 Allow multiple row-groups per task in dask_cudf read_parquet
- PR #3512 Remove unused CUDA conda labels
- PR #3500 cudf::fill()/cudf::repeat() support for strings columns.
- PR #3438 Update scalar and scalar_device_view to better support strings
- PR #3414 Add copy_range function for strings column
- PR #3451 Add support for implicit typecasting of join columns

## Bug Fixes

- PR #2895 Fixed dask_cudf group_split behavior to handle upstream rearrange_by_divisions
- PR #3048 Support for zero columned tables
- PR #3030 Fix snappy decoding regression in PR #3014
- PR #3041 Fixed exp to experimental namespace name change issue
- PR #3056 Add additional cmake hint for finding local build of RMM files
- PR #3060 Move copying.hpp includes to legacy
- PR #3139 Fixed java RMM auto initalization
- PR #3141 Java fix for relocated IO headers
- PR #3149 Rename column_wrapper.cuh to column_wrapper.hpp
- PR #3168 Fix mutable_column_device_view head const_cast
- PR #3199 Update JNI includes for legacy moves
- PR #3204 ORC writer: Fix ByteRLE encoding of NULLs
- PR #2994 Fix split_out-support but with hash_object_dispatch
- PR #3212 Fix string to date casting when format is not specified
- PR #3218 Fixes `row_lexicographic_comparator` issue with handling two tables
- PR #3228 Default initialize RMM when Java native dependencies are loaded
- PR #3012 replacing instances of `to_gpu_array` with `mem`
- PR #3236 Fix Numba 0.46+/CuPy 6.3 interface compatibility
- PR #3276 Update JNI includes for legacy moves
- PR #3256 Fix orc writer crash with multiple string columns
- PR #3211 Fix breaking change caused by rapidsai/rmm#167
- PR #3265 Fix dangling pointer in `is_sorted`
- PR #3267 ORC writer: fix incorrect ByteRLE encoding of long literal runs
- PR #3277 Fix invalid reference to deleted temporary in `is_sorted`.
- PR #3274 ORC writer: fix integer RLEv2 mode2 unsigned base value encoding
- PR #3279 Fix shutdown hang issues with pinned memory pool init executor
- PR #3280 Invalid children check in mutable_column_device_view
- PR #3289 fix java memory usage API for empty columns
- PR #3293 Fix loading of csv files zipped on MacOS (disabled zip min version check)
- PR #3295 Fix storing storing invalid RMM exec policies.
- PR #3307 Add pd.RangeIndex to from_pandas to fix dask_cudf meta_nonempty bug
- PR #3313 Fix public headers including non-public headers
- PR #3318 Revert arrow to 0.15.0 temporarily to unblock downstream projects CI
- PR #3317 Fix index-argument bug in dask_cudf parquet reader
- PR #3323 Fix `insert` non-assert test case
- PR #3341 Fix `Series` constructor converting NoneType to "None"
- PR #3326 Fix and test for detail::gather map iterator type inference
- PR #3334 Remove zero-size exception check from make_strings_column factories
- PR #3333 Fix compilation issues with `constexpr` functions not marked `__device__`
- PR #3340 Make all benchmarks use cudf base fixture to initialize RMM pool
- PR #3337 Fix Java to pad validity buffers to 64-byte boundary
- PR #3362 Fix `find_and_replace` upcasting series for python scalars and lists
- PR #3357 Disabling `column_view` iterators for non fixed-width types
- PR #3383 Fix : properly compute null counts for rolling_window.
- PR #3386 Removing external includes from `column_view.hpp`
- PR #3369 Add write_partition to dask_cudf to fix to_parquet bug
- PR #3388 Support getitem with bools when DataFrame has a MultiIndex
- PR #3408 Fix String and Column (De-)Serialization
- PR #3372 Fix dask-distributed scatter_by_map bug
- PR #3419 Fix a bug in parse_into_parts (incomplete input causing walking past the end of string).
- PR #3413 Fix dask_cudf read_csv file-list bug
- PR #3416 Fix memory leak in ColumnVector when pulling strings off the GPU
- PR #3424 Fix benchmark build by adding libcudacxx to benchmark's CMakeLists.txt
- PR #3435 Fix diff and shift for empty series
- PR #3439 Fix index-name bug in StringColumn concat
- PR #3445 Fix ORC Writer default stripe size
- PR #3459 Fix printing of invalid entries
- PR #3466 Fix gather null mask allocation for invalid index
- PR #3468 Fix memory leak issue in `drop_duplicates`
- PR #3474 Fix small doc error in capitalize Docs
- PR #3491 Fix more doc errors in NVStrings
- PR #3478 Fix as_index deep copy via Index.rename inplace arg
- PR #3476 Fix ORC reader timezone conversion
- PR #3188 Repr slices up large DataFrames
- PR #3519 Fix strings column concatenate handling zero-sized columns
- PR #3530 Fix copy_if_else test case fail issue
- PR #3523 Fix lgenfe issue with debug build
- PR #3532 Fix potential use-after-free in cudf parquet reader
- PR #3540 Fix unary_op null_mask bug and add missing test cases
- PR #3559 Use HighLevelGraph api in DataFrame constructor (Fix upstream compatibility)
- PR #3572 Fix CI Issue with hypothesis tests that are flaky


# cuDF 0.10.0 (16 Oct 2019)

## New Features

- PR #2423 Added `groupby.quantile()`
- PR #2522 Add Java bindings for NVStrings backed upper and lower case mutators
- PR #2605 Added Sort based groupby in libcudf
- PR #2607 Add Java bindings for parsing JSON
- PR #2629 Add dropna= parameter to groupby
- PR #2585 ORC & Parquet Readers: Remove millisecond timestamp restriction
- PR #2507 Add GPU-accelerated ORC Writer
- PR #2559 Add Series.tolist()
- PR #2653 Add Java bindings for rolling window operations
- PR #2480 Merge `custreamz` codebase into `cudf` repo
- PR #2674 Add __contains__ for Index/Series/Column
- PR #2635 Add support to read from remote and cloud sources like s3, gcs, hdfs
- PR #2722 Add Java bindings for NVTX ranges
- PR #2702 Add make_bool to dataset generation functions
- PR #2394 Move `rapidsai/custrings` into `cudf`
- PR #2734 Final sync of custrings source into cudf
- PR #2724 Add libcudf support for __contains__
- PR #2777 Add python bindings for porter stemmer measure functionality
- PR #2781 Add issorted to is_monotonic
- PR #2685 Add cudf::scatter_to_tables and cython binding
- PR #2743 Add Java bindings for NVStrings timestamp2long as part of String ColumnVector casting
- PR #2785 Add nvstrings Python docs
- PR #2786 Add benchmarks option to root build.sh
- PR #2802 Add `cudf::repeat()` and `cudf.Series.repeat()`
- PR #2773 Add Fisher's unbiased kurtosis and skew for Series/DataFrame
- PR #2748 Parquet Reader: Add option to specify loading of PANDAS index
- PR #2807 Add scatter_by_map to DataFrame python API
- PR #2836 Add nvstrings.code_points method
- PR #2844 Add Series/DataFrame notnull
- PR #2858 Add GTest type list utilities
- PR #2870 Add support for grouping by Series of arbitrary length
- PR #2719 Series covariance and Pearson correlation
- PR #2207 Beginning of libcudf overhaul: introduce new column and table types
- PR #2869 Add `cudf.CategoricalDtype`
- PR #2838 CSV Reader: Support ARROW_RANDOM_FILE input
- PR #2655 CuPy-based Series and Dataframe .values property
- PR #2803 Added `edit_distance_matrix()` function to calculate pairwise edit distance for each string on a given nvstrings object.
- PR #2811 Start of cudf strings column work based on 2207
- PR #2872 Add Java pinned memory pool allocator
- PR #2969 Add findAndReplaceAll to ColumnVector
- PR #2814 Add Datetimeindex.weekday
- PR #2999 Add timestamp conversion support for string categories
- PR #2918 Add cudf::column timestamp wrapper types

## Improvements

- PR #2578 Update legacy_groupby to use libcudf group_by_without_aggregation
- PR #2581 Removed `managed` allocator from hash map classes.
- PR #2571 Remove unnecessary managed memory from gdf_column_concat
- PR #2648 Cython/Python reorg
- PR #2588 Update Series.append documentation
- PR #2632 Replace dask-cudf set_index code with upstream
- PR #2682 Add cudf.set_allocator() function for easier allocator init
- PR #2642 Improve null printing and testing
- PR #2747 Add missing Cython headers / cudftestutil lib to conda package for cuspatial build
- PR #2706 Compute CSV format in device code to speedup performance
- PR #2673 Add support for np.longlong type
- PR #2703 move dask serialization dispatch into cudf
- PR #2728 Add YYMMDD to version tag for nightly conda packages
- PR #2729 Handle file-handle input in to_csv
- PR #2741 CSV Reader: Move kernel functions into its own file
- PR #2766 Improve nvstrings python cmake flexibility
- PR #2756 Add out_time_unit option to csv reader, support timestamp resolutions
- PR #2771 Stopgap alias for to_gpu_matrix()
- PR #2783 Support mapping input columns to function arguments in apply kernels
- PR #2645 libcudf unique_count for Series.nunique
- PR #2817 Dask-cudf: `read_parquet` support for remote filesystems
- PR #2823 improve java data movement debugging
- PR #2806 CSV Reader: Clean-up row offset operations
- PR #2640 Add dask wait/persist exmaple to 10 minute guide
- PR #2828 Optimizations of kernel launch configuration for `DataFrame.apply_rows` and `DataFrame.apply_chunks`
- PR #2831 Add `column` argument to `DataFrame.drop`
- PR #2775 Various optimizations to improve __getitem__ and __setitem__ performance
- PR #2810 cudf::allocate_like can optionally always allocate a mask.
- PR #2833 Parquet reader: align page data allocation sizes to 4-bytes to satisfy cuda-memcheck
- PR #2832 Using the new Python bindings for UCX
- PR #2856 Update group_split_cudf to use scatter_by_map
- PR #2890 Optionally keep serialized table data on the host.
- PR #2778 Doc: Updated and fixed some docstrings that were formatted incorrectly.
- PR #2830 Use YYMMDD tag in custreamz nightly build
- PR #2875 Java: Remove synchronized from register methods in MemoryCleaner
- PR #2887 Minor snappy decompression optimization
- PR #2899 Use new RMM API based on Cython
- PR #2788 Guide to Python UDFs
- PR #2919 Change java API to use operators in groupby namespace
- PR #2909 CSV Reader: Avoid row offsets host vector default init
- PR #2834 DataFrame supports setting columns via attribute syntax `df.x = col`
- PR #3147 DataFrame can be initialized from rows via list of tuples
- PR #3539 Restrict CuPy to 6

## Bug Fixes

- PR #2584 ORC Reader: fix parsing of `DECIMAL` index positions
- PR #2619 Fix groupby serialization/deserialization
- PR #2614 Update Java version to match
- PR #2601 Fixes nlargest(1) issue in Series and Dataframe
- PR #2610 Fix a bug in index serialization (properly pass DeviceNDArray)
- PR #2621 Fixes the floordiv issue of not promoting float type when rhs is 0
- PR #2611 Types Test: fix static casting from negative int to string
- PR #2618 IO Readers: Fix datasource memory map failure for multiple reads
- PR #2628 groupby_without_aggregation non-nullable input table produces non-nullable output
- PR #2615 fix string category partitioning in java API
- PR #2641 fix string category and timeunit concat in the java API
- PR #2649 Fix groupby issue resulting from column_empty bug
- PR #2658 Fix astype() for null categorical columns
- PR #2660 fix column string category and timeunit concat in the java API
- PR #2664 ORC reader: fix `skip_rows` larger than first stripe
- PR #2654 Allow Java gdfOrderBy to work with string categories
- PR #2669 AVRO reader: fix non-deterministic output
- PR #2668 Update Java bindings to specify timestamp units for ORC and Parquet readers
- PR #2679 AVRO reader: fix cuda errors when decoding compressed streams
- PR #2692 Add concatenation for data-frame with different headers (empty and non-empty)
- PR #2651 Remove nvidia driver installation from ci/cpu/build.sh
- PR #2697 Ensure csv reader sets datetime column time units
- PR #2698 Return RangeIndex from contiguous slice of RangeIndex
- PR #2672 Fix null and integer handling in round
- PR #2704 Parquet Reader: Fix crash when loading string column with nulls
- PR #2725 Fix Jitify issue with running on Turing using CUDA version < 10
- PR #2731 Fix building of benchmarks
- PR #2738 Fix java to find new NVStrings locations
- PR #2736 Pin Jitify branch to v0.10 version
- PR #2742 IO Readers: Fix possible silent failures when creating `NvStrings` instance
- PR #2753 Fix java quantile API calls
- PR #2762 Fix validity processing for time in java
- PR #2796 Fix handling string slicing and other nvstrings delegated methods with dask
- PR #2769 Fix link to API docs in README.md
- PR #2772 Handle multiindex pandas Series #2772
- PR #2749 Fix apply_rows/apply_chunks pessimistic null mask to use in_cols null masks only
- PR #2752 CSV Reader: Fix exception when there's no rows to process
- PR #2716 Added Exception for `StringMethods` in string methods
- PR #2787 Fix Broadcasting `None` to `cudf-series`
- PR #2794 Fix async race in NVCategory::get_value and get_value_bounds
- PR #2795 Fix java build/cast error
- PR #2496 Fix improper merge of two dataframes when names differ
- PR #2824 Fix issue with incorrect result when Numeric Series replace is called several times
- PR #2751 Replace value with null
- PR #2765 Fix Java inequality comparisons for string category
- PR #2818 Fix java join API to use new C++ join API
- PR #2841 Fix nvstrings.slice and slice_from for range (0,0)
- PR #2837 Fix join benchmark
- PR #2809 Add hash_df and group_split dispatch functions for dask
- PR #2843 Parquet reader: fix skip_rows when not aligned with page or row_group boundaries
- PR #2851 Deleted existing dask-cudf/record.txt
- PR #2854 Fix column creation from ephemeral objects exposing __cuda_array_interface__
- PR #2860 Fix boolean indexing when the result is a single row
- PR #2859 Fix tail method issue for string columns
- PR #2852 Fixed `cumsum()` and `cumprod()` on boolean series.
- PR #2865 DaskIO: Fix `read_csv` and `read_orc` when input is list of files
- PR #2750 Fixed casting values to cudf::bool8 so non-zero values always cast to true
- PR #2873 Fixed dask_cudf read_partition bug by generating ParquetDatasetPiece
- PR #2850 Fixes dask_cudf.read_parquet on partitioned datasets
- PR #2896 Properly handle `axis` string keywords in `concat`
- PR #2926 Update rounding algorithm to avoid using fmod
- PR #2968 Fix Java dependency loading when using NVTX
- PR #2963 Fix ORC writer uncompressed block indexing
- PR #2928 CSV Reader: Fix using `byte_range` for large datasets
- PR #2983 Fix sm_70+ race condition in gpu_unsnap
- PR #2964 ORC Writer: Segfault when writing mixed numeric and string columns
- PR #3007 Java: Remove unit test that frees RMM invalid pointer
- PR #3009 Fix orc reader RLEv2 patch position regression from PR #2507
- PR #3002 Fix CUDA invalid configuration errors reported after loading an ORC file without data
- PR #3035 Update update-version.sh for new docs locations
- PR #3038 Fix uninitialized stream parameter in device_table deleter
- PR #3064 Fixes groupby performance issue
- PR #3061 Add rmmInitialize to nvstrings gtests
- PR #3058 Fix UDF doc markdown formatting
- PR #3059 Add nvstrings python build instructions to contributing.md


# cuDF 0.9.0 (21 Aug 2019)

## New Features

- PR #1993 Add CUDA-accelerated series aggregations: mean, var, std
- PR #2111 IO Readers: Support memory buffer, file-like object, and URL inputs
- PR #2012 Add `reindex()` to DataFrame and Series
- PR #2097 Add GPU-accelerated AVRO reader
- PR #2098 Support binary ops on DFs and Series with mismatched indices
- PR #2160 Merge `dask-cudf` codebase into `cudf` repo
- PR #2149 CSV Reader: Add `hex` dtype for explicit hexadecimal parsing
- PR #2156 Add `upper_bound()` and `lower_bound()` for libcudf tables and `searchsorted()` for cuDF Series
- PR #2158 CSV Reader: Support single, non-list/dict argument for `dtype`
- PR #2177 CSV Reader: Add `parse_dates` parameter for explicit date inference
- PR #1744 cudf::apply_boolean_mask and cudf::drop_nulls support for cudf::table inputs (multi-column)
- PR #2196 Add `DataFrame.dropna()`
- PR #2197 CSV Writer: add `chunksize` parameter for `to_csv`
- PR #2215 `type_dispatcher` benchmark
- PR #2179 Add Java quantiles
- PR #2157 Add __array_function__ to DataFrame and Series
- PR #2212 Java support for ORC reader
- PR #2224 Add DataFrame isna, isnull, notna functions
- PR #2236 Add Series.drop_duplicates
- PR #2105 Add hash-based join benchmark
- PR #2316 Add unique, nunique, and value_counts for datetime columns
- PR #2337 Add Java support for slicing a ColumnVector
- PR #2049 Add cudf::merge (sorted merge)
- PR #2368 Full cudf+dask Parquet Support
- PR #2380 New cudf::is_sorted checks whether cudf::table is sorted
- PR #2356 Java column vector standard deviation support
- PR #2221 MultiIndex full indexing - Support iloc and wildcards for loc
- PR #2429 Java support for getting length of strings in a ColumnVector
- PR #2415 Add `value_counts` for series of any type
- PR #2446 Add __array_function__ for index
- PR #2437 ORC reader: Add 'use_np_dtypes' option
- PR #2382 Add CategoricalAccessor add, remove, rename, and ordering methods
- PR #2464 Native implement `__cuda_array_interface__` for Series/Index/Column objects
- PR #2425 Rolling window now accepts array-based user-defined functions
- PR #2442 Add __setitem__
- PR #2449 Java support for getting byte count of strings in a ColumnVector
- PR #2492 Add groupby.size() method
- PR #2358 Add cudf::nans_to_nulls: convert floating point column into bitmask
- PR #2489 Add drop argument to set_index
- PR #2491 Add Java bindings for ORC reader 'use_np_dtypes' option
- PR #2213 Support s/ms/us/ns DatetimeColumn time unit resolutions
- PR #2536 Add _constructor properties to Series and DataFrame

## Improvements

- PR #2103 Move old `column` and `bitmask` files into `legacy/` directory
- PR #2109 added name to Python column classes
- PR #1947 Cleanup serialization code
- PR #2125 More aggregate in java API
- PR #2127 Add in java Scalar tests
- PR #2088 Refactor of Python groupby code
- PR #2130 Java serialization and deserialization of tables.
- PR #2131 Chunk rows logic added to csv_writer
- PR #2129 Add functions in the Java API to support nullable column filtering
- PR #2165 made changes to get_dummies api for it to be available in MethodCache
- PR #2171 Add CodeCov integration, fix doc version, make --skip-tests work when invoking with source
- PR #2184 handle remote orc files for dask-cudf
- PR #2186 Add `getitem` and `getattr` style access to Rolling objects
- PR #2168 Use cudf.Column for CategoricalColumn's categories instead of a tuple
- PR #2193 DOC: cudf::type_dispatcher documentation for specializing dispatched functors
- PR #2199 Better java support for appending strings
- PR #2176 Added column dtype support for datetime, int8, int16 to csv_writer
- PR #2209 Matching `get_dummies` & `select_dtypes` behavior to pandas
- PR #2217 Updated Java bindings to use the new groupby API
- PR #2214 DOC: Update doc instructions to build/install `cudf` and `dask-cudf`
- PR #2220 Update Java bindings for reduction rename
- PR #2232 Move CodeCov upload from build script to Jenkins
- PR #2225 refactor to use libcudf for gathering columns in dataframes
- PR #2293 Improve join performance (faster compute_join_output_size)
- PR #2300 Create separate dask codeowners for dask-cudf codebase
- PR #2304 gdf_group_by_without_aggregations returns gdf_column
- PR #2309 Java readers: remove redundant copy of result pointers
- PR #2307 Add `black` and `isort` to style checker script
- PR #2345 Restore removal of old groupby implementation
- PR #2342 Improve `astype()` to operate all ways
- PR #2329 using libcudf cudf::copy for column deep copy
- PR #2344 DOC: docs on code formatting for contributors
- PR #2376 Add inoperative axis= and win_type= arguments to Rolling()
- PR #2378 remove dask for (de-)serialization of cudf objects
- PR #2353 Bump Arrow and Dask versions
- PR #2377 Replace `standard_python_slice` with just `slice.indices()`
- PR #2373 cudf.DataFrame enchancements & Series.values support
- PR #2392 Remove dlpack submodule; make cuDF's Cython API externally accessible
- PR #2430 Updated Java bindings to use the new unary API
- PR #2406 Moved all existing `table` related files to a `legacy/` directory
- PR #2350 Performance related changes to get_dummies
- PR #2420 Remove `cudautils.astype` and replace with `typecast.apply_cast`
- PR #2456 Small improvement to typecast utility
- PR #2458 Fix handling of thirdparty packages in `isort` config
- PR #2459 IO Readers: Consolidate all readers to use `datasource` class
- PR #2475 Exposed type_dispatcher.hpp, nvcategory_util.hpp and wrapper_types.hpp in the include folder
- PR #2484 Enabled building libcudf as a static library
- PR #2453 Streamline CUDA_REL environment variable
- PR #2483 Bundle Boost filesystem dependency in the Java jar
- PR #2486 Java API hash functions
- PR #2481 Adds the ignore_null_keys option to the java api
- PR #2490 Java api: support multiple aggregates for the same column
- PR #2510 Java api: uses table based apply_boolean_mask
- PR #2432 Use pandas formatting for console, html, and latex output
- PR #2573 Bump numba version to 0.45.1
- PR #2606 Fix references to notebooks-contrib

## Bug Fixes

- PR #2086 Fixed quantile api behavior mismatch in series & dataframe
- PR #2128 Add offset param to host buffer readers in java API.
- PR #2145 Work around binops validity checks for java
- PR #2146 Work around unary_math validity checks for java
- PR #2151 Fixes bug in cudf::copy_range where null_count was invalid
- PR #2139 matching to pandas describe behavior & fixing nan values issue
- PR #2161 Implicitly convert unsigned to signed integer types in binops
- PR #2154 CSV Reader: Fix bools misdetected as strings dtype
- PR #2178 Fix bug in rolling bindings where a view of an ephemeral column was being taken
- PR #2180 Fix issue with isort reordering `importorskip` below imports depending on them
- PR #2187 fix to honor dtype when numpy arrays are passed to columnops.as_column
- PR #2190 Fix issue in astype conversion of string column to 'str'
- PR #2208 Fix issue with calling `head()` on one row dataframe
- PR #2229 Propagate exceptions from Cython cdef functions
- PR #2234 Fix issue with local build script not properly building
- PR #2223 Fix CUDA invalid configuration errors reported after loading small compressed ORC files
- PR #2162 Setting is_unique and is_monotonic-related attributes
- PR #2244 Fix ORC RLEv2 delta mode decoding with nonzero residual delta width
- PR #2297 Work around `var/std` unsupported only at debug build
- PR #2302 Fixed java serialization corner case
- PR #2355 Handle float16 in binary operations
- PR #2311 Fix copy behaviour for GenericIndex
- PR #2349 Fix issues with String filter in java API
- PR #2323 Fix groupby on categoricals
- PR #2328 Ensure order is preserved in CategoricalAccessor._set_categories
- PR #2202 Fix issue with unary ops mishandling empty input
- PR #2326 Fix for bug in DLPack when reading multiple columns
- PR #2324 Fix cudf Docker build
- PR #2325 Fix ORC RLEv2 patched base mode decoding with nonzero patch width
- PR #2235 Fix get_dummies to be compatible with dask
- PR #2332 Zero initialize gdf_dtype_extra_info
- PR #2355 Handle float16 in binary operations
- PR #2360 Fix missing dtype handling in cudf.Series & columnops.as_column
- PR #2364 Fix quantile api and other trivial issues around it
- PR #2361 Fixed issue with `codes` of CategoricalIndex
- PR #2357 Fixed inconsistent type of index created with from_pandas vs direct construction
- PR #2389 Fixed Rolling __getattr__ and __getitem__ for offset based windows
- PR #2402 Fixed bug in valid mask computation in cudf::copy_if (apply_boolean_mask)
- PR #2401 Fix to a scalar datetime(of type Days) issue
- PR #2386 Correctly allocate output valids in groupby
- PR #2411 Fixed failures on binary op on single element string column
- PR #2422 Fix Pandas logical binary operation incompatibilites
- PR #2447 Fix CodeCov posting build statuses temporarily
- PR #2450 Fix erroneous null handling in `cudf.DataFrame`'s `apply_rows`
- PR #2470 Fix issues with empty strings and string categories (Java)
- PR #2471 Fix String Column Validity.
- PR #2481 Fix java validity buffer serialization
- PR #2485 Updated bytes calculation to use size_t to avoid overflow in column concat
- PR #2461 Fix groupby multiple aggregations same column
- PR #2514 Fix cudf::drop_nulls threshold handling in Cython
- PR #2516 Fix utilities include paths and meta.yaml header paths
- PR #2517 Fix device memory leak in to_dlpack tensor deleter
- PR #2431 Fix local build generated file ownerships
- PR #2511 Added import of orc, refactored exception handlers to not squash fatal exceptions
- PR #2527 Fix index and column input handling in dask_cudf read_parquet
- PR #2466 Fix `dataframe.query` returning null rows erroneously
- PR #2548 Orc reader: fix non-deterministic data decoding at chunk boundaries
- PR #2557 fix cudautils import in string.py
- PR #2521 Fix casting datetimes from/to the same resolution
- PR #2545 Fix MultiIndexes with datetime levels
- PR #2560 Remove duplicate `dlpack` definition in conda recipe
- PR #2567 Fix ColumnVector.fromScalar issues while dealing with null scalars
- PR #2565 Orc reader: fix incorrect data decoding of int64 data types
- PR #2577 Fix search benchmark compilation error by adding necessary header
- PR #2604 Fix a bug in copying.pyx:_normalize_types that upcasted int32 to int64


# cuDF 0.8.0 (27 June 2019)

## New Features

- PR #1524 Add GPU-accelerated JSON Lines parser with limited feature set
- PR #1569 Add support for Json objects to the JSON Lines reader
- PR #1622 Add Series.loc
- PR #1654 Add cudf::apply_boolean_mask: faster replacement for gdf_apply_stencil
- PR #1487 cython gather/scatter
- PR #1310 Implemented the slice/split functionality.
- PR #1630 Add Python layer to the GPU-accelerated JSON reader
- PR #1745 Add rounding of numeric columns via Numba
- PR #1772 JSON reader: add support for BytesIO and StringIO input
- PR #1527 Support GDF_BOOL8 in readers and writers
- PR #1819 Logical operators (AND, OR, NOT) for libcudf and cuDF
- PR #1813 ORC Reader: Add support for stripe selection
- PR #1828 JSON Reader: add suport for bool8 columns
- PR #1833 Add column iterator with/without nulls
- PR #1665 Add the point-in-polygon GIS function
- PR #1863 Series and Dataframe methods for all and any
- PR #1908 cudf::copy_range and cudf::fill for copying/assigning an index or range to a constant
- PR #1921 Add additional formats for typecasting to/from strings
- PR #1807 Add Series.dropna()
- PR #1987 Allow user defined functions in the form of ptx code to be passed to binops
- PR #1948 Add operator functions like `Series.add()` to DataFrame and Series
- PR #1954 Add skip test argument to GPU build script
- PR #2018 Add bindings for new groupby C++ API
- PR #1984 Add rolling window operations Series.rolling() and DataFrame.rolling()
- PR #1542 Python method and bindings for to_csv
- PR #1995 Add Java API
- PR #1998 Add google benchmark to cudf
- PR #1845 Add cudf::drop_duplicates, DataFrame.drop_duplicates
- PR #1652 Added `Series.where()` feature
- PR #2074 Java Aggregates, logical ops, and better RMM support
- PR #2140 Add a `cudf::transform` function
- PR #2068 Concatenation of different typed columns

## Improvements

- PR #1538 Replacing LesserRTTI with inequality_comparator
- PR #1703 C++: Added non-aggregating `insert` to `concurrent_unordered_map` with specializations to store pairs with a single atomicCAS when possible.
- PR #1422 C++: Added a RAII wrapper for CUDA streams
- PR #1701 Added `unique` method for stringColumns
- PR #1713 Add documentation for Dask-XGBoost
- PR #1666 CSV Reader: Improve performance for files with large number of columns
- PR #1725 Enable the ability to use a single column groupby as its own index
- PR #1759 Add an example showing simultaneous rolling averages to `apply_grouped` documentation
- PR #1746 C++: Remove unused code: `windowed_ops.cu`, `sorting.cu`, `hash_ops.cu`
- PR #1748 C++: Add `bool` nullability flag to `device_table` row operators
- PR #1764 Improve Numerical column: `mean_var` and `mean`
- PR #1767 Speed up Python unit tests
- PR #1770 Added build.sh script, updated CI scripts and documentation
- PR #1739 ORC Reader: Add more pytest coverage
- PR #1696 Added null support in `Series.replace()`.
- PR #1390 Added some basic utility functions for `gdf_column`'s
- PR #1791 Added general column comparison code for testing
- PR #1795 Add printing of git submodule info to `print_env.sh`
- PR #1796 Removing old sort based group by code and gdf_filter
- PR #1811 Added funtions for copying/allocating `cudf::table`s
- PR #1838 Improve columnops.column_empty so that it returns typed columns instead of a generic Column
- PR #1890 Add utils.get_dummies- a pandas-like wrapper around one_hot-encoding
- PR #1823 CSV Reader: default the column type to string for empty dataframes
- PR #1827 Create bindings for scalar-vector binops, and update one_hot_encoding to use them
- PR #1817 Operators now support different sized dataframes as long as they don't share different sized columns
- PR #1855 Transition replace_nulls to new C++ API and update corresponding Cython/Python code
- PR #1858 Add `std::initializer_list` constructor to `column_wrapper`
- PR #1846 C++ type-erased gdf_equal_columns test util; fix gdf_equal_columns logic error
- PR #1390 Added some basic utility functions for `gdf_column`s
- PR #1391 Tidy up bit-resolution-operation and bitmask class code
- PR #1882 Add iloc functionality to MultiIndex dataframes
- PR #1884 Rolling windows: general enhancements and better coverage for unit tests
- PR #1886 support GDF_STRING_CATEGORY columns in apply_boolean_mask, drop_nulls and other libcudf functions
- PR #1896 Improve performance of groupby with levels specified in dask-cudf
- PR #1915 Improve iloc performance for non-contiguous row selection
- PR #1859 Convert read_json into a C++ API
- PR #1919 Rename libcudf namespace gdf to namespace cudf
- PR #1850 Support left_on and right_on for DataFrame merge operator
- PR #1930 Specialize constructor for `cudf::bool8` to cast argument to `bool`
- PR #1938 Add default constructor for `column_wrapper`
- PR #1930 Specialize constructor for `cudf::bool8` to cast argument to `bool`
- PR #1952 consolidate libcudf public API headers in include/cudf
- PR #1949 Improved selection with boolmask using libcudf `apply_boolean_mask`
- PR #1956 Add support for nulls in `query()`
- PR #1973 Update `std::tuple` to `std::pair` in top-most libcudf APIs and C++ transition guide
- PR #1981 Convert read_csv into a C++ API
- PR #1868 ORC Reader: Support row index for speed up on small/medium datasets
- PR #1964 Added support for list-like types in Series.str.cat
- PR #2005 Use HTML5 details tag in bug report issue template
- PR #2003 Removed few redundant unit-tests from test_string.py::test_string_cat
- PR #1944 Groupby design improvements
- PR #2017 Convert `read_orc()` into a C++ API
- PR #2011 Convert `read_parquet()` into a C++ API
- PR #1756 Add documentation "10 Minutes to cuDF and dask_cuDF"
- PR #2034 Adding support for string columns concatenation using "add" binary operator
- PR #2042 Replace old "10 Minutes" guide with new guide for docs build process
- PR #2036 Make library of common test utils to speed up tests compilation
- PR #2022 Facilitating get_dummies to be a high level api too
- PR #2050 Namespace IO readers and add back free-form `read_xxx` functions
- PR #2104 Add a functional ``sort=`` keyword argument to groupby
- PR #2108 Add `find_and_replace` for StringColumn for replacing single values
- PR #1803 cuDF/CuPy interoperability documentation

## Bug Fixes

- PR #1465 Fix for test_orc.py and test_sparse_df.py test failures
- PR #1583 Fix underlying issue in `as_index()` that was causing `Series.quantile()` to fail
- PR #1680 Add errors= keyword to drop() to fix cudf-dask bug
- PR #1651 Fix `query` function on empty dataframe
- PR #1616 Fix CategoricalColumn to access categories by index instead of iteration
- PR #1660 Fix bug in `loc` when indexing with a column name (a string)
- PR #1683 ORC reader: fix timestamp conversion to UTC
- PR #1613 Improve CategoricalColumn.fillna(-1) performance
- PR #1642 Fix failure of CSV_TEST gdf_csv_test.SkiprowsNrows on multiuser systems
- PR #1709 Fix handling of `datetime64[ms]` in `dataframe.select_dtypes`
- PR #1704 CSV Reader: Add support for the plus sign in number fields
- PR #1687 CSV reader: return an empty dataframe for zero size input
- PR #1757 Concatenating columns with null columns
- PR #1755 Add col_level keyword argument to melt
- PR #1758 Fix df.set_index() when setting index from an empty column
- PR #1749 ORC reader: fix long strings of NULL values resulting in incorrect data
- PR #1742 Parquet Reader: Fix index column name to match PANDAS compat
- PR #1782 Update libcudf doc version
- PR #1783 Update conda dependencies
- PR #1786 Maintain the original series name in series.unique output
- PR #1760 CSV Reader: fix segfault when dtype list only includes columns from usecols list
- PR #1831 build.sh: Assuming python is in PATH instead of using PYTHON env var
- PR #1839 Raise an error instead of segfaulting when transposing a DataFrame with StringColumns
- PR #1840 Retain index correctly during merge left_on right_on
- PR #1825 cuDF: Multiaggregation Groupby Failures
- PR #1789 CSV Reader: Fix missing support for specifying `int8` and `int16` dtypes
- PR #1857 Cython Bindings: Handle `bool` columns while calling `column_view_from_NDArrays`
- PR #1849 Allow DataFrame support methods to pass arguments to the methods
- PR #1847 Fixed #1375 by moving the nvstring check into the wrapper function
- PR #1864 Fixing cudf reduction for POWER platform
- PR #1869 Parquet reader: fix Dask timestamps not matching with Pandas (convert to milliseconds)
- PR #1876 add dtype=bool for `any`, `all` to treat integer column correctly
- PR #1875 CSV reader: take NaN values into account in dtype detection
- PR #1873 Add column dtype checking for the all/any methods
- PR #1902 Bug with string iteration in _apply_basic_agg
- PR #1887 Fix for initialization issue in pq_read_arg,orc_read_arg
- PR #1867 JSON reader: add support for null/empty fields, including the 'null' literal
- PR #1891 Fix bug #1750 in string column comparison
- PR #1909 Support of `to_pandas()` of boolean series with null values
- PR #1923 Use prefix removal when two aggs are called on a SeriesGroupBy
- PR #1914 Zero initialize gdf_column local variables
- PR #1959 Add support for comparing boolean Series to scalar
- PR #1966 Ignore index fix in series append
- PR #1967 Compute index __sizeof__ only once for DataFrame __sizeof__
- PR #1977 Support CUDA installation in default system directories
- PR #1982 Fixes incorrect index name after join operation
- PR #1985 Implement `GDF_PYMOD`, a special modulo that follows python's sign rules
- PR #1991 Parquet reader: fix decoding of NULLs
- PR #1990 Fixes a rendering bug in the `apply_grouped` documentation
- PR #1978 Fix for values being filled in an empty dataframe
- PR #2001 Correctly create MultiColumn from Pandas MultiColumn
- PR #2006 Handle empty dataframe groupby construction for dask
- PR #1965 Parquet Reader: Fix duplicate index column when it's already in `use_cols`
- PR #2033 Add pip to conda environment files to fix warning
- PR #2028 CSV Reader: Fix reading of uncompressed files without a recognized file extension
- PR #2073 Fix an issue when gathering columns with NVCategory and nulls
- PR #2053 cudf::apply_boolean_mask return empty column for empty boolean mask
- PR #2066 exclude `IteratorTest.mean_var_output` test from debug build
- PR #2069 Fix JNI code to use read_csv and read_parquet APIs
- PR #2071 Fix bug with unfound transitive dependencies for GTests in Ubuntu 18.04
- PR #2089 Configure Sphinx to render params correctly
- PR #2091 Fix another bug with unfound transitive dependencies for `cudftestutils` in Ubuntu 18.04
- PR #2115 Just apply `--disable-new-dtags` instead of trying to define all the transitive dependencies
- PR #2106 Fix errors in JitCache tests caused by sharing of device memory between processes
- PR #2120 Fix errors in JitCache tests caused by running multiple threads on the same data
- PR #2102 Fix memory leak in groupby
- PR #2113 fixed typo in to_csv code example


# cudf 0.7.2 (16 May 2019)

## New Features

- PR #1735 Added overload for atomicAdd on int64. Streamlined implementation of custom atomic overloads.
- PR #1741 Add MultiIndex concatenation

## Bug Fixes

- PR #1718 Fix issue with SeriesGroupBy MultiIndex in dask-cudf
- PR #1734 Python: fix performance regression for groupby count() aggregations
- PR #1768 Cython: fix handling read only schema buffers in gpuarrow reader


# cudf 0.7.1 (11 May 2019)

## New Features

- PR #1702 Lazy load MultiIndex to return groupby performance to near optimal.

## Bug Fixes

- PR #1708 Fix handling of `datetime64[ms]` in `dataframe.select_dtypes`


# cuDF 0.7.0 (10 May 2019)

## New Features

- PR #982 Implement gdf_group_by_without_aggregations and gdf_unique_indices functions
- PR #1142 Add `GDF_BOOL` column type
- PR #1194 Implement overloads for CUDA atomic operations
- PR #1292 Implemented Bitwise binary ops AND, OR, XOR (&, |, ^)
- PR #1235 Add GPU-accelerated Parquet Reader
- PR #1335 Added local_dict arg in `DataFrame.query()`.
- PR #1282 Add Series and DataFrame.describe()
- PR #1356 Rolling windows
- PR #1381 Add DataFrame._get_numeric_data
- PR #1388 Add CODEOWNERS file to auto-request reviews based on where changes are made
- PR #1396 Add DataFrame.drop method
- PR #1413 Add DataFrame.melt method
- PR #1412 Add DataFrame.pop()
- PR #1419 Initial CSV writer function
- PR #1441 Add Series level cumulative ops (cumsum, cummin, cummax, cumprod)
- PR #1420 Add script to build and test on a local gpuCI image
- PR #1440 Add DatetimeColumn.min(), DatetimeColumn.max()
- PR #1455 Add Series.Shift via Numba kernel
- PR #1441 Add Series level cumulative ops (cumsum, cummin, cummax, cumprod)
- PR #1461 Add Python coverage test to gpu build
- PR #1445 Parquet Reader: Add selective reading of rows and row group
- PR #1532 Parquet Reader: Add support for INT96 timestamps
- PR #1516 Add Series and DataFrame.ndim
- PR #1556 Add libcudf C++ transition guide
- PR #1466 Add GPU-accelerated ORC Reader
- PR #1565 Add build script for nightly doc builds
- PR #1508 Add Series isna, isnull, and notna
- PR #1456 Add Series.diff() via Numba kernel
- PR #1588 Add Index `astype` typecasting
- PR #1301 MultiIndex support
- PR #1599 Level keyword supported in groupby
- PR #929 Add support operations to dataframe
- PR #1609 Groupby accept list of Series
- PR #1658 Support `group_keys=True` keyword in groupby method

## Improvements

- PR #1531 Refactor closures as private functions in gpuarrow
- PR #1404 Parquet reader page data decoding speedup
- PR #1076 Use `type_dispatcher` in join, quantiles, filter, segmented sort, radix sort and hash_groupby
- PR #1202 Simplify README.md
- PR #1149 CSV Reader: Change convertStrToValue() functions to `__device__` only
- PR #1238 Improve performance of the CUDA trie used in the CSV reader
- PR #1245 Use file cache for JIT kernels
- PR #1278 Update CONTRIBUTING for new conda environment yml naming conventions
- PR #1163 Refactored UnaryOps. Reduced API to two functions: `gdf_unary_math` and `gdf_cast`. Added `abs`, `-`, and `~` ops. Changed bindings to Cython
- PR #1284 Update docs version
- PR #1287 add exclude argument to cudf.select_dtype function
- PR #1286 Refactor some of the CSV Reader kernels into generic utility functions
- PR #1291 fillna in `Series.to_gpu_array()` and `Series.to_array()` can accept the scalar too now.
- PR #1005 generic `reduction` and `scan` support
- PR #1349 Replace modernGPU sort join with thrust.
- PR #1363 Add a dataframe.mean(...) that raises NotImplementedError to satisfy `dask.dataframe.utils.is_dataframe_like`
- PR #1319 CSV Reader: Use column wrapper for gdf_column output alloc/dealloc
- PR #1376 Change series quantile default to linear
- PR #1399 Replace CFFI bindings for NVTX functions with Cython bindings
- PR #1389 Refactored `set_null_count()`
- PR #1386 Added macros `GDF_TRY()`, `CUDF_TRY()` and `ASSERT_CUDF_SUCCEEDED()`
- PR #1435 Rework CMake and conda recipes to depend on installed libraries
- PR #1391 Tidy up bit-resolution-operation and bitmask class code
- PR #1439 Add cmake variable to enable compiling CUDA code with -lineinfo
- PR #1462 Add ability to read parquet files from arrow::io::RandomAccessFile
- PR #1453 Convert CSV Reader CFFI to Cython
- PR #1479 Convert Parquet Reader CFFI to Cython
- PR #1397 Add a utility function for producing an overflow-safe kernel launch grid configuration
- PR #1382 Add GPU parsing of nested brackets to cuIO parsing utilities
- PR #1481 Add cudf::table constructor to allocate a set of `gdf_column`s
- PR #1484 Convert GroupBy CFFI to Cython
- PR #1463 Allow and default melt keyword argument var_name to be None
- PR #1486 Parquet Reader: Use device_buffer rather than device_ptr
- PR #1525 Add cudatoolkit conda dependency
- PR #1520 Renamed `src/dataframe` to `src/table` and moved `table.hpp`. Made `types.hpp` to be type declarations only.
- PR #1492 Convert transpose CFFI to Cython
- PR #1495 Convert binary and unary ops CFFI to Cython
- PR #1503 Convert sorting and hashing ops CFFI to Cython
- PR #1522 Use latest release version in update-version CI script
- PR #1533 Remove stale join CFFI, fix memory leaks in join Cython
- PR #1521 Added `row_bitmask` to compute bitmask for rows of a table. Merged `valids_ops.cu` and `bitmask_ops.cu`
- PR #1553 Overload `hash_row` to avoid using intial hash values. Updated `gdf_hash` to select between overloads
- PR #1585 Updated `cudf::table` to maintain own copy of wrapped `gdf_column*`s
- PR #1559 Add `except +` to all Cython function definitions to catch C++ exceptions properly
- PR #1617 `has_nulls` and `column_dtypes` for `cudf::table`
- PR #1590 Remove CFFI from the build / install process entirely
- PR #1536 Convert gpuarrow CFFI to Cython
- PR #1655 Add `Column._pointer` as a way to access underlying `gdf_column*` of a `Column`
- PR #1655 Update readme conda install instructions for cudf version 0.6 and 0.7


## Bug Fixes

- PR #1233 Fix dtypes issue while adding the column to `str` dataframe.
- PR #1254 CSV Reader: fix data type detection for floating-point numbers in scientific notation
- PR #1289 Fix looping over each value instead of each category in concatenation
- PR #1293 Fix Inaccurate error message in join.pyx
- PR #1308 Add atomicCAS overload for `int8_t`, `int16_t`
- PR #1317 Fix catch polymorphic exception by reference in ipc.cu
- PR #1325 Fix dtype of null bitmasks to int8
- PR #1326 Update build documentation to use -DCMAKE_CXX11_ABI=ON
- PR #1334 Add "na_position" argument to CategoricalColumn sort_by_values
- PR #1321 Fix out of bounds warning when checking Bzip2 header
- PR #1359 Add atomicAnd/Or/Xor for integers
- PR #1354 Fix `fillna()` behaviour when replacing values with different dtypes
- PR #1347 Fixed core dump issue while passing dict_dtypes without column names in `cudf.read_csv()`
- PR #1379 Fixed build failure caused due to error: 'col_dtype' may be used uninitialized
- PR #1392 Update cudf Dockerfile and package_versions.sh
- PR #1385 Added INT8 type to `_schema_to_dtype` for use in GpuArrowReader
- PR #1393 Fixed a bug in `gdf_count_nonzero_mask()` for the case of 0 bits to count
- PR #1395 Update CONTRIBUTING to use the environment variable CUDF_HOME
- PR #1416 Fix bug at gdf_quantile_exact and gdf_quantile_appox
- PR #1421 Fix remove creation of series multiple times during `add_column()`
- PR #1405 CSV Reader: Fix memory leaks on read_csv() failure
- PR #1328 Fix CategoricalColumn to_arrow() null mask
- PR #1433 Fix NVStrings/categories includes
- PR #1432 Update NVStrings to 0.7.* to coincide with 0.7 development
- PR #1483 Modify CSV reader to avoid cropping blank quoted characters in non-string fields
- PR #1446 Merge 1275 hotfix from master into branch-0.7
- PR #1447 Fix legacy groupby apply docstring
- PR #1451 Fix hash join estimated result size is not correct
- PR #1454 Fix local build script improperly change directory permissions
- PR #1490 Require Dask 1.1.0+ for `is_dataframe_like` test or skip otherwise.
- PR #1491 Use more specific directories & groups in CODEOWNERS
- PR #1497 Fix Thrust issue on CentOS caused by missing default constructor of host_vector elements
- PR #1498 Add missing include guard to device_atomics.cuh and separated DEVICE_ATOMICS_TEST
- PR #1506 Fix csv-write call to updated NVStrings method
- PR #1510 Added nvstrings `fillna()` function
- PR #1507 Parquet Reader: Default string data to GDF_STRING
- PR #1535 Fix doc issue to ensure correct labelling of cudf.series
- PR #1537 Fix `undefined reference` link error in HashPartitionTest
- PR #1548 Fix ci/local/build.sh README from using an incorrect image example
- PR #1551 CSV Reader: Fix integer column name indexing
- PR #1586 Fix broken `scalar_wrapper::operator==`
- PR #1591 ORC/Parquet Reader: Fix missing import for FileNotFoundError exception
- PR #1573 Parquet Reader: Fix crash due to clash with ORC reader datasource
- PR #1607 Revert change of `column.to_dense_buffer` always return by copy for performance concerns
- PR #1618 ORC reader: fix assert & data output when nrows/skiprows isn't aligned to stripe boundaries
- PR #1631 Fix failure of TYPES_TEST on some gcc-7 based systems.
- PR #1641 CSV Reader: Fix skip_blank_lines behavior with Windows line terminators (\r\n)
- PR #1648 ORC reader: fix non-deterministic output when skiprows is non-zero
- PR #1676 Fix groupby `as_index` behaviour with `MultiIndex`
- PR #1659 Fix bug caused by empty groupbys and multiindex slicing throwing exceptions
- PR #1656 Correct Groupby failure in dask when un-aggregable columns are left in dataframe.
- PR #1689 Fix groupby performance regression
- PR #1694 Add Cython as a runtime dependency since it's required in `setup.py`


# cuDF 0.6.1 (25 Mar 2019)

## Bug Fixes

- PR #1275 Fix CentOS exception in DataFrame.hash_partition from using value "returned" by a void function


# cuDF 0.6.0 (22 Mar 2019)

## New Features

- PR #760 Raise `FileNotFoundError` instead of `GDF_FILE_ERROR` in `read_csv` if the file does not exist
- PR #539 Add Python bindings for replace function
- PR #823 Add Doxygen configuration to enable building HTML documentation for libcudf C/C++ API
- PR #807 CSV Reader: Add byte_range parameter to specify the range in the input file to be read
- PR #857 Add Tail method for Series/DataFrame and update Head method to use iloc
- PR #858 Add series feature hashing support
- PR #871 CSV Reader: Add support for NA values, including user specified strings
- PR #893 Adds PyArrow based parquet readers / writers to Python, fix category dtype handling, fix arrow ingest buffer size issues
- PR #867 CSV Reader: Add support for ignoring blank lines and comment lines
- PR #887 Add Series digitize method
- PR #895 Add Series groupby
- PR #898 Add DataFrame.groupby(level=0) support
- PR #920 Add feather, JSON, HDF5 readers / writers from PyArrow / Pandas
- PR #888 CSV Reader: Add prefix parameter for column names, used when parsing without a header
- PR #913 Add DLPack support: convert between cuDF DataFrame and DLTensor
- PR #939 Add ORC reader from PyArrow
- PR #918 Add Series.groupby(level=0) support
- PR #906 Add binary and comparison ops to DataFrame
- PR #958 Support unary and binary ops on indexes
- PR #964 Add `rename` method to `DataFrame`, `Series`, and `Index`
- PR #985 Add `Series.to_frame` method
- PR #985 Add `drop=` keyword to reset_index method
- PR #994 Remove references to pygdf
- PR #990 Add external series groupby support
- PR #988 Add top-level merge function to cuDF
- PR #992 Add comparison binaryops to DateTime columns
- PR #996 Replace relative path imports with absolute paths in tests
- PR #995 CSV Reader: Add index_col parameter to specify the column name or index to be used as row labels
- PR #1004 Add `from_gpu_matrix` method to DataFrame
- PR #997 Add property index setter
- PR #1007 Replace relative path imports with absolute paths in cudf
- PR #1013 select columns with df.columns
- PR #1016 Rename Series.unique_count() to nunique() to match pandas API
- PR #947 Prefixsum to handle nulls and float types
- PR #1029 Remove rest of relative path imports
- PR #1021 Add filtered selection with assignment for Dataframes
- PR #872 Adding NVCategory support to cudf apis
- PR #1052 Add left/right_index and left/right_on keywords to merge
- PR #1091 Add `indicator=` and `suffixes=` keywords to merge
- PR #1107 Add unsupported keywords to Series.fillna
- PR #1032 Add string support to cuDF python
- PR #1136 Removed `gdf_concat`
- PR #1153 Added function for getting the padded allocation size for valid bitmask
- PR #1148 Add cudf.sqrt for dataframes and Series
- PR #1159 Add Python bindings for libcudf dlpack functions
- PR #1155 Add __array_ufunc__ for DataFrame and Series for sqrt
- PR #1168 to_frame for series accepts a name argument


## Improvements

- PR #1218 Add dask-cudf page to API docs
- PR #892 Add support for heterogeneous types in binary ops with JIT
- PR #730 Improve performance of `gdf_table` constructor
- PR #561 Add Doxygen style comments to Join CUDA functions
- PR #813 unified libcudf API functions by replacing gpu_ with gdf_
- PR #822 Add support for `__cuda_array_interface__` for ingest
- PR #756 Consolidate common helper functions from unordered map and multimap
- PR #753 Improve performance of groupby sum and average, especially for cases with few groups.
- PR #836 Add ingest support for arrow chunked arrays in Column, Series, DataFrame creation
- PR #763 Format doxygen comments for csv_read_arg struct
- PR #532 CSV Reader: Use type dispatcher instead of switch block
- PR #694 Unit test utilities improvements
- PR #878 Add better indexing to Groupby
- PR #554 Add `empty` method and `is_monotonic` attribute to `Index`
- PR #1040 Fixed up Doxygen comment tags
- PR #909 CSV Reader: Avoid host->device->host copy for header row data
- PR #916 Improved unit testing and error checking for `gdf_column_concat`
- PR #941 Replace `numpy` call in `Series.hash_encode` with `numba`
- PR #942 Added increment/decrement operators for wrapper types
- PR #943 Updated `count_nonzero_mask` to return `num_rows` when the mask is null
- PR #952 Added trait to map C++ type to `gdf_dtype`
- PR #966 Updated RMM submodule.
- PR #998 Add IO reader/writer modules to API docs, fix for missing cudf.Series docs
- PR #1017 concatenate along columns for Series and DataFrames
- PR #1002 Support indexing a dataframe with another boolean dataframe
- PR #1018 Better concatenation for Series and Dataframes
- PR #1036 Use Numpydoc style docstrings
- PR #1047 Adding gdf_dtype_extra_info to gdf_column_view_augmented
- PR #1054 Added default ctor to SerialTrieNode to overcome Thrust issue in CentOS7 + CUDA10
- PR #1024 CSV Reader: Add support for hexadecimal integers in integral-type columns
- PR #1033 Update `fillna()` to use libcudf function `gdf_replace_nulls`
- PR #1066 Added inplace assignment for columns and select_dtypes for dataframes
- PR #1026 CSV Reader: Change the meaning and type of the quoting parameter to match Pandas
- PR #1100 Adds `CUDF_EXPECTS` error-checking macro
- PR #1092 Fix select_dtype docstring
- PR #1111 Added cudf::table
- PR #1108 Sorting for datetime columns
- PR #1120 Return a `Series` (not a `Column`) from `Series.cat.set_categories()`
- PR #1128 CSV Reader: The last data row does not need to be line terminated
- PR #1183 Bump Arrow version to 0.12.1
- PR #1208 Default to CXX11_ABI=ON
- PR #1252 Fix NVStrings dependencies for cuda 9.2 and 10.0
- PR #2037 Optimize the existing `gather` and `scatter` routines in `libcudf`

## Bug Fixes

- PR #821 Fix flake8 issues revealed by flake8 update
- PR #808 Resolved renamed `d_columns_valids` variable name
- PR #820 CSV Reader: fix the issue where reader adds additional rows when file uses \r\n as a line terminator
- PR #780 CSV Reader: Fix scientific notation parsing and null values for empty quotes
- PR #815 CSV Reader: Fix data parsing when tabs are present in the input CSV file
- PR #850 Fix bug where left joins where the left df has 0 rows causes a crash
- PR #861 Fix memory leak by preserving the boolean mask index
- PR #875 Handle unnamed indexes in to/from arrow functions
- PR #877 Fix ingest of 1 row arrow tables in from arrow function
- PR #876 Added missing `<type_traits>` include
- PR #889 Deleted test_rmm.py which has now moved to RMM repo
- PR #866 Merge v0.5.1 numpy ABI hotfix into 0.6
- PR #917 value_counts return int type on empty columns
- PR #611 Renamed `gdf_reduce_optimal_output_size()` -> `gdf_reduction_get_intermediate_output_size()`
- PR #923 fix index for negative slicing for cudf dataframe and series
- PR #927 CSV Reader: Fix category GDF_CATEGORY hashes not being computed properly
- PR #921 CSV Reader: Fix parsing errors with delim_whitespace, quotations in the header row, unnamed columns
- PR #933 Fix handling objects of all nulls in series creation
- PR #940 CSV Reader: Fix an issue where the last data row is missing when using byte_range
- PR #945 CSV Reader: Fix incorrect datetime64 when milliseconds or space separator are used
- PR #959 Groupby: Problem with column name lookup
- PR #950 Converting dataframe/recarry with non-contiguous arrays
- PR #963 CSV Reader: Fix another issue with missing data rows when using byte_range
- PR #999 Fix 0 sized kernel launches and empty sort_index exception
- PR #993 Fix dtype in selecting 0 rows from objects
- PR #1009 Fix performance regression in `to_pandas` method on DataFrame
- PR #1008 Remove custom dask communication approach
- PR #1001 CSV Reader: Fix a memory access error when reading a large (>2GB) file with date columns
- PR #1019 Binary Ops: Fix error when one input column has null mask but other doesn't
- PR #1014 CSV Reader: Fix false positives in bool value detection
- PR #1034 CSV Reader: Fix parsing floating point precision and leading zero exponents
- PR #1044 CSV Reader: Fix a segfault when byte range aligns with a page
- PR #1058 Added support for `DataFrame.loc[scalar]`
- PR #1060 Fix column creation with all valid nan values
- PR #1073 CSV Reader: Fix an issue where a column name includes the return character
- PR #1090 Updating Doxygen Comments
- PR #1080 Fix dtypes returned from loc / iloc because of lists
- PR #1102 CSV Reader: Minor fixes and memory usage improvements
- PR #1174: Fix release script typo
- PR #1137 Add prebuild script for CI
- PR #1118 Enhanced the `DataFrame.from_records()` feature
- PR #1129 Fix join performance with index parameter from using numpy array
- PR #1145 Issue with .agg call on multi-column dataframes
- PR #908 Some testing code cleanup
- PR #1167 Fix issue with null_count not being set after inplace fillna()
- PR #1184 Fix iloc performance regression
- PR #1185 Support left_on/right_on and also on=str in merge
- PR #1200 Fix allocating bitmasks with numba instead of rmm in allocate_mask function
- PR #1213 Fix bug with csv reader requesting subset of columns using wrong datatype
- PR #1223 gpuCI: Fix label on rapidsai channel on gpu build scripts
- PR #1242 Add explicit Thrust exec policy to fix NVCATEGORY_TEST segfault on some platforms
- PR #1246 Fix categorical tests that failed due to bad implicit type conversion
- PR #1255 Fix overwriting conda package main label uploads
- PR #1259 Add dlpack includes to pip build


# cuDF 0.5.1 (05 Feb 2019)

## Bug Fixes

- PR #842 Avoid using numpy via cimport to prevent ABI issues in Cython compilation


# cuDF 0.5.0 (28 Jan 2019)

## New Features

- PR #722 Add bzip2 decompression support to `read_csv()`
- PR #693 add ZLIB-based GZIP/ZIP support to `read_csv_strings()`
- PR #411 added null support to gdf_order_by (new API) and cudf_table::sort
- PR #525 Added GitHub Issue templates for bugs, documentation, new features, and questions
- PR #501 CSV Reader: Add support for user-specified decimal point and thousands separator to read_csv_strings()
- PR #455 CSV Reader: Add support for user-specified decimal point and thousands separator to read_csv()
- PR #439 add `DataFrame.drop` method similar to pandas
- PR #356 add `DataFrame.transpose` method and `DataFrame.T` property similar to pandas
- PR #505 CSV Reader: Add support for user-specified boolean values
- PR #350 Implemented Series replace function
- PR #490 Added print_env.sh script to gather relevant environment details when reporting cuDF issues
- PR #474 add ZLIB-based GZIP/ZIP support to `read_csv()`
- PR #547 Added melt similar to `pandas.melt()`
- PR #491 Add CI test script to check for updates to CHANGELOG.md in PRs
- PR #550 Add CI test script to check for style issues in PRs
- PR #558 Add CI scripts for cpu-based conda and gpu-based test builds
- PR #524 Add Boolean Indexing
- PR #564 Update python `sort_values` method to use updated libcudf `gdf_order_by` API
- PR #509 CSV Reader: Input CSV file can now be passed in as a text or a binary buffer
- PR #607 Add `__iter__` and iteritems to DataFrame class
- PR #643 added a new api gdf_replace_nulls that allows a user to replace nulls in a column

## Improvements

- PR #426 Removed sort-based groupby and refactored existing groupby APIs. Also improves C++/CUDA compile time.
- PR #461 Add `CUDF_HOME` variable in README.md to replace relative pathing.
- PR #472 RMM: Created centralized rmm::device_vector alias and rmm::exec_policy
- PR #500 Improved the concurrent hash map class to support partitioned (multi-pass) hash table building.
- PR #454 Improve CSV reader docs and examples
- PR #465 Added templated C++ API for RMM to avoid explicit cast to `void**`
- PR #513 `.gitignore` tweaks
- PR #521 Add `assert_eq` function for testing
- PR #502 Simplify Dockerfile for local dev, eliminate old conda/pip envs
- PR #549 Adds `-rdynamic` compiler flag to nvcc for Debug builds
- PR #472 RMM: Created centralized rmm::device_vector alias and rmm::exec_policy
- PR #577 Added external C++ API for scatter/gather functions
- PR #500 Improved the concurrent hash map class to support partitioned (multi-pass) hash table building
- PR #583 Updated `gdf_size_type` to `int`
- PR #500 Improved the concurrent hash map class to support partitioned (multi-pass) hash table building
- PR #617 Added .dockerignore file. Prevents adding stale cmake cache files to the docker container
- PR #658 Reduced `JOIN_TEST` time by isolating overflow test of hash table size computation
- PR #664 Added Debuging instructions to README
- PR #651 Remove noqa marks in `__init__.py` files
- PR #671 CSV Reader: uncompressed buffer input can be parsed without explicitly specifying compression as None
- PR #684 Make RMM a submodule
- PR #718 Ensure sum, product, min, max methods pandas compatibility on empty datasets
- PR #720 Refactored Index classes to make them more Pandas-like, added CategoricalIndex
- PR #749 Improve to_arrow and from_arrow Pandas compatibility
- PR #766 Remove TravisCI references, remove unused variables from CMake, fix ARROW_VERSION in Cmake
- PR #773 Add build-args back to Dockerfile and handle dependencies based on environment yml file
- PR #781 Move thirdparty submodules to root and symlink in /cpp
- PR #843 Fix broken cudf/python API examples, add new methods to the API index

## Bug Fixes

- PR #569 CSV Reader: Fix days being off-by-one when parsing some dates
- PR #531 CSV Reader: Fix incorrect parsing of quoted numbers
- PR #465 Added templated C++ API for RMM to avoid explicit cast to `void**`
- PR #473 Added missing <random> include
- PR #478 CSV Reader: Add api support for auto column detection, header, mangle_dupe_cols, usecols
- PR #495 Updated README to correct where cffi pytest should be executed
- PR #501 Fix the intermittent segfault caused by the `thousands` and `compression` parameters in the csv reader
- PR #502 Simplify Dockerfile for local dev, eliminate old conda/pip envs
- PR #512 fix bug for `on` parameter in `DataFrame.merge` to allow for None or single column name
- PR #511 Updated python/cudf/bindings/join.pyx to fix cudf merge printing out dtypes
- PR #513 `.gitignore` tweaks
- PR #521 Add `assert_eq` function for testing
- PR #537 Fix CMAKE_CUDA_STANDARD_REQURIED typo in CMakeLists.txt
- PR #447 Fix silent failure in initializing DataFrame from generator
- PR #545 Temporarily disable csv reader thousands test to prevent segfault (test re-enabled in PR #501)
- PR #559 Fix Assertion error while using `applymap` to change the output dtype
- PR #575 Update `print_env.sh` script to better handle missing commands
- PR #612 Prevent an exception from occuring with true division on integer series.
- PR #630 Fix deprecation warning for `pd.core.common.is_categorical_dtype`
- PR #622 Fix Series.append() behaviour when appending values with different numeric dtype
- PR #603 Fix error while creating an empty column using None.
- PR #673 Fix array of strings not being caught in from_pandas
- PR #644 Fix return type and column support of dataframe.quantile()
- PR #634 Fix create `DataFrame.from_pandas()` with numeric column names
- PR #654 Add resolution check for GDF_TIMESTAMP in Join
- PR #648 Enforce one-to-one copy required when using `numba>=0.42.0`
- PR #645 Fix cmake build type handling not setting debug options when CMAKE_BUILD_TYPE=="Debug"
- PR #669 Fix GIL deadlock when launching multiple python threads that make Cython calls
- PR #665 Reworked the hash map to add a way to report the destination partition for a key
- PR #670 CMAKE: Fix env include path taking precedence over libcudf source headers
- PR #674 Check for gdf supported column types
- PR #677 Fix 'gdf_csv_test_Dates' gtest failure due to missing nrows parameter
- PR #604 Fix the parsing errors while reading a csv file using `sep` instead of `delimiter`.
- PR #686 Fix converting nulls to NaT values when converting Series to Pandas/Numpy
- PR #689 CSV Reader: Fix behavior with skiprows+header to match pandas implementation
- PR #691 Fixes Join on empty input DFs
- PR #706 CSV Reader: Fix broken dtype inference when whitespace is in data
- PR #717 CSV reader: fix behavior when parsing a csv file with no data rows
- PR #724 CSV Reader: fix build issue due to parameter type mismatch in a std::max call
- PR #734 Prevents reading undefined memory in gpu_expand_mask_bits numba kernel
- PR #747 CSV Reader: fix an issue where CUDA allocations fail with some large input files
- PR #750 Fix race condition for handling NVStrings in CMake
- PR #719 Fix merge column ordering
- PR #770 Fix issue where RMM submodule pointed to wrong branch and pin other to correct branches
- PR #778 Fix hard coded ABI off setting
- PR #784 Update RMM submodule commit-ish and pip paths
- PR #794 Update `rmm::exec_policy` usage to fix segmentation faults when used as temprory allocator.
- PR #800 Point git submodules to branches of forks instead of exact commits


# cuDF 0.4.0 (05 Dec 2018)

## New Features

- PR #398 add pandas-compatible `DataFrame.shape()` and `Series.shape()`
- PR #394 New documentation feature "10 Minutes to cuDF"
- PR #361 CSV Reader: Add support for strings with delimiters

## Improvements

 - PR #436 Improvements for type_dispatcher and wrapper structs
 - PR #429 Add CHANGELOG.md (this file)
 - PR #266 use faster CUDA-accelerated DataFrame column/Series concatenation.
 - PR #379 new C++ `type_dispatcher` reduces code complexity in supporting many data types.
 - PR #349 Improve performance for creating columns from memoryview objects
 - PR #445 Update reductions to use type_dispatcher. Adds integer types support to sum_of_squares.
 - PR #448 Improve installation instructions in README.md
 - PR #456 Change default CMake build to Release, and added option for disabling compilation of tests

## Bug Fixes

 - PR #444 Fix csv_test CUDA too many resources requested fail.
 - PR #396 added missing output buffer in validity tests for groupbys.
 - PR #408 Dockerfile updates for source reorganization
 - PR #437 Add cffi to Dockerfile conda env, fixes "cannot import name 'librmm'"
 - PR #417 Fix `map_test` failure with CUDA 10
 - PR #414 Fix CMake installation include file paths
 - PR #418 Properly cast string dtypes to programmatic dtypes when instantiating columns
 - PR #427 Fix and tests for Concatenation illegal memory access with nulls


# cuDF 0.3.0 (23 Nov 2018)

## New Features

 - PR #336 CSV Reader string support

## Improvements

 - PR #354 source code refactored for better organization. CMake build system overhaul. Beginning of transition to Cython bindings.
 - PR #290 Add support for typecasting to/from datetime dtype
 - PR #323 Add handling pyarrow boolean arrays in input/out, add tests
 - PR #325 GDF_VALIDITY_UNSUPPORTED now returned for algorithms that don't support non-empty valid bitmasks
 - PR #381 Faster InputTooLarge Join test completes in ms rather than minutes.
 - PR #373 .gitignore improvements
 - PR #367 Doc cleanup & examples for DataFrame methods
 - PR #333 Add Rapids Memory Manager documentation
 - PR #321 Rapids Memory Manager adds file/line location logging and convenience macros
 - PR #334 Implement DataFrame `__copy__` and `__deepcopy__`
 - PR #271 Add NVTX ranges to pygdf
 - PR #311 Document system requirements for conda install

## Bug Fixes

 - PR #337 Retain index on `scale()` function
 - PR #344 Fix test failure due to PyArrow 0.11 Boolean handling
 - PR #364 Remove noexcept from managed_allocator;  CMakeLists fix for NVstrings
 - PR #357 Fix bug that made all series be considered booleans for indexing
 - PR #351 replace conda env configuration for developers
 - PRs #346 #360 Fix CSV reading of negative numbers
 - PR #342 Fix CMake to use conda-installed nvstrings
 - PR #341 Preserve categorical dtype after groupby aggregations
 - PR #315 ReadTheDocs build update to fix missing libcuda.so
 - PR #320 FIX out-of-bounds access error in reductions.cu
 - PR #319 Fix out-of-bounds memory access in libcudf count_valid_bits
 - PR #303 Fix printing empty dataframe


# cuDF 0.2.0 and cuDF 0.1.0

These were initial releases of cuDF based on previously separate pyGDF and libGDF libraries.<|MERGE_RESOLUTION|>--- conflicted
+++ resolved
@@ -12,11 +12,8 @@
 - PR #3610 Add memory_usage to DataFrame and Series APIs
 - PR #3627 Adding cudf::sort and cudf::sort_by_key
 - PR #3690 Add bools_to_mask
-<<<<<<< HEAD
+- PR #3683 Added support for multiple delimiters in `nvtext.token_count()`
 - PR #3594 Adding clamp support to libcudf++
-=======
-- PR #3683 Added support for multiple delimiters in `nvtext.token_count()`
->>>>>>> 1e5193c9
 
 ## Improvements
 
