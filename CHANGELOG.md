# cuDF 0.11.0 (Date TBD)

## New Features

- PR #2930 JSON Reader: Support ARROW_RANDOM_FILE input
- PR #2956 Add `cudf::stack` and `cudf::tile`
- PR #2987 Add `inplace` arg to `DataFrame.reset_index` and `Series`
- PR #3129 Add strings column factory from `std::vector`s
- PR #3054 Add parquet reader support for decimal data types
- PR #3022 adds DataFrame.astype for cuDF dataframes
- PR #2962 Add isnull(), notnull() and related functions
- PR #3025 Move search files to legacy
- PR #3094 Adding `any` and `all` support from libcudf
- PR #3130 Define and implement new `column_wrapper`
- PR #3143 Define and implement new copying APIs `slice` and `split`
- PR #3161 Move merge files to legacy
- PR #3079 Added support to write ORC files given a local path
- PR #3192 Add dtype param to cast `DataFrame` on init
- PR #3223 Java expose underlying buffers

## Improvements

- PR #2904 Move gpu decompressors to cudf::io namespace
- PR #2977 Moved old C++ test utilities to legacy directory.
- PR #2965 Fix slow orc reader perf with large uncompressed blocks
- PR #2995 Move JIT type utilities to legacy directory
- PR #2927 Add ``Table`` and ``TableView`` extension classes that wrap legacy cudf::table
- PR #3005 Renames `cudf::exp` namespace to `cudf::experimental`
- PR #3008 Make safe versions of `is_null` and `is_valid` in `column_device_view`
- PR #3026 Move fill and repeat files to legacy
- PR #3027 Move copying.hpp and related source to legacy folder
- PR #3014 Snappy decompression optimizations
- PR #3032 Use `asarray` to coerce indices to a NumPy array
- PR #2996 IO Readers: Replace `cuio::device_buffer` with `rmm::device_buffer`
- PR #3051 Specialized hash function for strings column
- PR #3065 Select and Concat for cudf::experimental::table
- PR #3080 Move `valid_if.cuh` to `legacy/`
- PR #3052 Moved replace.hpp functionality to legacy
- PR #3091 Move join files to legacy
- PR #3092 Implicitly init RMM if Java allocates before init
- PR #3029 Update gdf_ numeric types with stdint and move to cudf namespace
- PR #3052 Moved replace.hpp functionality to legacy
- PR #2955 Add cmake option to only build for present GPU architecture
- PR #3070 Move functions.h and related source to legacy
- PR #2951 Allow set_index to handle a list of column names
- PR #3093 Move groupby files to legacy
- PR #2988 Removing GIS functionality (now part of cuSpatial library)
- PR #3067 Java method to return size of device memory buffer
- PR #3083 Improved some binary operation tests to include null testing.
- PR #3084 Update to arrow-cpp and pyarrow 0.15.0
- PR #3071 Move cuIO to legacy
- PR #3126 Round 2 of snappy decompression optimizations
- PR #3046 Define and implement new copying APIs `empty_like` and `allocate_like`
- PR #3128 Support MultiIndex in DataFrame.join
- PR #3135 Add nvtx utilities to cudf::nvtx namespace
- PR #3021 Java host side concat of serialized buffers
- PR #3138 Move unary files to legacy
- PR #3154 Make `table_view_base.column()` const and add `mutable_table_view.column()`
- PR #3175 Set cmake cuda version variables
- PR #3171 Move deprecated error macros to legacy
- PR #3193 Add cuPy as a formal dependency
- PR #3195 Support for zero columned `table_view`
- PR #3165 Java device memory size for string category
- PR #3205 Move transform files to legacy
- PR #3202 Rename and move error.hpp to public headers
- PR #2878 Use upstream merge code in dask_cudf
- PR #3231 Add `column::release()` to give up ownership of contents.
- PR #3157 Use enum class rather than enum for mask_allocation_policy
<<<<<<< HEAD
- PR #3214 Port unary to libcudf++
=======
- PR #3245 Move binaryop files to legacy
- PR #3241 Move stream_compaction files to legacy
>>>>>>> 47dbcdbd

## Bug Fixes

- PR #2895 Fixed dask_cudf group_split behavior to handle upstream rearrange_by_divisions
- PR #3048 Support for zero columned tables
- PR #3030 Fix snappy decoding regression in PR #3014
- PR #3041 Fixed exp to experimental namespace name change issue
- PR #3056 Add additional cmake hint for finding local build of RMM files
- PR #3060 Move copying.hpp includes to legacy
- PR #3139 Fixed java RMM auto initalization
- PR #3141 Java fix for relocated IO headers
- PR #3149 Rename column_wrapper.cuh to column_wrapper.hpp
- PR #3168 Fix mutable_column_device_view head const_cast
- PR #3199 Update JNI includes for legacy moves
- PR #3204 ORC writer: Fix ByteRLE encoding of NULLs
- PR #2994 Fix split_out-support but with hash_object_dispatch
- PR #3212 Fix string to date casting when format is not specified
- PR #3218 Fixes `row_lexicographic_comparator` issue with handling two tables
- PR #3228 Default initialize RMM when Java native dependencies are loaded
- PR #3236 Fix Numba 0.46+/CuPy 6.3 interface compatibility


# cuDF 0.10.0 (16 Oct 2019)

## New Features

- PR #2423 Added `groupby.quantile()`
- PR #2522 Add Java bindings for NVStrings backed upper and lower case mutators
- PR #2605 Added Sort based groupby in libcudf
- PR #2607 Add Java bindings for parsing JSON
- PR #2629 Add dropna= parameter to groupby
- PR #2585 ORC & Parquet Readers: Remove millisecond timestamp restriction
- PR #2507 Add GPU-accelerated ORC Writer
- PR #2559 Add Series.tolist()
- PR #2653 Add Java bindings for rolling window operations
- PR #2480 Merge `custreamz` codebase into `cudf` repo
- PR #2674 Add __contains__ for Index/Series/Column
- PR #2635 Add support to read from remote and cloud sources like s3, gcs, hdfs
- PR #2722 Add Java bindings for NVTX ranges
- PR #2702 Add make_bool to dataset generation functions
- PR #2394 Move `rapidsai/custrings` into `cudf`
- PR #2734 Final sync of custrings source into cudf
- PR #2724 Add libcudf support for __contains__
- PR #2777 Add python bindings for porter stemmer measure functionality
- PR #2781 Add issorted to is_monotonic
- PR #2685 Add cudf::scatter_to_tables and cython binding
- PR #2743 Add Java bindings for NVStrings timestamp2long as part of String ColumnVector casting
- PR #2785 Add nvstrings Python docs
- PR #2786 Add benchmarks option to root build.sh
- PR #2802 Add `cudf::repeat()` and `cudf.Series.repeat()`
- PR #2773 Add Fisher's unbiased kurtosis and skew for Series/DataFrame
- PR #2748 Parquet Reader: Add option to specify loading of PANDAS index
- PR #2807 Add scatter_by_map to DataFrame python API
- PR #2836 Add nvstrings.code_points method
- PR #2844 Add Series/DataFrame notnull
- PR #2858 Add GTest type list utilities
- PR #2870 Add support for grouping by Series of arbitrary length
- PR #2719 Series covariance and Pearson correlation
- PR #2207 Beginning of libcudf overhaul: introduce new column and table types
- PR #2869 Add `cudf.CategoricalDtype`
- PR #2838 CSV Reader: Support ARROW_RANDOM_FILE input
- PR #2655 CuPy-based Series and Dataframe .values property
- PR #2803 Added `edit_distance_matrix()` function to calculate pairwise edit distance for each string on a given nvstrings object.
- PR #2811 Start of cudf strings column work based on 2207
- PR #2872 Add Java pinned memory pool allocator
- PR #2971 Added initial gather and scatter methods for strings_column_view
- PR #2969 Add findAndReplaceAll to ColumnVector
- PR #2814 Add Datetimeindex.weekday
- PR #2999 Add timestamp conversion support for string categories
- PR #2918 Add cudf::column timestamp wrapper types

## Improvements

- PR #2578 Update legacy_groupby to use libcudf group_by_without_aggregation
- PR #2581 Removed `managed` allocator from hash map classes.
- PR #2571 Remove unnecessary managed memory from gdf_column_concat
- PR #2648 Cython/Python reorg
- PR #2588 Update Series.append documentation
- PR #2632 Replace dask-cudf set_index code with upstream
- PR #2682 Add cudf.set_allocator() function for easier allocator init
- PR #2642 Improve null printing and testing
- PR #2747 Add missing Cython headers / cudftestutil lib to conda package for cuspatial build
- PR #2706 Compute CSV format in device code to speedup performance
- PR #2673 Add support for np.longlong type
- PR #2703 move dask serialization dispatch into cudf
- PR #2728 Add YYMMDD to version tag for nightly conda packages
- PR #2729 Handle file-handle input in to_csv
- PR #2741 CSV Reader: Move kernel functions into its own file
- PR #2766 Improve nvstrings python cmake flexibility
- PR #2756 Add out_time_unit option to csv reader, support timestamp resolutions
- PR #2771 Stopgap alias for to_gpu_matrix()
- PR #2783 Support mapping input columns to function arguments in apply kernels
- PR #2645 libcudf unique_count for Series.nunique
- PR #2817 Dask-cudf: `read_parquet` support for remote filesystems
- PR #2823 improve java data movement debugging
- PR #2806 CSV Reader: Clean-up row offset operations
- PR #2640 Add dask wait/persist exmaple to 10 minute guide
- PR #2828 Optimizations of kernel launch configuration for `DataFrame.apply_rows` and `DataFrame.apply_chunks`
- PR #2831 Add `column` argument to `DataFrame.drop`
- PR #2775 Various optimizations to improve __getitem__ and __setitem__ performance
- PR #2810 cudf::allocate_like can optionally always allocate a mask.
- PR #2833 Parquet reader: align page data allocation sizes to 4-bytes to satisfy cuda-memcheck
- PR #2832 Using the new Python bindings for UCX
- PR #2856 Update group_split_cudf to use scatter_by_map
- PR #2890 Optionally keep serialized table data on the host.
- PR #2778 Doc: Updated and fixed some docstrings that were formatted incorrectly.
- PR #2830 Use YYMMDD tag in custreamz nightly build
- PR #2875 Java: Remove synchronized from register methods in MemoryCleaner
- PR #2887 Minor snappy decompression optimization
- PR #2899 Use new RMM API based on Cython
- PR #2788 Guide to Python UDFs
- PR #2919 Change java API to use operators in groupby namespace
- PR #2909 CSV Reader: Avoid row offsets host vector default init
- PR #2834 DataFrame supports setting columns via attribute syntax `df.x = col`
- PR #3147 DataFrame can be initialized from rows via list of tuples

## Bug Fixes

- PR #2584 ORC Reader: fix parsing of `DECIMAL` index positions
- PR #2619 Fix groupby serialization/deserialization
- PR #2614 Update Java version to match
- PR #2601 Fixes nlargest(1) issue in Series and Dataframe
- PR #2610 Fix a bug in index serialization (properly pass DeviceNDArray)
- PR #2621 Fixes the floordiv issue of not promoting float type when rhs is 0
- PR #2611 Types Test: fix static casting from negative int to string
- PR #2618 IO Readers: Fix datasource memory map failure for multiple reads
- PR #2628 groupby_without_aggregation non-nullable input table produces non-nullable output
- PR #2615 fix string category partitioning in java API
- PR #2641 fix string category and timeunit concat in the java API
- PR #2649 Fix groupby issue resulting from column_empty bug
- PR #2658 Fix astype() for null categorical columns
- PR #2660 fix column string category and timeunit concat in the java API
- PR #2664 ORC reader: fix `skip_rows` larger than first stripe
- PR #2654 Allow Java gdfOrderBy to work with string categories
- PR #2669 AVRO reader: fix non-deterministic output
- PR #2668 Update Java bindings to specify timestamp units for ORC and Parquet readers
- PR #2679 AVRO reader: fix cuda errors when decoding compressed streams
- PR #2692 Add concatenation for data-frame with different headers (empty and non-empty)
- PR #2651 Remove nvidia driver installation from ci/cpu/build.sh
- PR #2697 Ensure csv reader sets datetime column time units
- PR #2698 Return RangeIndex from contiguous slice of RangeIndex
- PR #2672 Fix null and integer handling in round
- PR #2704 Parquet Reader: Fix crash when loading string column with nulls
- PR #2725 Fix Jitify issue with running on Turing using CUDA version < 10
- PR #2731 Fix building of benchmarks
- PR #2738 Fix java to find new NVStrings locations
- PR #2736 Pin Jitify branch to v0.10 version
- PR #2742 IO Readers: Fix possible silent failures when creating `NvStrings` instance
- PR #2753 Fix java quantile API calls
- PR #2762 Fix validity processing for time in java
- PR #2796 Fix handling string slicing and other nvstrings delegated methods with dask
- PR #2769 Fix link to API docs in README.md
- PR #2772 Handle multiindex pandas Series #2772
- PR #2749 Fix apply_rows/apply_chunks pessimistic null mask to use in_cols null masks only
- PR #2752 CSV Reader: Fix exception when there's no rows to process
- PR #2716 Added Exception for `StringMethods` in string methods
- PR #2787 Fix Broadcasting `None` to `cudf-series`
- PR #2794 Fix async race in NVCategory::get_value and get_value_bounds
- PR #2795 Fix java build/cast error
- PR #2496 Fix improper merge of two dataframes when names differ
- PR #2824 Fix issue with incorrect result when Numeric Series replace is called several times
- PR #2751 Replace value with null
- PR #2765 Fix Java inequality comparisons for string category
- PR #2818 Fix java join API to use new C++ join API
- PR #2841 Fix nvstrings.slice and slice_from for range (0,0)
- PR #2837 Fix join benchmark
- PR #2809 Add hash_df and group_split dispatch functions for dask
- PR #2843 Parquet reader: fix skip_rows when not aligned with page or row_group boundaries
- PR #2851 Deleted existing dask-cudf/record.txt
- PR #2854 Fix column creation from ephemeral objects exposing __cuda_array_interface__
- PR #2860 Fix boolean indexing when the result is a single row
- PR #2859 Fix tail method issue for string columns
- PR #2852 Fixed `cumsum()` and `cumprod()` on boolean series.
- PR #2865 DaskIO: Fix `read_csv` and `read_orc` when input is list of files
- PR #2750 Fixed casting values to cudf::bool8 so non-zero values always cast to true
- PR #2873 Fixed dask_cudf read_partition bug by generating ParquetDatasetPiece
- PR #2850 Fixes dask_cudf.read_parquet on partitioned datasets
- PR #2896 Properly handle `axis` string keywords in `concat`
- PR #2926 Update rounding algorithm to avoid using fmod
- PR #2968 Fix Java dependency loading when using NVTX
- PR #2963 Fix ORC writer uncompressed block indexing
- PR #2928 CSV Reader: Fix using `byte_range` for large datasets
- PR #2983 Fix sm_70+ race condition in gpu_unsnap
- PR #2964 ORC Writer: Segfault when writing mixed numeric and string columns
- PR #3007 Java: Remove unit test that frees RMM invalid pointer
- PR #3009 Fix orc reader RLEv2 patch position regression from PR #2507
- PR #3002 Fix CUDA invalid configuration errors reported after loading an ORC file without data
- PR #3035 Update update-version.sh for new docs locations
- PR #3038 Fix uninitialized stream parameter in device_table deleter
- PR #3064 Fixes groupby performance issue
- PR #3061 Add rmmInitialize to nvstrings gtests
- PR #3058 Fix UDF doc markdown formatting
- PR #3059 Add nvstrings python build instructions to contributing.md


# cuDF 0.9.0 (21 Aug 2019)

## New Features

- PR #1993 Add CUDA-accelerated series aggregations: mean, var, std
- PR #2111 IO Readers: Support memory buffer, file-like object, and URL inputs
- PR #2012 Add `reindex()` to DataFrame and Series
- PR #2097 Add GPU-accelerated AVRO reader
- PR #2098 Support binary ops on DFs and Series with mismatched indices
- PR #2160 Merge `dask-cudf` codebase into `cudf` repo
- PR #2149 CSV Reader: Add `hex` dtype for explicit hexadecimal parsing
- PR #2156 Add `upper_bound()` and `lower_bound()` for libcudf tables and `searchsorted()` for cuDF Series
- PR #2158 CSV Reader: Support single, non-list/dict argument for `dtype`
- PR #2177 CSV Reader: Add `parse_dates` parameter for explicit date inference
- PR #1744 cudf::apply_boolean_mask and cudf::drop_nulls support for cudf::table inputs (multi-column)
- PR #2196 Add `DataFrame.dropna()`
- PR #2197 CSV Writer: add `chunksize` parameter for `to_csv`
- PR #2215 `type_dispatcher` benchmark
- PR #2179 Add Java quantiles
- PR #2157 Add __array_function__ to DataFrame and Series
- PR #2212 Java support for ORC reader
- PR #2224 Add DataFrame isna, isnull, notna functions
- PR #2236 Add Series.drop_duplicates
- PR #2105 Add hash-based join benchmark
- PR #2316 Add unique, nunique, and value_counts for datetime columns
- PR #2337 Add Java support for slicing a ColumnVector
- PR #2049 Add cudf::merge (sorted merge)
- PR #2368 Full cudf+dask Parquet Support
- PR #2380 New cudf::is_sorted checks whether cudf::table is sorted
- PR #2356 Java column vector standard deviation support
- PR #2221 MultiIndex full indexing - Support iloc and wildcards for loc
- PR #2429 Java support for getting length of strings in a ColumnVector
- PR #2415 Add `value_counts` for series of any type
- PR #2446 Add __array_function__ for index
- PR #2437 ORC reader: Add 'use_np_dtypes' option
- PR #2382 Add CategoricalAccessor add, remove, rename, and ordering methods
- PR #2464 Native implement `__cuda_array_interface__` for Series/Index/Column objects
- PR #2425 Rolling window now accepts array-based user-defined functions
- PR #2442 Add __setitem__
- PR #2449 Java support for getting byte count of strings in a ColumnVector
- PR #2492 Add groupby.size() method
- PR #2358 Add cudf::nans_to_nulls: convert floating point column into bitmask
- PR #2489 Add drop argument to set_index
- PR #2491 Add Java bindings for ORC reader 'use_np_dtypes' option
- PR #2213 Support s/ms/us/ns DatetimeColumn time unit resolutions
- PR #2536 Add _constructor properties to Series and DataFrame

## Improvements

- PR #2103 Move old `column` and `bitmask` files into `legacy/` directory
- PR #2109 added name to Python column classes
- PR #1947 Cleanup serialization code
- PR #2125 More aggregate in java API
- PR #2127 Add in java Scalar tests
- PR #2088 Refactor of Python groupby code
- PR #2130 Java serialization and deserialization of tables.
- PR #2131 Chunk rows logic added to csv_writer
- PR #2129 Add functions in the Java API to support nullable column filtering
- PR #2165 made changes to get_dummies api for it to be available in MethodCache
- PR #2171 Add CodeCov integration, fix doc version, make --skip-tests work when invoking with source
- PR #2184 handle remote orc files for dask-cudf
- PR #2186 Add `getitem` and `getattr` style access to Rolling objects
- PR #2168 Use cudf.Column for CategoricalColumn's categories instead of a tuple
- PR #2193 DOC: cudf::type_dispatcher documentation for specializing dispatched functors
- PR #2199 Better java support for appending strings
- PR #2176 Added column dtype support for datetime, int8, int16 to csv_writer
- PR #2209 Matching `get_dummies` & `select_dtypes` behavior to pandas
- PR #2217 Updated Java bindings to use the new groupby API
- PR #2214 DOC: Update doc instructions to build/install `cudf` and `dask-cudf`
- PR #2220 Update Java bindings for reduction rename
- PR #2232 Move CodeCov upload from build script to Jenkins
- PR #2225 refactor to use libcudf for gathering columns in dataframes
- PR #2293 Improve join performance (faster compute_join_output_size)
- PR #2300 Create separate dask codeowners for dask-cudf codebase
- PR #2304 gdf_group_by_without_aggregations returns gdf_column
- PR #2309 Java readers: remove redundant copy of result pointers
- PR #2307 Add `black` and `isort` to style checker script
- PR #2345 Restore removal of old groupby implementation
- PR #2342 Improve `astype()` to operate all ways
- PR #2329 using libcudf cudf::copy for column deep copy
- PR #2344 DOC: docs on code formatting for contributors
- PR #2376 Add inoperative axis= and win_type= arguments to Rolling()
- PR #2378 remove dask for (de-)serialization of cudf objects
- PR #2353 Bump Arrow and Dask versions
- PR #2377 Replace `standard_python_slice` with just `slice.indices()`
- PR #2373 cudf.DataFrame enchancements & Series.values support
- PR #2392 Remove dlpack submodule; make cuDF's Cython API externally accessible
- PR #2430 Updated Java bindings to use the new unary API
- PR #2406 Moved all existing `table` related files to a `legacy/` directory
- PR #2350 Performance related changes to get_dummies
- PR #2420 Remove `cudautils.astype` and replace with `typecast.apply_cast`
- PR #2456 Small improvement to typecast utility
- PR #2458 Fix handling of thirdparty packages in `isort` config
- PR #2459 IO Readers: Consolidate all readers to use `datasource` class
- PR #2475 Exposed type_dispatcher.hpp, nvcategory_util.hpp and wrapper_types.hpp in the include folder
- PR #2484 Enabled building libcudf as a static library
- PR #2453 Streamline CUDA_REL environment variable
- PR #2483 Bundle Boost filesystem dependency in the Java jar
- PR #2486 Java API hash functions
- PR #2481 Adds the ignore_null_keys option to the java api
- PR #2490 Java api: support multiple aggregates for the same column
- PR #2510 Java api: uses table based apply_boolean_mask
- PR #2432 Use pandas formatting for console, html, and latex output
- PR #2573 Bump numba version to 0.45.1
- PR #2606 Fix references to notebooks-contrib

## Bug Fixes

- PR #2086 Fixed quantile api behavior mismatch in series & dataframe
- PR #2128 Add offset param to host buffer readers in java API.
- PR #2145 Work around binops validity checks for java
- PR #2146 Work around unary_math validity checks for java
- PR #2151 Fixes bug in cudf::copy_range where null_count was invalid
- PR #2139 matching to pandas describe behavior & fixing nan values issue
- PR #2161 Implicitly convert unsigned to signed integer types in binops
- PR #2154 CSV Reader: Fix bools misdetected as strings dtype
- PR #2178 Fix bug in rolling bindings where a view of an ephemeral column was being taken
- PR #2180 Fix issue with isort reordering `importorskip` below imports depending on them
- PR #2187 fix to honor dtype when numpy arrays are passed to columnops.as_column
- PR #2190 Fix issue in astype conversion of string column to 'str'
- PR #2208 Fix issue with calling `head()` on one row dataframe
- PR #2229 Propagate exceptions from Cython cdef functions
- PR #2234 Fix issue with local build script not properly building
- PR #2223 Fix CUDA invalid configuration errors reported after loading small compressed ORC files
- PR #2162 Setting is_unique and is_monotonic-related attributes
- PR #2244 Fix ORC RLEv2 delta mode decoding with nonzero residual delta width
- PR #2297 Work around `var/std` unsupported only at debug build
- PR #2302 Fixed java serialization corner case
- PR #2355 Handle float16 in binary operations
- PR #2311 Fix copy behaviour for GenericIndex
- PR #2349 Fix issues with String filter in java API
- PR #2323 Fix groupby on categoricals
- PR #2328 Ensure order is preserved in CategoricalAccessor._set_categories
- PR #2202 Fix issue with unary ops mishandling empty input
- PR #2326 Fix for bug in DLPack when reading multiple columns
- PR #2324 Fix cudf Docker build
- PR #2325 Fix ORC RLEv2 patched base mode decoding with nonzero patch width
- PR #2235 Fix get_dummies to be compatible with dask
- PR #2332 Zero initialize gdf_dtype_extra_info
- PR #2355 Handle float16 in binary operations
- PR #2360 Fix missing dtype handling in cudf.Series & columnops.as_column
- PR #2364 Fix quantile api and other trivial issues around it
- PR #2361 Fixed issue with `codes` of CategoricalIndex
- PR #2357 Fixed inconsistent type of index created with from_pandas vs direct construction
- PR #2389 Fixed Rolling __getattr__ and __getitem__ for offset based windows
- PR #2402 Fixed bug in valid mask computation in cudf::copy_if (apply_boolean_mask)
- PR #2401 Fix to a scalar datetime(of type Days) issue
- PR #2386 Correctly allocate output valids in groupby
- PR #2411 Fixed failures on binary op on single element string column
- PR #2422 Fix Pandas logical binary operation incompatibilites
- PR #2447 Fix CodeCov posting build statuses temporarily
- PR #2450 Fix erroneous null handling in `cudf.DataFrame`'s `apply_rows`
- PR #2470 Fix issues with empty strings and string categories (Java)
- PR #2471 Fix String Column Validity.
- PR #2481 Fix java validity buffer serialization
- PR #2485 Updated bytes calculation to use size_t to avoid overflow in column concat
- PR #2461 Fix groupby multiple aggregations same column
- PR #2514 Fix cudf::drop_nulls threshold handling in Cython
- PR #2516 Fix utilities include paths and meta.yaml header paths
- PR #2517 Fix device memory leak in to_dlpack tensor deleter
- PR #2431 Fix local build generated file ownerships
- PR #2511 Added import of orc, refactored exception handlers to not squash fatal exceptions
- PR #2527 Fix index and column input handling in dask_cudf read_parquet
- PR #2466 Fix `dataframe.query` returning null rows erroneously
- PR #2548 Orc reader: fix non-deterministic data decoding at chunk boundaries
- PR #2557 fix cudautils import in string.py
- PR #2521 Fix casting datetimes from/to the same resolution
- PR #2545 Fix MultiIndexes with datetime levels
- PR #2560 Remove duplicate `dlpack` definition in conda recipe
- PR #2567 Fix ColumnVector.fromScalar issues while dealing with null scalars
- PR #2565 Orc reader: fix incorrect data decoding of int64 data types
- PR #2577 Fix search benchmark compilation error by adding necessary header
- PR #2604 Fix a bug in copying.pyx:_normalize_types that upcasted int32 to int64


# cuDF 0.8.0 (27 June 2019)

## New Features

- PR #1524 Add GPU-accelerated JSON Lines parser with limited feature set
- PR #1569 Add support for Json objects to the JSON Lines reader
- PR #1622 Add Series.loc
- PR #1654 Add cudf::apply_boolean_mask: faster replacement for gdf_apply_stencil
- PR #1487 cython gather/scatter
- PR #1310 Implemented the slice/split functionality.
- PR #1630 Add Python layer to the GPU-accelerated JSON reader
- PR #1745 Add rounding of numeric columns via Numba
- PR #1772 JSON reader: add support for BytesIO and StringIO input
- PR #1527 Support GDF_BOOL8 in readers and writers
- PR #1819 Logical operators (AND, OR, NOT) for libcudf and cuDF
- PR #1813 ORC Reader: Add support for stripe selection
- PR #1828 JSON Reader: add suport for bool8 columns
- PR #1833 Add column iterator with/without nulls
- PR #1665 Add the point-in-polygon GIS function
- PR #1863 Series and Dataframe methods for all and any
- PR #1908 cudf::copy_range and cudf::fill for copying/assigning an index or range to a constant
- PR #1921 Add additional formats for typecasting to/from strings
- PR #1807 Add Series.dropna()
- PR #1987 Allow user defined functions in the form of ptx code to be passed to binops
- PR #1948 Add operator functions like `Series.add()` to DataFrame and Series
- PR #1954 Add skip test argument to GPU build script
- PR #2018 Add bindings for new groupby C++ API
- PR #1984 Add rolling window operations Series.rolling() and DataFrame.rolling()
- PR #1542 Python method and bindings for to_csv
- PR #1995 Add Java API
- PR #1998 Add google benchmark to cudf
- PR #1845 Add cudf::drop_duplicates, DataFrame.drop_duplicates
- PR #1652 Added `Series.where()` feature
- PR #2074 Java Aggregates, logical ops, and better RMM support
- PR #2140 Add a `cudf::transform` function
- PR #2068 Concatenation of different typed columns

## Improvements

- PR #1538 Replacing LesserRTTI with inequality_comparator
- PR #1703 C++: Added non-aggregating `insert` to `concurrent_unordered_map` with specializations to store pairs with a single atomicCAS when possible.
- PR #1422 C++: Added a RAII wrapper for CUDA streams
- PR #1701 Added `unique` method for stringColumns
- PR #1713 Add documentation for Dask-XGBoost
- PR #1666 CSV Reader: Improve performance for files with large number of columns
- PR #1725 Enable the ability to use a single column groupby as its own index
- PR #1759 Add an example showing simultaneous rolling averages to `apply_grouped` documentation
- PR #1746 C++: Remove unused code: `windowed_ops.cu`, `sorting.cu`, `hash_ops.cu`
- PR #1748 C++: Add `bool` nullability flag to `device_table` row operators
- PR #1764 Improve Numerical column: `mean_var` and `mean`
- PR #1767 Speed up Python unit tests
- PR #1770 Added build.sh script, updated CI scripts and documentation
- PR #1739 ORC Reader: Add more pytest coverage
- PR #1696 Added null support in `Series.replace()`.
- PR #1390 Added some basic utility functions for `gdf_column`'s
- PR #1791 Added general column comparison code for testing
- PR #1795 Add printing of git submodule info to `print_env.sh`
- PR #1796 Removing old sort based group by code and gdf_filter
- PR #1811 Added funtions for copying/allocating `cudf::table`s
- PR #1838 Improve columnops.column_empty so that it returns typed columns instead of a generic Column
- PR #1890 Add utils.get_dummies- a pandas-like wrapper around one_hot-encoding
- PR #1823 CSV Reader: default the column type to string for empty dataframes
- PR #1827 Create bindings for scalar-vector binops, and update one_hot_encoding to use them
- PR #1817 Operators now support different sized dataframes as long as they don't share different sized columns
- PR #1855 Transition replace_nulls to new C++ API and update corresponding Cython/Python code
- PR #1858 Add `std::initializer_list` constructor to `column_wrapper`
- PR #1846 C++ type-erased gdf_equal_columns test util; fix gdf_equal_columns logic error
- PR #1390 Added some basic utility functions for `gdf_column`s
- PR #1391 Tidy up bit-resolution-operation and bitmask class code
- PR #1882 Add iloc functionality to MultiIndex dataframes
- PR #1884 Rolling windows: general enhancements and better coverage for unit tests
- PR #1886 support GDF_STRING_CATEGORY columns in apply_boolean_mask, drop_nulls and other libcudf functions
- PR #1896 Improve performance of groupby with levels specified in dask-cudf
- PR #1915 Improve iloc performance for non-contiguous row selection
- PR #1859 Convert read_json into a C++ API
- PR #1919 Rename libcudf namespace gdf to namespace cudf
- PR #1850 Support left_on and right_on for DataFrame merge operator
- PR #1930 Specialize constructor for `cudf::bool8` to cast argument to `bool`
- PR #1938 Add default constructor for `column_wrapper`
- PR #1930 Specialize constructor for `cudf::bool8` to cast argument to `bool`
- PR #1952 consolidate libcudf public API headers in include/cudf
- PR #1949 Improved selection with boolmask using libcudf `apply_boolean_mask`
- PR #1956 Add support for nulls in `query()`
- PR #1973 Update `std::tuple` to `std::pair` in top-most libcudf APIs and C++ transition guide
- PR #1981 Convert read_csv into a C++ API
- PR #1868 ORC Reader: Support row index for speed up on small/medium datasets
- PR #1964 Added support for list-like types in Series.str.cat
- PR #2005 Use HTML5 details tag in bug report issue template
- PR #2003 Removed few redundant unit-tests from test_string.py::test_string_cat
- PR #1944 Groupby design improvements
- PR #2017 Convert `read_orc()` into a C++ API
- PR #2011 Convert `read_parquet()` into a C++ API
- PR #1756 Add documentation "10 Minutes to cuDF and dask_cuDF"
- PR #2034 Adding support for string columns concatenation using "add" binary operator
- PR #2042 Replace old "10 Minutes" guide with new guide for docs build process
- PR #2036 Make library of common test utils to speed up tests compilation
- PR #2022 Facilitating get_dummies to be a high level api too
- PR #2050 Namespace IO readers and add back free-form `read_xxx` functions
- PR #2104 Add a functional ``sort=`` keyword argument to groupby
- PR #2108 Add `find_and_replace` for StringColumn for replacing single values
- PR #1803 cuDF/CuPy interoperability documentation

## Bug Fixes

- PR #1465 Fix for test_orc.py and test_sparse_df.py test failures
- PR #1583 Fix underlying issue in `as_index()` that was causing `Series.quantile()` to fail
- PR #1680 Add errors= keyword to drop() to fix cudf-dask bug
- PR #1651 Fix `query` function on empty dataframe
- PR #1616 Fix CategoricalColumn to access categories by index instead of iteration
- PR #1660 Fix bug in `loc` when indexing with a column name (a string)
- PR #1683 ORC reader: fix timestamp conversion to UTC
- PR #1613 Improve CategoricalColumn.fillna(-1) performance
- PR #1642 Fix failure of CSV_TEST gdf_csv_test.SkiprowsNrows on multiuser systems
- PR #1709 Fix handling of `datetime64[ms]` in `dataframe.select_dtypes`
- PR #1704 CSV Reader: Add support for the plus sign in number fields
- PR #1687 CSV reader: return an empty dataframe for zero size input
- PR #1757 Concatenating columns with null columns
- PR #1755 Add col_level keyword argument to melt
- PR #1758 Fix df.set_index() when setting index from an empty column
- PR #1749 ORC reader: fix long strings of NULL values resulting in incorrect data
- PR #1742 Parquet Reader: Fix index column name to match PANDAS compat
- PR #1782 Update libcudf doc version
- PR #1783 Update conda dependencies
- PR #1786 Maintain the original series name in series.unique output
- PR #1760 CSV Reader: fix segfault when dtype list only includes columns from usecols list
- PR #1831 build.sh: Assuming python is in PATH instead of using PYTHON env var
- PR #1839 Raise an error instead of segfaulting when transposing a DataFrame with StringColumns
- PR #1840 Retain index correctly during merge left_on right_on
- PR #1825 cuDF: Multiaggregation Groupby Failures
- PR #1789 CSV Reader: Fix missing support for specifying `int8` and `int16` dtypes
- PR #1857 Cython Bindings: Handle `bool` columns while calling `column_view_from_NDArrays`
- PR #1849 Allow DataFrame support methods to pass arguments to the methods
- PR #1847 Fixed #1375 by moving the nvstring check into the wrapper function
- PR #1864 Fixing cudf reduction for POWER platform
- PR #1869 Parquet reader: fix Dask timestamps not matching with Pandas (convert to milliseconds)
- PR #1876 add dtype=bool for `any`, `all` to treat integer column correctly
- PR #1875 CSV reader: take NaN values into account in dtype detection
- PR #1873 Add column dtype checking for the all/any methods
- PR #1902 Bug with string iteration in _apply_basic_agg
- PR #1887 Fix for initialization issue in pq_read_arg,orc_read_arg
- PR #1867 JSON reader: add support for null/empty fields, including the 'null' literal
- PR #1891 Fix bug #1750 in string column comparison
- PR #1909 Support of `to_pandas()` of boolean series with null values
- PR #1923 Use prefix removal when two aggs are called on a SeriesGroupBy
- PR #1914 Zero initialize gdf_column local variables
- PR #1959 Add support for comparing boolean Series to scalar
- PR #1966 Ignore index fix in series append
- PR #1967 Compute index __sizeof__ only once for DataFrame __sizeof__
- PR #1977 Support CUDA installation in default system directories
- PR #1982 Fixes incorrect index name after join operation
- PR #1985 Implement `GDF_PYMOD`, a special modulo that follows python's sign rules
- PR #1991 Parquet reader: fix decoding of NULLs
- PR #1990 Fixes a rendering bug in the `apply_grouped` documentation
- PR #1978 Fix for values being filled in an empty dataframe
- PR #2001 Correctly create MultiColumn from Pandas MultiColumn
- PR #2006 Handle empty dataframe groupby construction for dask
- PR #1965 Parquet Reader: Fix duplicate index column when it's already in `use_cols`
- PR #2033 Add pip to conda environment files to fix warning
- PR #2028 CSV Reader: Fix reading of uncompressed files without a recognized file extension
- PR #2073 Fix an issue when gathering columns with NVCategory and nulls
- PR #2053 cudf::apply_boolean_mask return empty column for empty boolean mask
- PR #2066 exclude `IteratorTest.mean_var_output` test from debug build
- PR #2069 Fix JNI code to use read_csv and read_parquet APIs
- PR #2071 Fix bug with unfound transitive dependencies for GTests in Ubuntu 18.04
- PR #2089 Configure Sphinx to render params correctly
- PR #2091 Fix another bug with unfound transitive dependencies for `cudftestutils` in Ubuntu 18.04
- PR #2115 Just apply `--disable-new-dtags` instead of trying to define all the transitive dependencies
- PR #2106 Fix errors in JitCache tests caused by sharing of device memory between processes
- PR #2120 Fix errors in JitCache tests caused by running multiple threads on the same data
- PR #2102 Fix memory leak in groupby
- PR #2113 fixed typo in to_csv code example


# cudf 0.7.2 (16 May 2019)

## New Features

- PR #1735 Added overload for atomicAdd on int64. Streamlined implementation of custom atomic overloads.
- PR #1741 Add MultiIndex concatenation

## Bug Fixes

- PR #1718 Fix issue with SeriesGroupBy MultiIndex in dask-cudf
- PR #1734 Python: fix performance regression for groupby count() aggregations
- PR #1768 Cython: fix handling read only schema buffers in gpuarrow reader


# cudf 0.7.1 (11 May 2019)

## New Features

- PR #1702 Lazy load MultiIndex to return groupby performance to near optimal.

## Bug Fixes

- PR #1708 Fix handling of `datetime64[ms]` in `dataframe.select_dtypes`


# cuDF 0.7.0 (10 May 2019)

## New Features

- PR #982 Implement gdf_group_by_without_aggregations and gdf_unique_indices functions
- PR #1142 Add `GDF_BOOL` column type
- PR #1194 Implement overloads for CUDA atomic operations
- PR #1292 Implemented Bitwise binary ops AND, OR, XOR (&, |, ^)
- PR #1235 Add GPU-accelerated Parquet Reader
- PR #1335 Added local_dict arg in `DataFrame.query()`.
- PR #1282 Add Series and DataFrame.describe()
- PR #1356 Rolling windows
- PR #1381 Add DataFrame._get_numeric_data
- PR #1388 Add CODEOWNERS file to auto-request reviews based on where changes are made
- PR #1396 Add DataFrame.drop method
- PR #1413 Add DataFrame.melt method
- PR #1412 Add DataFrame.pop()
- PR #1419 Initial CSV writer function
- PR #1441 Add Series level cumulative ops (cumsum, cummin, cummax, cumprod)
- PR #1420 Add script to build and test on a local gpuCI image
- PR #1440 Add DatetimeColumn.min(), DatetimeColumn.max()
- PR #1455 Add Series.Shift via Numba kernel
- PR #1441 Add Series level cumulative ops (cumsum, cummin, cummax, cumprod)
- PR #1461 Add Python coverage test to gpu build
- PR #1445 Parquet Reader: Add selective reading of rows and row group
- PR #1532 Parquet Reader: Add support for INT96 timestamps
- PR #1516 Add Series and DataFrame.ndim
- PR #1556 Add libcudf C++ transition guide
- PR #1466 Add GPU-accelerated ORC Reader
- PR #1565 Add build script for nightly doc builds
- PR #1508 Add Series isna, isnull, and notna
- PR #1456 Add Series.diff() via Numba kernel
- PR #1588 Add Index `astype` typecasting
- PR #1301 MultiIndex support
- PR #1599 Level keyword supported in groupby
- PR #929 Add support operations to dataframe
- PR #1609 Groupby accept list of Series
- PR #1658 Support `group_keys=True` keyword in groupby method

## Improvements

- PR #1531 Refactor closures as private functions in gpuarrow
- PR #1404 Parquet reader page data decoding speedup
- PR #1076 Use `type_dispatcher` in join, quantiles, filter, segmented sort, radix sort and hash_groupby
- PR #1202 Simplify README.md
- PR #1149 CSV Reader: Change convertStrToValue() functions to `__device__` only
- PR #1238 Improve performance of the CUDA trie used in the CSV reader
- PR #1245 Use file cache for JIT kernels
- PR #1278 Update CONTRIBUTING for new conda environment yml naming conventions
- PR #1163 Refactored UnaryOps. Reduced API to two functions: `gdf_unary_math` and `gdf_cast`. Added `abs`, `-`, and `~` ops. Changed bindings to Cython
- PR #1284 Update docs version
- PR #1287 add exclude argument to cudf.select_dtype function
- PR #1286 Refactor some of the CSV Reader kernels into generic utility functions
- PR #1291 fillna in `Series.to_gpu_array()` and `Series.to_array()` can accept the scalar too now.
- PR #1005 generic `reduction` and `scan` support
- PR #1349 Replace modernGPU sort join with thrust.
- PR #1363 Add a dataframe.mean(...) that raises NotImplementedError to satisfy `dask.dataframe.utils.is_dataframe_like`
- PR #1319 CSV Reader: Use column wrapper for gdf_column output alloc/dealloc
- PR #1376 Change series quantile default to linear
- PR #1399 Replace CFFI bindings for NVTX functions with Cython bindings
- PR #1389 Refactored `set_null_count()`
- PR #1386 Added macros `GDF_TRY()`, `CUDF_TRY()` and `ASSERT_CUDF_SUCCEEDED()`
- PR #1435 Rework CMake and conda recipes to depend on installed libraries
- PR #1391 Tidy up bit-resolution-operation and bitmask class code
- PR #1439 Add cmake variable to enable compiling CUDA code with -lineinfo
- PR #1462 Add ability to read parquet files from arrow::io::RandomAccessFile
- PR #1453 Convert CSV Reader CFFI to Cython
- PR #1479 Convert Parquet Reader CFFI to Cython
- PR #1397 Add a utility function for producing an overflow-safe kernel launch grid configuration
- PR #1382 Add GPU parsing of nested brackets to cuIO parsing utilities
- PR #1481 Add cudf::table constructor to allocate a set of `gdf_column`s
- PR #1484 Convert GroupBy CFFI to Cython
- PR #1463 Allow and default melt keyword argument var_name to be None
- PR #1486 Parquet Reader: Use device_buffer rather than device_ptr
- PR #1525 Add cudatoolkit conda dependency
- PR #1520 Renamed `src/dataframe` to `src/table` and moved `table.hpp`. Made `types.hpp` to be type declarations only.
- PR #1492 Convert transpose CFFI to Cython
- PR #1495 Convert binary and unary ops CFFI to Cython
- PR #1503 Convert sorting and hashing ops CFFI to Cython
- PR #1522 Use latest release version in update-version CI script
- PR #1533 Remove stale join CFFI, fix memory leaks in join Cython
- PR #1521 Added `row_bitmask` to compute bitmask for rows of a table. Merged `valids_ops.cu` and `bitmask_ops.cu`
- PR #1553 Overload `hash_row` to avoid using intial hash values. Updated `gdf_hash` to select between overloads
- PR #1585 Updated `cudf::table` to maintain own copy of wrapped `gdf_column*`s
- PR #1559 Add `except +` to all Cython function definitions to catch C++ exceptions properly
- PR #1617 `has_nulls` and `column_dtypes` for `cudf::table`
- PR #1590 Remove CFFI from the build / install process entirely
- PR #1536 Convert gpuarrow CFFI to Cython
- PR #1655 Add `Column._pointer` as a way to access underlying `gdf_column*` of a `Column`
- PR #1655 Update readme conda install instructions for cudf version 0.6 and 0.7


## Bug Fixes

- PR #1233 Fix dtypes issue while adding the column to `str` dataframe.
- PR #1254 CSV Reader: fix data type detection for floating-point numbers in scientific notation
- PR #1289 Fix looping over each value instead of each category in concatenation
- PR #1293 Fix Inaccurate error message in join.pyx
- PR #1308 Add atomicCAS overload for `int8_t`, `int16_t`
- PR #1317 Fix catch polymorphic exception by reference in ipc.cu
- PR #1325 Fix dtype of null bitmasks to int8
- PR #1326 Update build documentation to use -DCMAKE_CXX11_ABI=ON
- PR #1334 Add "na_position" argument to CategoricalColumn sort_by_values
- PR #1321 Fix out of bounds warning when checking Bzip2 header
- PR #1359 Add atomicAnd/Or/Xor for integers
- PR #1354 Fix `fillna()` behaviour when replacing values with different dtypes
- PR #1347 Fixed core dump issue while passing dict_dtypes without column names in `cudf.read_csv()`
- PR #1379 Fixed build failure caused due to error: 'col_dtype' may be used uninitialized
- PR #1392 Update cudf Dockerfile and package_versions.sh
- PR #1385 Added INT8 type to `_schema_to_dtype` for use in GpuArrowReader
- PR #1393 Fixed a bug in `gdf_count_nonzero_mask()` for the case of 0 bits to count
- PR #1395 Update CONTRIBUTING to use the environment variable CUDF_HOME
- PR #1416 Fix bug at gdf_quantile_exact and gdf_quantile_appox
- PR #1421 Fix remove creation of series multiple times during `add_column()`
- PR #1405 CSV Reader: Fix memory leaks on read_csv() failure
- PR #1328 Fix CategoricalColumn to_arrow() null mask
- PR #1433 Fix NVStrings/categories includes
- PR #1432 Update NVStrings to 0.7.* to coincide with 0.7 development
- PR #1483 Modify CSV reader to avoid cropping blank quoted characters in non-string fields
- PR #1446 Merge 1275 hotfix from master into branch-0.7
- PR #1447 Fix legacy groupby apply docstring
- PR #1451 Fix hash join estimated result size is not correct
- PR #1454 Fix local build script improperly change directory permissions
- PR #1490 Require Dask 1.1.0+ for `is_dataframe_like` test or skip otherwise.
- PR #1491 Use more specific directories & groups in CODEOWNERS
- PR #1497 Fix Thrust issue on CentOS caused by missing default constructor of host_vector elements
- PR #1498 Add missing include guard to device_atomics.cuh and separated DEVICE_ATOMICS_TEST
- PR #1506 Fix csv-write call to updated NVStrings method
- PR #1510 Added nvstrings `fillna()` function
- PR #1507 Parquet Reader: Default string data to GDF_STRING
- PR #1535 Fix doc issue to ensure correct labelling of cudf.series
- PR #1537 Fix `undefined reference` link error in HashPartitionTest
- PR #1548 Fix ci/local/build.sh README from using an incorrect image example
- PR #1551 CSV Reader: Fix integer column name indexing
- PR #1586 Fix broken `scalar_wrapper::operator==`
- PR #1591 ORC/Parquet Reader: Fix missing import for FileNotFoundError exception
- PR #1573 Parquet Reader: Fix crash due to clash with ORC reader datasource
- PR #1607 Revert change of `column.to_dense_buffer` always return by copy for performance concerns
- PR #1618 ORC reader: fix assert & data output when nrows/skiprows isn't aligned to stripe boundaries
- PR #1631 Fix failure of TYPES_TEST on some gcc-7 based systems.
- PR #1641 CSV Reader: Fix skip_blank_lines behavior with Windows line terminators (\r\n)
- PR #1648 ORC reader: fix non-deterministic output when skiprows is non-zero
- PR #1676 Fix groupby `as_index` behaviour with `MultiIndex`
- PR #1659 Fix bug caused by empty groupbys and multiindex slicing throwing exceptions
- PR #1656 Correct Groupby failure in dask when un-aggregable columns are left in dataframe.
- PR #1689 Fix groupby performance regression
- PR #1694 Add Cython as a runtime dependency since it's required in `setup.py`


# cuDF 0.6.1 (25 Mar 2019)

## Bug Fixes

- PR #1275 Fix CentOS exception in DataFrame.hash_partition from using value "returned" by a void function


# cuDF 0.6.0 (22 Mar 2019)

## New Features

- PR #760 Raise `FileNotFoundError` instead of `GDF_FILE_ERROR` in `read_csv` if the file does not exist
- PR #539 Add Python bindings for replace function
- PR #823 Add Doxygen configuration to enable building HTML documentation for libcudf C/C++ API
- PR #807 CSV Reader: Add byte_range parameter to specify the range in the input file to be read
- PR #857 Add Tail method for Series/DataFrame and update Head method to use iloc
- PR #858 Add series feature hashing support
- PR #871 CSV Reader: Add support for NA values, including user specified strings
- PR #893 Adds PyArrow based parquet readers / writers to Python, fix category dtype handling, fix arrow ingest buffer size issues
- PR #867 CSV Reader: Add support for ignoring blank lines and comment lines
- PR #887 Add Series digitize method
- PR #895 Add Series groupby
- PR #898 Add DataFrame.groupby(level=0) support
- PR #920 Add feather, JSON, HDF5 readers / writers from PyArrow / Pandas
- PR #888 CSV Reader: Add prefix parameter for column names, used when parsing without a header
- PR #913 Add DLPack support: convert between cuDF DataFrame and DLTensor
- PR #939 Add ORC reader from PyArrow
- PR #918 Add Series.groupby(level=0) support
- PR #906 Add binary and comparison ops to DataFrame
- PR #958 Support unary and binary ops on indexes
- PR #964 Add `rename` method to `DataFrame`, `Series`, and `Index`
- PR #985 Add `Series.to_frame` method
- PR #985 Add `drop=` keyword to reset_index method
- PR #994 Remove references to pygdf
- PR #990 Add external series groupby support
- PR #988 Add top-level merge function to cuDF
- PR #992 Add comparison binaryops to DateTime columns
- PR #996 Replace relative path imports with absolute paths in tests
- PR #995 CSV Reader: Add index_col parameter to specify the column name or index to be used as row labels
- PR #1004 Add `from_gpu_matrix` method to DataFrame
- PR #997 Add property index setter
- PR #1007 Replace relative path imports with absolute paths in cudf
- PR #1013 select columns with df.columns
- PR #1016 Rename Series.unique_count() to nunique() to match pandas API
- PR #947 Prefixsum to handle nulls and float types
- PR #1029 Remove rest of relative path imports
- PR #1021 Add filtered selection with assignment for Dataframes
- PR #872 Adding NVCategory support to cudf apis
- PR #1052 Add left/right_index and left/right_on keywords to merge
- PR #1091 Add `indicator=` and `suffixes=` keywords to merge
- PR #1107 Add unsupported keywords to Series.fillna
- PR #1032 Add string support to cuDF python
- PR #1136 Removed `gdf_concat`
- PR #1153 Added function for getting the padded allocation size for valid bitmask
- PR #1148 Add cudf.sqrt for dataframes and Series
- PR #1159 Add Python bindings for libcudf dlpack functions
- PR #1155 Add __array_ufunc__ for DataFrame and Series for sqrt
- PR #1168 to_frame for series accepts a name argument


## Improvements

- PR #1218 Add dask-cudf page to API docs
- PR #892 Add support for heterogeneous types in binary ops with JIT
- PR #730 Improve performance of `gdf_table` constructor
- PR #561 Add Doxygen style comments to Join CUDA functions
- PR #813 unified libcudf API functions by replacing gpu_ with gdf_
- PR #822 Add support for `__cuda_array_interface__` for ingest
- PR #756 Consolidate common helper functions from unordered map and multimap
- PR #753 Improve performance of groupby sum and average, especially for cases with few groups.
- PR #836 Add ingest support for arrow chunked arrays in Column, Series, DataFrame creation
- PR #763 Format doxygen comments for csv_read_arg struct
- PR #532 CSV Reader: Use type dispatcher instead of switch block
- PR #694 Unit test utilities improvements
- PR #878 Add better indexing to Groupby
- PR #554 Add `empty` method and `is_monotonic` attribute to `Index`
- PR #1040 Fixed up Doxygen comment tags
- PR #909 CSV Reader: Avoid host->device->host copy for header row data
- PR #916 Improved unit testing and error checking for `gdf_column_concat`
- PR #941 Replace `numpy` call in `Series.hash_encode` with `numba`
- PR #942 Added increment/decrement operators for wrapper types
- PR #943 Updated `count_nonzero_mask` to return `num_rows` when the mask is null
- PR #952 Added trait to map C++ type to `gdf_dtype`
- PR #966 Updated RMM submodule.
- PR #998 Add IO reader/writer modules to API docs, fix for missing cudf.Series docs
- PR #1017 concatenate along columns for Series and DataFrames
- PR #1002 Support indexing a dataframe with another boolean dataframe
- PR #1018 Better concatenation for Series and Dataframes
- PR #1036 Use Numpydoc style docstrings
- PR #1047 Adding gdf_dtype_extra_info to gdf_column_view_augmented
- PR #1054 Added default ctor to SerialTrieNode to overcome Thrust issue in CentOS7 + CUDA10
- PR #1024 CSV Reader: Add support for hexadecimal integers in integral-type columns
- PR #1033 Update `fillna()` to use libcudf function `gdf_replace_nulls`
- PR #1066 Added inplace assignment for columns and select_dtypes for dataframes
- PR #1026 CSV Reader: Change the meaning and type of the quoting parameter to match Pandas
- PR #1100 Adds `CUDF_EXPECTS` error-checking macro
- PR #1092 Fix select_dtype docstring
- PR #1111 Added cudf::table
- PR #1108 Sorting for datetime columns
- PR #1120 Return a `Series` (not a `Column`) from `Series.cat.set_categories()`
- PR #1128 CSV Reader: The last data row does not need to be line terminated
- PR #1183 Bump Arrow version to 0.12.1
- PR #1208 Default to CXX11_ABI=ON
- PR #1252 Fix NVStrings dependencies for cuda 9.2 and 10.0
- PR #2037 Optimize the existing `gather` and `scatter` routines in `libcudf`

## Bug Fixes

- PR #821 Fix flake8 issues revealed by flake8 update
- PR #808 Resolved renamed `d_columns_valids` variable name
- PR #820 CSV Reader: fix the issue where reader adds additional rows when file uses \r\n as a line terminator
- PR #780 CSV Reader: Fix scientific notation parsing and null values for empty quotes
- PR #815 CSV Reader: Fix data parsing when tabs are present in the input CSV file
- PR #850 Fix bug where left joins where the left df has 0 rows causes a crash
- PR #861 Fix memory leak by preserving the boolean mask index
- PR #875 Handle unnamed indexes in to/from arrow functions
- PR #877 Fix ingest of 1 row arrow tables in from arrow function
- PR #876 Added missing `<type_traits>` include
- PR #889 Deleted test_rmm.py which has now moved to RMM repo
- PR #866 Merge v0.5.1 numpy ABI hotfix into 0.6
- PR #917 value_counts return int type on empty columns
- PR #611 Renamed `gdf_reduce_optimal_output_size()` -> `gdf_reduction_get_intermediate_output_size()`
- PR #923 fix index for negative slicing for cudf dataframe and series
- PR #927 CSV Reader: Fix category GDF_CATEGORY hashes not being computed properly
- PR #921 CSV Reader: Fix parsing errors with delim_whitespace, quotations in the header row, unnamed columns
- PR #933 Fix handling objects of all nulls in series creation
- PR #940 CSV Reader: Fix an issue where the last data row is missing when using byte_range
- PR #945 CSV Reader: Fix incorrect datetime64 when milliseconds or space separator are used
- PR #959 Groupby: Problem with column name lookup
- PR #950 Converting dataframe/recarry with non-contiguous arrays
- PR #963 CSV Reader: Fix another issue with missing data rows when using byte_range
- PR #999 Fix 0 sized kernel launches and empty sort_index exception
- PR #993 Fix dtype in selecting 0 rows from objects
- PR #1009 Fix performance regression in `to_pandas` method on DataFrame
- PR #1008 Remove custom dask communication approach
- PR #1001 CSV Reader: Fix a memory access error when reading a large (>2GB) file with date columns
- PR #1019 Binary Ops: Fix error when one input column has null mask but other doesn't
- PR #1014 CSV Reader: Fix false positives in bool value detection
- PR #1034 CSV Reader: Fix parsing floating point precision and leading zero exponents
- PR #1044 CSV Reader: Fix a segfault when byte range aligns with a page
- PR #1058 Added support for `DataFrame.loc[scalar]`
- PR #1060 Fix column creation with all valid nan values
- PR #1073 CSV Reader: Fix an issue where a column name includes the return character
- PR #1090 Updating Doxygen Comments
- PR #1080 Fix dtypes returned from loc / iloc because of lists
- PR #1102 CSV Reader: Minor fixes and memory usage improvements
- PR #1174: Fix release script typo
- PR #1137 Add prebuild script for CI
- PR #1118 Enhanced the `DataFrame.from_records()` feature
- PR #1129 Fix join performance with index parameter from using numpy array
- PR #1145 Issue with .agg call on multi-column dataframes
- PR #908 Some testing code cleanup
- PR #1167 Fix issue with null_count not being set after inplace fillna()
- PR #1184 Fix iloc performance regression
- PR #1185 Support left_on/right_on and also on=str in merge
- PR #1200 Fix allocating bitmasks with numba instead of rmm in allocate_mask function
- PR #1213 Fix bug with csv reader requesting subset of columns using wrong datatype
- PR #1223 gpuCI: Fix label on rapidsai channel on gpu build scripts
- PR #1242 Add explicit Thrust exec policy to fix NVCATEGORY_TEST segfault on some platforms
- PR #1246 Fix categorical tests that failed due to bad implicit type conversion
- PR #1255 Fix overwriting conda package main label uploads
- PR #1259 Add dlpack includes to pip build


# cuDF 0.5.1 (05 Feb 2019)

## Bug Fixes

- PR #842 Avoid using numpy via cimport to prevent ABI issues in Cython compilation


# cuDF 0.5.0 (28 Jan 2019)

## New Features

- PR #722 Add bzip2 decompression support to `read_csv()`
- PR #693 add ZLIB-based GZIP/ZIP support to `read_csv_strings()`
- PR #411 added null support to gdf_order_by (new API) and cudf_table::sort
- PR #525 Added GitHub Issue templates for bugs, documentation, new features, and questions
- PR #501 CSV Reader: Add support for user-specified decimal point and thousands separator to read_csv_strings()
- PR #455 CSV Reader: Add support for user-specified decimal point and thousands separator to read_csv()
- PR #439 add `DataFrame.drop` method similar to pandas
- PR #356 add `DataFrame.transpose` method and `DataFrame.T` property similar to pandas
- PR #505 CSV Reader: Add support for user-specified boolean values
- PR #350 Implemented Series replace function
- PR #490 Added print_env.sh script to gather relevant environment details when reporting cuDF issues
- PR #474 add ZLIB-based GZIP/ZIP support to `read_csv()`
- PR #547 Added melt similar to `pandas.melt()`
- PR #491 Add CI test script to check for updates to CHANGELOG.md in PRs
- PR #550 Add CI test script to check for style issues in PRs
- PR #558 Add CI scripts for cpu-based conda and gpu-based test builds
- PR #524 Add Boolean Indexing
- PR #564 Update python `sort_values` method to use updated libcudf `gdf_order_by` API
- PR #509 CSV Reader: Input CSV file can now be passed in as a text or a binary buffer
- PR #607 Add `__iter__` and iteritems to DataFrame class
- PR #643 added a new api gdf_replace_nulls that allows a user to replace nulls in a column

## Improvements

- PR #426 Removed sort-based groupby and refactored existing groupby APIs. Also improves C++/CUDA compile time.
- PR #461 Add `CUDF_HOME` variable in README.md to replace relative pathing.
- PR #472 RMM: Created centralized rmm::device_vector alias and rmm::exec_policy
- PR #500 Improved the concurrent hash map class to support partitioned (multi-pass) hash table building.
- PR #454 Improve CSV reader docs and examples
- PR #465 Added templated C++ API for RMM to avoid explicit cast to `void**`
- PR #513 `.gitignore` tweaks
- PR #521 Add `assert_eq` function for testing
- PR #502 Simplify Dockerfile for local dev, eliminate old conda/pip envs
- PR #549 Adds `-rdynamic` compiler flag to nvcc for Debug builds
- PR #472 RMM: Created centralized rmm::device_vector alias and rmm::exec_policy
- PR #577 Added external C++ API for scatter/gather functions
- PR #500 Improved the concurrent hash map class to support partitioned (multi-pass) hash table building
- PR #583 Updated `gdf_size_type` to `int`
- PR #500 Improved the concurrent hash map class to support partitioned (multi-pass) hash table building
- PR #617 Added .dockerignore file. Prevents adding stale cmake cache files to the docker container
- PR #658 Reduced `JOIN_TEST` time by isolating overflow test of hash table size computation
- PR #664 Added Debuging instructions to README
- PR #651 Remove noqa marks in `__init__.py` files
- PR #671 CSV Reader: uncompressed buffer input can be parsed without explicitly specifying compression as None
- PR #684 Make RMM a submodule
- PR #718 Ensure sum, product, min, max methods pandas compatibility on empty datasets
- PR #720 Refactored Index classes to make them more Pandas-like, added CategoricalIndex
- PR #749 Improve to_arrow and from_arrow Pandas compatibility
- PR #766 Remove TravisCI references, remove unused variables from CMake, fix ARROW_VERSION in Cmake
- PR #773 Add build-args back to Dockerfile and handle dependencies based on environment yml file
- PR #781 Move thirdparty submodules to root and symlink in /cpp
- PR #843 Fix broken cudf/python API examples, add new methods to the API index

## Bug Fixes

- PR #569 CSV Reader: Fix days being off-by-one when parsing some dates
- PR #531 CSV Reader: Fix incorrect parsing of quoted numbers
- PR #465 Added templated C++ API for RMM to avoid explicit cast to `void**`
- PR #473 Added missing <random> include
- PR #478 CSV Reader: Add api support for auto column detection, header, mangle_dupe_cols, usecols
- PR #495 Updated README to correct where cffi pytest should be executed
- PR #501 Fix the intermittent segfault caused by the `thousands` and `compression` parameters in the csv reader
- PR #502 Simplify Dockerfile for local dev, eliminate old conda/pip envs
- PR #512 fix bug for `on` parameter in `DataFrame.merge` to allow for None or single column name
- PR #511 Updated python/cudf/bindings/join.pyx to fix cudf merge printing out dtypes
- PR #513 `.gitignore` tweaks
- PR #521 Add `assert_eq` function for testing
- PR #537 Fix CMAKE_CUDA_STANDARD_REQURIED typo in CMakeLists.txt
- PR #447 Fix silent failure in initializing DataFrame from generator
- PR #545 Temporarily disable csv reader thousands test to prevent segfault (test re-enabled in PR #501)
- PR #559 Fix Assertion error while using `applymap` to change the output dtype
- PR #575 Update `print_env.sh` script to better handle missing commands
- PR #612 Prevent an exception from occuring with true division on integer series.
- PR #630 Fix deprecation warning for `pd.core.common.is_categorical_dtype`
- PR #622 Fix Series.append() behaviour when appending values with different numeric dtype
- PR #603 Fix error while creating an empty column using None.
- PR #673 Fix array of strings not being caught in from_pandas
- PR #644 Fix return type and column support of dataframe.quantile()
- PR #634 Fix create `DataFrame.from_pandas()` with numeric column names
- PR #654 Add resolution check for GDF_TIMESTAMP in Join
- PR #648 Enforce one-to-one copy required when using `numba>=0.42.0`
- PR #645 Fix cmake build type handling not setting debug options when CMAKE_BUILD_TYPE=="Debug"
- PR #669 Fix GIL deadlock when launching multiple python threads that make Cython calls
- PR #665 Reworked the hash map to add a way to report the destination partition for a key
- PR #670 CMAKE: Fix env include path taking precedence over libcudf source headers
- PR #674 Check for gdf supported column types
- PR #677 Fix 'gdf_csv_test_Dates' gtest failure due to missing nrows parameter
- PR #604 Fix the parsing errors while reading a csv file using `sep` instead of `delimiter`.
- PR #686 Fix converting nulls to NaT values when converting Series to Pandas/Numpy
- PR #689 CSV Reader: Fix behavior with skiprows+header to match pandas implementation
- PR #691 Fixes Join on empty input DFs
- PR #706 CSV Reader: Fix broken dtype inference when whitespace is in data
- PR #717 CSV reader: fix behavior when parsing a csv file with no data rows
- PR #724 CSV Reader: fix build issue due to parameter type mismatch in a std::max call
- PR #734 Prevents reading undefined memory in gpu_expand_mask_bits numba kernel
- PR #747 CSV Reader: fix an issue where CUDA allocations fail with some large input files
- PR #750 Fix race condition for handling NVStrings in CMake
- PR #719 Fix merge column ordering
- PR #770 Fix issue where RMM submodule pointed to wrong branch and pin other to correct branches
- PR #778 Fix hard coded ABI off setting
- PR #784 Update RMM submodule commit-ish and pip paths
- PR #794 Update `rmm::exec_policy` usage to fix segmentation faults when used as temprory allocator.
- PR #800 Point git submodules to branches of forks instead of exact commits


# cuDF 0.4.0 (05 Dec 2018)

## New Features

- PR #398 add pandas-compatible `DataFrame.shape()` and `Series.shape()`
- PR #394 New documentation feature "10 Minutes to cuDF"
- PR #361 CSV Reader: Add support for strings with delimiters

## Improvements

 - PR #436 Improvements for type_dispatcher and wrapper structs
 - PR #429 Add CHANGELOG.md (this file)
 - PR #266 use faster CUDA-accelerated DataFrame column/Series concatenation.
 - PR #379 new C++ `type_dispatcher` reduces code complexity in supporting many data types.
 - PR #349 Improve performance for creating columns from memoryview objects
 - PR #445 Update reductions to use type_dispatcher. Adds integer types support to sum_of_squares.
 - PR #448 Improve installation instructions in README.md
 - PR #456 Change default CMake build to Release, and added option for disabling compilation of tests

## Bug Fixes

 - PR #444 Fix csv_test CUDA too many resources requested fail.
 - PR #396 added missing output buffer in validity tests for groupbys.
 - PR #408 Dockerfile updates for source reorganization
 - PR #437 Add cffi to Dockerfile conda env, fixes "cannot import name 'librmm'"
 - PR #417 Fix `map_test` failure with CUDA 10
 - PR #414 Fix CMake installation include file paths
 - PR #418 Properly cast string dtypes to programmatic dtypes when instantiating columns
 - PR #427 Fix and tests for Concatenation illegal memory access with nulls


# cuDF 0.3.0 (23 Nov 2018)

## New Features

 - PR #336 CSV Reader string support

## Improvements

 - PR #354 source code refactored for better organization. CMake build system overhaul. Beginning of transition to Cython bindings.
 - PR #290 Add support for typecasting to/from datetime dtype
 - PR #323 Add handling pyarrow boolean arrays in input/out, add tests
 - PR #325 GDF_VALIDITY_UNSUPPORTED now returned for algorithms that don't support non-empty valid bitmasks
 - PR #381 Faster InputTooLarge Join test completes in ms rather than minutes.
 - PR #373 .gitignore improvements
 - PR #367 Doc cleanup & examples for DataFrame methods
 - PR #333 Add Rapids Memory Manager documentation
 - PR #321 Rapids Memory Manager adds file/line location logging and convenience macros
 - PR #334 Implement DataFrame `__copy__` and `__deepcopy__`
 - PR #271 Add NVTX ranges to pygdf
 - PR #311 Document system requirements for conda install

## Bug Fixes

 - PR #337 Retain index on `scale()` function
 - PR #344 Fix test failure due to PyArrow 0.11 Boolean handling
 - PR #364 Remove noexcept from managed_allocator;  CMakeLists fix for NVstrings
 - PR #357 Fix bug that made all series be considered booleans for indexing
 - PR #351 replace conda env configuration for developers
 - PRs #346 #360 Fix CSV reading of negative numbers
 - PR #342 Fix CMake to use conda-installed nvstrings
 - PR #341 Preserve categorical dtype after groupby aggregations
 - PR #315 ReadTheDocs build update to fix missing libcuda.so
 - PR #320 FIX out-of-bounds access error in reductions.cu
 - PR #319 Fix out-of-bounds memory access in libcudf count_valid_bits
 - PR #303 Fix printing empty dataframe


# cuDF 0.2.0 and cuDF 0.1.0

These were initial releases of cuDF based on previously separate pyGDF and libGDF libraries.<|MERGE_RESOLUTION|>--- conflicted
+++ resolved
@@ -66,12 +66,9 @@
 - PR #2878 Use upstream merge code in dask_cudf
 - PR #3231 Add `column::release()` to give up ownership of contents.
 - PR #3157 Use enum class rather than enum for mask_allocation_policy
-<<<<<<< HEAD
-- PR #3214 Port unary to libcudf++
-=======
 - PR #3245 Move binaryop files to legacy
 - PR #3241 Move stream_compaction files to legacy
->>>>>>> 47dbcdbd
+- PR #3214 Port unary to libcudf++
 
 ## Bug Fixes
 
