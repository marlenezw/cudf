# cuDF 0.13.0 (Date TBD)

## New Features

- PR #3577 Add initial dictionary support to column classes
- PR #3917 Add dictionary add_keys function
- PR #3777 Add support for dictionary column in gather
- PR #3693 add string support, skipna to scan operation
- PR #3662 Define and implement `shift`.
- PR #3842 ORC writer: add support for column statistics
- PR #3861 Added Series.sum feature for String
- PR #4069 Added cast of numeric columns from/to String
- PR #3681 Add cudf::experimental::boolean_mask_scatter
- PR #4088 Added asString() on ColumnVector in Java that takes a format string
- PR #4040 Add support for n-way merge of sorted tables
- PR #4053 Multi-column quantiles.
- PR #4107 Add groupby nunique aggregation
- PR #4153 Support Dask serialization protocol on cuDF objects
- PR #4164 Add Buffer "constructor-kwargs" header
- PR #4159 Add COUNT aggregation that includes null values
- PR #4190 Add libcudf++ transpose Cython implementation

## Improvements

- PR #4187 exposed getNativeView method in Java bindings
- PR #3525 build.sh option to disable nvtx
- PR #3748 Optimize hash_partition using shared memory
- PR #3808 Optimize hash_partition using shared memory and cub block scan
- PR #3698 Add count_(un)set_bits functions taking multiple ranges and updated slice to compute null counts at once.
- PR #3909 Move java backend to libcudf++
- PR #3971 Adding `as_table` to convert Column to Table in python
- PR #3910 Adding sinh, cosh, tanh, asinh, acosh, atanh cube root and rint unary support.
- PR #3972 Add Java bindings for left_semi_join and left_anti_join
- PR #3975 Simplify and generalize data handling in `Buffer`
- PR #3985 Update RMM include files and remove extraneously included header files.
- PR #3601 Port UDF functionality for rolling windows to libcudf++
- PR #3911 Adding null boolean handling for copy_if_else
- PR #4003 Drop old `to_device` utility wrapper function
- PR #4002 Adding to_frame and fix for categorical column issue
- PR #4035 Port NVText tokenize function to libcudf++
- PR #4009 build script update to enable cudf build without installing
- PR #3897 Port cuIO JSON reader to cudf::column types
- PR #4008 Eliminate extra copy in column constructor
- PR #4013 Add cython definition for io readers cudf/io/io_types.hpp
- PR #4014 ORC/Parquet: add count parameter to stripe/rowgroup-based reader API
- PR #4042 Port cudf/io/functions.hpp to Cython for use in IO bindings
- PR #3880 Add aggregation infrastructure support for reduction
- PR #3880 Add aggregation infrastructure support for cudf::reduce
- PR #4059 Add aggregation infrastructure support for cudf::scan
- PR #4021 Change quantiles signature for clarity.
- PR #4058 Port hash.pyx to use libcudf++ APIs
- PR #4057 Handle offsets in cython Column class
- PR #4045 Reorganize `libxx` directory
- PR #4029 Port stream_compaction.pyx to use libcudf++ APIs
- PR #4031 Docs build scripts and instructions update
- PR #4062 Improve how java classifiers are produced
- PR #4038 JNI and Java support for is_nan and is_not_nan
- PR #3786 Adding string support to rolling_windows
- PR #4067 Removed unused `CATEGORY` type ID.
- PR #3891 Port NVStrings (r)split_record to contiguous_(r)split_record
- PR #4072 Allow round_robin_partition to single partition
- PR #4064 Add cudaGetDeviceCount to JNI layer
- PR #4087 Add support for writing large Parquet files in a chunked manner.
- PR #3716 Update cudf.to_parquet to use new GPU accelerated Parquet writer
- PR #4083 Use two partitions in test_groupby_multiindex_reset_index
- PR #4071 Add Java bindings for round robin partition
- PR #4079 Simply use `mask.size` to create the array view
- PR #4092 Keep mask on GPU for bit unpacking
- PR #4081 Copy from `Buffer`'s pointer directly to host
- PR #4105 Change threshold of using optimized hash partition code
- PR #4101 Redux serialize `Buffer` directly with `__cuda_array_interface__`
- PR #4098 Remove legacy calls from libcudf strings column code
- PR #4111 Use `Buffer`'s to serialize `StringColumn`
- PR #4133 Mask cleanup and fixes: use `int32` dtype, ensure 64 byte padding, handle offsets
- PR #4113 Get `len` of `StringColumn`s without `nvstrings`
- PR #4147 Remove workaround for UNKNOWN_NULL_COUNT in contiguous_split.
- PR #4130 Renames in-place `cudf::experimental::fill` to `cudf::experimental::fill_in_place`
- PR #4136 Add `Index.names` property
- PR #4139 Port rolling.pyx to new libcudf APIs
- PR #4143 Renames in-place `cudf::experimental::copy_range` to `cudf::experimental::copy_range_in_place`
- PR #4144 Release GIL when calling libcudf++ functions
- PR #4082 Rework MultiColumns in cuDF
- PR #4149 Use "type-serialized" for pickled types like Dask
- PR #4167 Port `search` to libcudf++ (support multi-column searchsorted)
- PR #4163 Assert Dask CUDA serializers have `Buffer` frames
- PR #4165 List serializable classes once
- PR #4168 IO readers: do not create null mask for non-nullable columns
- PR #4177 Use `uint8` type for host array copy of `Buffer`
- PR #4183 Update Google Test Execution
- PR #4182 Rename cuDF serialize functions to be more generic
- PR #4176 Add option to parallelize setup.py's cythonize
- PR #4191 Porting sort.pyx to use new libcudf APIs
- PR #4196 reduce CHANGELOG.md merge conflicts
- PR #4197 Added notebook testing to gpuCI gpu build
- PR #4225 Remove stale notebooks

## Bug Fixes

- PR #3888 Drop `ptr=None` from `DeviceBuffer` call
- PR #3976 Fix string serialization and memory_usage method to be consistent
- PR #3902 Fix conversion of large size GPU array to dataframe
- PR #3953 Fix overflow in column_buffer when computing the device buffer size
- PR #3959 Add missing hash-dispatch function for cudf.Series
- PR #3970 Fix for Series Pickle
- PR #3964 Restore legacy NVStrings and NVCategory dependencies in Java jar
- PR #3982 Fix java unary op enum and add missing ops
- PR #3999 Fix issue serializing empty string columns (java)
- PR #3979 Add `name` to Series serialize and deserialize
- PR #4005 Fix null mask allocation bug in gather_bitmask
- PR #4000 Fix dask_cudf sort_values performance for single partitions
- PR #4007 Fix for copy_bitmask issue with uninitialized device_buffer
- PR #4037 Fix JNI quantile compile issue
- PR #4054 Fixed JNI to deal with reduction API changes
- PR #4052 Fix for round-robin when num_partitions divides nrows.
- PR #4061 Add NDEBUG guard on `constexpr_assert`.
- PR #4049 Fix `cudf::split` issue returning one less than expected column vectors
- PR #4065 Parquet writer: fix for out-of-range dictionary indices
- PR #4066 Fixed mismatch with dtype enums
- PR #4078 Fix joins for when column_in_common input parameter is empty
- PR #4080 Fix multi-index dask test with sort issue
- PR #4084 Update Java for removal of CATEGORY type
- PR #4086 ORC reader: fix potentially incorrect timestamp decoding in the last rowgroup
- PR #4089 Fix dask groupby mutliindex test case issues in join
- PR #4097 Fix strings concatenate logic with column offsets
- PR #4076 All null string entries should have null data buffer
- PR #4145 Support empty index case in DataFrame._from_table
- PR #4109 Use rmm::device_vector instead of thrust::device_vector
- PR #4113 Use `.nvstrings` in `StringColumn.sum(...)`
- PR #4116 Fix a bug in contiguous_split() where tables with mixed column types could corrupt string output
- PR #4108 Fix dtype bugs in dask_cudf metadata (metadata_nonempty overhaul)
- PR #4138 Really fix strings concatenate logic with column offsets
- PR #4119 Fix binary ops slowdown using jitify -remove-unused-globals
- PR #4125 Fix type enum to account for added Dictionary type in `types.hpp`
- PR #4132 Fix `hash_partition` null mask allocation
- PR #4137 Update Java for mutating fill and rolling window changes
- PR #4184 Add missing except+ to Cython bindings
- PR #4141 Fix NVStrings test_convert failure in 10.2 build
- PR #4158 Fix merge issue with empty table return if one of the two tables are empty
- PR #4162 Properly handle no index metadata generation for to_parquet
- PR #4175 Fix `__sizeof__` calculation in `StringColumn`
- PR #4155 Update groupby group_offsets size and fix unnecessary device dispatch.
- PR #4198 Fix constructing `RangeIndex` from `range`
- PR #4192 Parquet writer: fix OOB read when computing string hash
- PR #4201 Fix java window tests
- PR #4199 Fix potential race condition in memcpy_block
<<<<<<< HEAD
- PR #4222 Fix no-return compile error in binop-null-test
=======
- PR #4215 Fix performance regression in strings::detail::concatenate
- PR #4214 Alter ValueError exception for GPU accelerated Parquet writer to properly report `categorical` columns are not supported.
>>>>>>> 3c28ef36


# cuDF 0.12.0 (04 Feb 2020)

## New Features

- PR #3759 Updated 10 Minutes with clarification on how `dask_cudf` uses `cudf` API
- PR #3224 Define and implement new join APIs.
- PR #3284 Add gpu-accelerated parquet writer
- PR #3254 Python redesign for libcudf++
- PR #3336 Add `from_dlpack` and `to_dlpack`
- PR #3555 Add column names support to libcudf++ io readers and writers
- PR #3527 Add string functionality for merge API
- PR #3610 Add memory_usage to DataFrame and Series APIs
- PR #3557 Add contiguous_split() function. 
- PR #3619 Support CuPy 7
- PR #3604 Add nvtext ngrams-tokenize function
- PR #3403 Define and implement new stack + tile APIs
- PR #3627 Adding cudf::sort and cudf::sort_by_key
- PR #3597 Implement new sort based groupby
- PR #3776 Add column equivalence comparator (using epsilon for float equality)
- PR #3667 Define and implement round-robin partition API.
- PR #3690 Add bools_to_mask
- PR #3761 Introduce a Frame class and make Index, DataFrame and Series subclasses
- PR #3538 Define and implement left semi join and left anti join
- PR #3683 Added support for multiple delimiters in `nvtext.token_count()`
- PR #3792 Adding is_nan and is_notnan
- PR #3594 Adding clamp support to libcudf++

## Improvements

- PR #3124 Add support for grand-children in cudf column classes
- PR #3292 Port NVStrings regex contains function
- PR #3409 Port NVStrings regex replace function
- PR #3417 Port NVStrings regex findall function
- PR #3351 Add warning when filepath resolves to multiple files in cudf readers
- PR #3370 Port NVStrings strip functions
- PR #3453 Port NVStrings IPv4 convert functions to cudf strings column
- PR #3441 Port NVStrings url encode/decode to cudf strings column
- PR #3364 Port NVStrings split functions
- PR #3463 Port NVStrings partition/rpartition to cudf strings column
- PR #3502 ORC reader: add option to read DECIMALs as INT64
- PR #3461 Add a new overload to allocate_like() that takes explicit type and size params.
- PR #3590 Specialize hash functions for floating point
- PR #3569 Use `np.asarray` in `StringColumn.deserialize`
- PR #3553 Support Python NoneType in numeric binops
- PR #3511 Support DataFrame / Series mixed arithmetic
- PR #3567 Include `strides` in `__cuda_array_interface__`
- PR #3608 Update OPS codeowner group name
- PR #3431 Port NVStrings translate to cudf strings column
- PR #3507 Define and implement new binary operation APIs
- PR #3620 Add stream parameter to unary ops detail API
- PR #3593 Adding begin/end for mutable_column_device_view
- PR #3587 Merge CHECK_STREAM & CUDA_CHECK_LAST to CHECK_CUDA
- PR #3733 Rework `hash_partition` API
- PR #3655 Use move with make_pair to avoid copy construction
- PR #3402 Define and implement new quantiles APIs
- PR #3612 Add ability to customize the JIT kernel cache path
- PR #3647 Remove PatchedNumbaDeviceArray with CuPy 6.6.0
- PR #3641 Remove duplicate definitions of CUDA_DEVICE_CALLABLE
- PR #3640 Enable memory_usage in dask_cudf (also adds pd.Index from_pandas)
- PR #3654 Update Jitify submodule ref to include gcc-8 fix
- PR #3639 Define and implement `nans_to_nulls`
- PR #3561 Rework contains implementation in search
- PR #3616 Add aggregation infrastructure for argmax/argmin.
- PR #3673 Parquet reader: improve rounding of timestamp conversion to seconds
- PR #3699 Stringify libcudacxx headers for binary op JIT
- PR #3697 Improve column insert performance for wide frames
- PR #3653 Make `gather_bitmask_kernel` more reusable.
- PR #3710 Remove multiple CMake configuration steps from root build script
- PR #3657 Define and implement compiled binops for string column comparisons
- PR #3520 Change read_parquet defaults and add warnings
- PR #3780 Java APIs for selecting a GPU
- PR #3796 Improve on round-robin with the case when number partitions greater than number of rows.
- PR #3805 Avoid CuPy 7.1.0 for now
- PR #3758 detail::scatter variant with map iterator support
- PR #3882 Fail loudly when creating a StringColumn from nvstrings with > MAX_VAL(int32) bytes
- PR #3823 Add header file for detail search functions
- PR #2438 Build GBench Benchmarks in CI
- PR #3713 Adding aggregation support to rolling_window
- PR #3875 Add abstract sink for IO writers, used by ORC and Parquet writers for now
- PR #3916 Refactor gather bindings

## Bug Fixes

- PR #3618 Update 10 minutes to cudf and cupy to hide warning that were being shown in the docs
- PR #3550 Update Java package to 0.12
- PR #3549 Fix index name issue with iloc with RangeIndex
- PR #3562 Fix 4GB limit for gzipped-compressed csv files
- PR #2981 enable build.sh to build all targets without installation
- PR #3563 Use `__cuda_array_interface__` for serialization
- PR #3564 Fix cuda memory access error in gather_bitmask_kernel
- PR #3548 Replaced CUDA_RT_CALL with CUDA_TRY
- PR #3486 Pandas > 0.25 compatability
- PR #3622 Fix new warnings and errors when building with gcc-8
- PR #3588 Remove avro reader column order reversal
- PR #3629 Fix hash map test failure
- PR #3637 Fix sorted set_index operations in dask_cudf
- PR #3663 Fix libcudf++ ORC reader microseconds and milliseconds conversion
- PR #3668 Fixing CHECK_CUDA debug build issue
- PR #3684 Fix ends_with logic for matching string case
- PR #3691 Fix create_offsets to handle offset correctly
- PR #3687 Fixed bug while passing input GPU memory pointer in `nvtext.scatter_count()`
- PR #3701 Fix hash_partition hashing all columns instead of columns_to_hash
- PR #3694 Allow for null columns parameter in `csv_writer`
- PR #3706 Removed extra type-dispatcher call from merge
- PR #3704 Changed the default delimiter to `whitespace` for nvtext methods.
- PR #3741 Construct DataFrame from dict-of-Series with alignment
- PR #3724 Update rmm version to match release
- PR #3743 Fix for `None` data in `__array_interface__`
- PR #3731 Fix performance of zero sized dataframe slice
- PR #3709 Fix inner_join incorrect result issue
- PR #3734 Update numba to 0.46 in conda files
- PR #3738 Update libxx cython types.hpp path
- PR #3672 Fix to_host issue with column_view having offset
- PR #3730 CSV reader: Set invalid float values to NaN/null
- PR #3670 Floor when casting between timestamps of different precisions
- PR #3728 Fix apply_boolean_mask issue with non-null string column
- PR #3769 Don't look for a `name` attribute in column
- PR #3783 Bind cuDF operators to Dask Dataframe
- PR #3775 Fix segfault when reading compressed CSV files larger than 4GB
- PR #3799 Align indices of Series inputs when adding as columns to DataFrame
- PR #3803 Keep name when unpickling Index objects
- PR #3804 Fix cuda crash in AVRO reader
- PR #3766 Remove references to cudf::type_id::CATEGORY from IO code
- PR #3817 Don't always deepcopy an index
- PR #3821 Fix OOB read in gpuinflate prefetcher
- PR #3829 Parquet writer: fix empty dataframe causing cuda launch errors
- PR #3835 Fix memory leak in Cython when dealing with nulls in string columns
- PR #3866 Remove unnecessary if check in NVStrings.create_offsets
- PR #3858 Fixes the broken debug build after #3728
- PR #3850 Fix merge typecast scope issue and resulting memory leak
- PR #3855 Fix MultiColumn recreation with reset_index
- PR #3869 Fixed size calculation in NVStrings::byte_count()
- PR #3868 Fix apply_grouped moving average example
- PR #3900 Properly link `NVStrings` and `NVCategory` into tests
- PR #3868 Fix apply_grouped moving average example
- PR #3871 Fix `split_out` error
- PR #3886 Fix string column materialization from column view
- PR #3893 Parquet reader: fix segfault reading empty parquet file
- PR #3931 Dask-cudf groupby `.agg` multicolumn handling fix
- PR #4017 Fix memory leaks in `GDF_STRING` cython handling and `nans_to_nulls` cython


# cuDF 0.11.0 (11 Dec 2019)

## New Features

- PR #2905 Added `Series.median()` and null support for `Series.quantile()`
- PR #2930 JSON Reader: Support ARROW_RANDOM_FILE input
- PR #2956 Add `cudf::stack` and `cudf::tile`
- PR #2980 Added nvtext is_vowel/is_consonant functions
- PR #2987 Add `inplace` arg to `DataFrame.reset_index` and `Series`
- PR #3011 Added libcudf++ transition guide
- PR #3129 Add strings column factory from `std::vector`s
- PR #3054 Add parquet reader support for decimal data types
- PR #3022 adds DataFrame.astype for cuDF dataframes
- PR #2962 Add isnull(), notnull() and related functions
- PR #3025 Move search files to legacy
- PR #3068 Add `scalar` class
- PR #3094 Adding `any` and `all` support from libcudf
- PR #3130 Define and implement new `column_wrapper`
- PR #3143 Define and implement new copying APIs `slice` and `split`
- PR #3161 Move merge files to legacy
- PR #3079 Added support to write ORC files given a local path
- PR #3192 Add dtype param to cast `DataFrame` on init
- PR #3213 Port cuIO to libcudf++
- PR #3222 Add nvtext character tokenizer
- PR #3223 Java expose underlying buffers
- PR #3300 Add `DataFrame.insert`
- PR #3263 Define and implement new `valid_if`
- PR #3278 Add `to_host` utility to copy `column_view` to host
- PR #3087 Add new cudf::experimental bool8 wrapper
- PR #3219 Construct column from column_view
- PR #3250 Define and implement new merge APIs
- PR #3144 Define and implement new hashing APIs `hash` and `hash_partition`
- PR #3229 Define and implement new search APIs
- PR #3308 java add API for memory usage callbacks
- PR #2691 Row-wise reduction and scan operations via CuPy
- PR #3291 Add normalize_nans_and_zeros
- PR #3187 Define and implement new replace APIs
- PR #3356 Add vertical concatenation for table/columns
- PR #3344 java split API
- PR #2791 Add `groupby.std()`
- PR #3368 Enable dropna argument in dask_cudf groupby
- PR #3298 add null replacement iterator for column_device_view
- PR #3297 Define and implement new groupby API.
- PR #3396 Update device_atomics with new bool8 and timestamp specializations
- PR #3411 Java host memory management API
- PR #3393 Implement df.cov and enable covariance/correlation in dask_cudf
- PR #3401 Add dask_cudf ORC writer (to_orc)
- PR #3331 Add copy_if_else
- PR #3427 Define and Implement new multi-search API
- PR #3442 Add Bool-index + Multi column + DataFrame support for set-item
- PR #3172 Define and implement new fill/repeat/copy_range APIs
- PR #3490 Add pair iterators for columns
- PR #3497 Add DataFrame.drop(..., inplace=False) argument
- PR #3469 Add string functionality for replace API
- PR #3273 Define and implement new reduction APIs

## Improvements

- PR #2904 Move gpu decompressors to cudf::io namespace
- PR #2977 Moved old C++ test utilities to legacy directory.
- PR #2965 Fix slow orc reader perf with large uncompressed blocks
- PR #2995 Move JIT type utilities to legacy directory
- PR #2927 Add ``Table`` and ``TableView`` extension classes that wrap legacy cudf::table
- PR #3005 Renames `cudf::exp` namespace to `cudf::experimental`
- PR #3008 Make safe versions of `is_null` and `is_valid` in `column_device_view`
- PR #3026 Move fill and repeat files to legacy
- PR #3027 Move copying.hpp and related source to legacy folder
- PR #3014 Snappy decompression optimizations
- PR #3032 Use `asarray` to coerce indices to a NumPy array
- PR #2996 IO Readers: Replace `cuio::device_buffer` with `rmm::device_buffer`
- PR #3051 Specialized hash function for strings column
- PR #3065 Select and Concat for cudf::experimental::table
- PR #3080 Move `valid_if.cuh` to `legacy/`
- PR #3052 Moved replace.hpp functionality to legacy
- PR #3091 Move join files to legacy
- PR #3092 Implicitly init RMM if Java allocates before init
- PR #3029 Update gdf_ numeric types with stdint and move to cudf namespace
- PR #3052 Moved replace.hpp functionality to legacy
- PR #2955 Add cmake option to only build for present GPU architecture
- PR #3070 Move functions.h and related source to legacy
- PR #2951 Allow set_index to handle a list of column names
- PR #3093 Move groupby files to legacy
- PR #2988 Removing GIS functionality (now part of cuSpatial library)
- PR #3067 Java method to return size of device memory buffer
- PR #3083 Improved some binary operation tests to include null testing.
- PR #3084 Update to arrow-cpp and pyarrow 0.15.0
- PR #3071 Move cuIO to legacy
- PR #3126 Round 2 of snappy decompression optimizations
- PR #3046 Define and implement new copying APIs `empty_like` and `allocate_like`
- PR #3128 Support MultiIndex in DataFrame.join
- PR #2971 Added initial gather and scatter methods for strings_column_view
- PR #3133 Port NVStrings to cudf column: count_characters and count_bytes
- PR #2991 Added strings column functions concatenate and join_strings
- PR #3028 Define and implement new `gather` APIs.
- PR #3135 Add nvtx utilities to cudf::nvtx namespace
- PR #3021 Java host side concat of serialized buffers
- PR #3138 Move unary files to legacy
- PR #3170 Port NVStrings substring functions to cudf strings column
- PR #3159 Port NVStrings is-chars-types function to cudf strings column
- PR #3154 Make `table_view_base.column()` const and add `mutable_table_view.column()`
- PR #3175 Set cmake cuda version variables
- PR #3171 Move deprecated error macros to legacy
- PR #3191 Port NVStrings integer convert ops to cudf column
- PR #3189 Port NVStrings find ops to cudf column
- PR #3352 Port NVStrings convert float functions to cudf strings column
- PR #3193 Add cuPy as a formal dependency
- PR #3195 Support for zero columned `table_view`
- PR #3165 Java device memory size for string category
- PR #3205 Move transform files to legacy
- PR #3202 Rename and move error.hpp to public headers
- PR #2878 Use upstream merge code in dask_cudf
- PR #3217 Port NVStrings upper and lower case conversion functions
- PR #3350 Port NVStrings booleans convert functions
- PR #3231 Add `column::release()` to give up ownership of contents.
- PR #3157 Use enum class rather than enum for mask_allocation_policy
- PR #3232 Port NVStrings datetime conversion to cudf strings column
- PR #3136 Define and implement new transpose API
- PR #3237 Define and implement new transform APIs
- PR #3245 Move binaryop files to legacy
- PR #3241 Move stream_compaction files to legacy
- PR #3166 Move reductions to legacy
- PR #3261 Small cleanup: remove `== true`
- PR #3271 Update rmm API based on `rmm.reinitialize(...)` change
- PR #3266 Remove optional checks for CuPy
- PR #3268 Adding null ordering per column feature when sorting
- PR #3239 Adding floating point specialization to comparators for NaNs
- PR #3270 Move predicates files to legacy
- PR #3281 Add to_host specialization for strings in column test utilities
- PR #3282 Add `num_bitmask_words`
- PR #3252 Add new factory methods to include passing an existing null mask
- PR #3288 Make `bit.cuh` utilities usable from host code.
- PR #3287 Move rolling windows files to legacy
- PR #3182 Define and implement new unary APIs `is_null` and `is_not_null`
- PR #3314 Drop `cython` from run requirements
- PR #3301 Add tests for empty column wrapper.
- PR #3294 Update to arrow-cpp and pyarrow 0.15.1
- PR #3310 Add `row_hasher` and `element_hasher` utilities
- PR #3272 Support non-default streams when creating/destroying hash maps
- PR #3286 Clean up the starter code on README
- PR #3332 Port NVStrings replace to cudf strings column
- PR #3354 Define and implement new `scatter` APIs
- PR #3322 Port NVStrings pad operations to cudf strings column
- PR #3345 Add cache member for number of characters in string_view class
- PR #3299 Define and implement new `is_sorted` APIs
- PR #3328 Partition by stripes in dask_cudf ORC reader
- PR #3243 Use upstream join code in dask_cudf
- PR #3371 Add `select` method to `table_view`
- PR #3309 Add java and JNI bindings for search bounds
- PR #3305 Define and implement new rolling window APIs
- PR #3380 Concatenate columns of strings
- PR #3382 Add fill function for strings column
- PR #3391 Move device_atomics_tests.cu files to legacy
- PR #3303 Define and implement new stream compaction APIs `copy_if`, `drop_nulls`,
           `apply_boolean_mask`, `drop_duplicate` and `unique_count`.
- PR #3387 Strings column gather function
- PR #3440 Strings column scatter function
- PR #3389 Move quantiles.hpp + group_quantiles.hpp files to legacy
- PR #3397 Port unary cast to libcudf++
- PR #3398 Move reshape.hpp files to legacy
- PR #3395 Port NVStrings regex extract to cudf strings column
- PR #3423 Port NVStrings htoi to cudf strings column
- PR #3425 Strings column copy_if_else implementation
- PR #3422 Move utilities to legacy
- PR #3201 Define and implement new datetime_ops APIs
- PR #3421 Port NVStrings find_multiple to cudf strings column
- PR #3448 Port scatter_to_tables to libcudf++
- PR #3458 Update strings sections in the transition guide
- PR #3462 Add `make_empty_column` and update `empty_like`.
- PR #3465 Port `aggregation` traits and utilities.
- PR #3214 Define and implement new unary operations APIs
- PR #3475 Add `bitmask_to_host` column utility
- PR #3487 Add is_boolean trait and random timestamp generator for testing
- PR #3492 Small cleanup (remove std::abs) and comment
- PR #3407 Allow multiple row-groups per task in dask_cudf read_parquet
- PR #3512 Remove unused CUDA conda labels
- PR #3500 cudf::fill()/cudf::repeat() support for strings columns.
- PR #3438 Update scalar and scalar_device_view to better support strings
- PR #3414 Add copy_range function for strings column
- PR #3685 Add string support to contiguous_split.
- PR #3471 Add scalar/column, column/scalar and scalar/scalar overloads to copy_if_else.
- PR #3451 Add support for implicit typecasting of join columns

## Bug Fixes

- PR #2895 Fixed dask_cudf group_split behavior to handle upstream rearrange_by_divisions
- PR #3048 Support for zero columned tables
- PR #3030 Fix snappy decoding regression in PR #3014
- PR #3041 Fixed exp to experimental namespace name change issue
- PR #3056 Add additional cmake hint for finding local build of RMM files
- PR #3060 Move copying.hpp includes to legacy
- PR #3139 Fixed java RMM auto initalization
- PR #3141 Java fix for relocated IO headers
- PR #3149 Rename column_wrapper.cuh to column_wrapper.hpp
- PR #3168 Fix mutable_column_device_view head const_cast
- PR #3199 Update JNI includes for legacy moves
- PR #3204 ORC writer: Fix ByteRLE encoding of NULLs
- PR #2994 Fix split_out-support but with hash_object_dispatch
- PR #3212 Fix string to date casting when format is not specified
- PR #3218 Fixes `row_lexicographic_comparator` issue with handling two tables
- PR #3228 Default initialize RMM when Java native dependencies are loaded
- PR #3012 replacing instances of `to_gpu_array` with `mem`
- PR #3236 Fix Numba 0.46+/CuPy 6.3 interface compatibility
- PR #3276 Update JNI includes for legacy moves
- PR #3256 Fix orc writer crash with multiple string columns
- PR #3211 Fix breaking change caused by rapidsai/rmm#167
- PR #3265 Fix dangling pointer in `is_sorted`
- PR #3267 ORC writer: fix incorrect ByteRLE encoding of long literal runs
- PR #3277 Fix invalid reference to deleted temporary in `is_sorted`.
- PR #3274 ORC writer: fix integer RLEv2 mode2 unsigned base value encoding
- PR #3279 Fix shutdown hang issues with pinned memory pool init executor
- PR #3280 Invalid children check in mutable_column_device_view
- PR #3289 fix java memory usage API for empty columns
- PR #3293 Fix loading of csv files zipped on MacOS (disabled zip min version check)
- PR #3295 Fix storing storing invalid RMM exec policies.
- PR #3307 Add pd.RangeIndex to from_pandas to fix dask_cudf meta_nonempty bug
- PR #3313 Fix public headers including non-public headers
- PR #3318 Revert arrow to 0.15.0 temporarily to unblock downstream projects CI
- PR #3317 Fix index-argument bug in dask_cudf parquet reader
- PR #3323 Fix `insert` non-assert test case
- PR #3341 Fix `Series` constructor converting NoneType to "None"
- PR #3326 Fix and test for detail::gather map iterator type inference
- PR #3334 Remove zero-size exception check from make_strings_column factories
- PR #3333 Fix compilation issues with `constexpr` functions not marked `__device__`
- PR #3340 Make all benchmarks use cudf base fixture to initialize RMM pool
- PR #3337 Fix Java to pad validity buffers to 64-byte boundary
- PR #3362 Fix `find_and_replace` upcasting series for python scalars and lists
- PR #3357 Disabling `column_view` iterators for non fixed-width types
- PR #3383 Fix : properly compute null counts for rolling_window.
- PR #3386 Removing external includes from `column_view.hpp`
- PR #3369 Add write_partition to dask_cudf to fix to_parquet bug
- PR #3388 Support getitem with bools when DataFrame has a MultiIndex
- PR #3408 Fix String and Column (De-)Serialization
- PR #3372 Fix dask-distributed scatter_by_map bug
- PR #3419 Fix a bug in parse_into_parts (incomplete input causing walking past the end of string).
- PR #3413 Fix dask_cudf read_csv file-list bug
- PR #3416 Fix memory leak in ColumnVector when pulling strings off the GPU
- PR #3424 Fix benchmark build by adding libcudacxx to benchmark's CMakeLists.txt
- PR #3435 Fix diff and shift for empty series
- PR #3439 Fix index-name bug in StringColumn concat
- PR #3445 Fix ORC Writer default stripe size
- PR #3459 Fix printing of invalid entries
- PR #3466 Fix gather null mask allocation for invalid index
- PR #3468 Fix memory leak issue in `drop_duplicates`
- PR #3474 Fix small doc error in capitalize Docs
- PR #3491 Fix more doc errors in NVStrings
- PR #3478 Fix as_index deep copy via Index.rename inplace arg
- PR #3476 Fix ORC reader timezone conversion
- PR #3188 Repr slices up large DataFrames
- PR #3519 Fix strings column concatenate handling zero-sized columns
- PR #3530 Fix copy_if_else test case fail issue
- PR #3523 Fix lgenfe issue with debug build
- PR #3532 Fix potential use-after-free in cudf parquet reader
- PR #3540 Fix unary_op null_mask bug and add missing test cases
- PR #3559 Use HighLevelGraph api in DataFrame constructor (Fix upstream compatibility)
- PR #3572 Fix CI Issue with hypothesis tests that are flaky


# cuDF 0.10.0 (16 Oct 2019)

## New Features

- PR #2423 Added `groupby.quantile()`
- PR #2522 Add Java bindings for NVStrings backed upper and lower case mutators
- PR #2605 Added Sort based groupby in libcudf
- PR #2607 Add Java bindings for parsing JSON
- PR #2629 Add dropna= parameter to groupby
- PR #2585 ORC & Parquet Readers: Remove millisecond timestamp restriction
- PR #2507 Add GPU-accelerated ORC Writer
- PR #2559 Add Series.tolist()
- PR #2653 Add Java bindings for rolling window operations
- PR #2480 Merge `custreamz` codebase into `cudf` repo
- PR #2674 Add __contains__ for Index/Series/Column
- PR #2635 Add support to read from remote and cloud sources like s3, gcs, hdfs
- PR #2722 Add Java bindings for NVTX ranges
- PR #2702 Add make_bool to dataset generation functions
- PR #2394 Move `rapidsai/custrings` into `cudf`
- PR #2734 Final sync of custrings source into cudf
- PR #2724 Add libcudf support for __contains__
- PR #2777 Add python bindings for porter stemmer measure functionality
- PR #2781 Add issorted to is_monotonic
- PR #2685 Add cudf::scatter_to_tables and cython binding
- PR #2743 Add Java bindings for NVStrings timestamp2long as part of String ColumnVector casting
- PR #2785 Add nvstrings Python docs
- PR #2786 Add benchmarks option to root build.sh
- PR #2802 Add `cudf::repeat()` and `cudf.Series.repeat()`
- PR #2773 Add Fisher's unbiased kurtosis and skew for Series/DataFrame
- PR #2748 Parquet Reader: Add option to specify loading of PANDAS index
- PR #2807 Add scatter_by_map to DataFrame python API
- PR #2836 Add nvstrings.code_points method
- PR #2844 Add Series/DataFrame notnull
- PR #2858 Add GTest type list utilities
- PR #2870 Add support for grouping by Series of arbitrary length
- PR #2719 Series covariance and Pearson correlation
- PR #2207 Beginning of libcudf overhaul: introduce new column and table types
- PR #2869 Add `cudf.CategoricalDtype`
- PR #2838 CSV Reader: Support ARROW_RANDOM_FILE input
- PR #2655 CuPy-based Series and Dataframe .values property
- PR #2803 Added `edit_distance_matrix()` function to calculate pairwise edit distance for each string on a given nvstrings object.
- PR #2811 Start of cudf strings column work based on 2207
- PR #2872 Add Java pinned memory pool allocator
- PR #2969 Add findAndReplaceAll to ColumnVector
- PR #2814 Add Datetimeindex.weekday
- PR #2999 Add timestamp conversion support for string categories
- PR #2918 Add cudf::column timestamp wrapper types

## Improvements

- PR #2578 Update legacy_groupby to use libcudf group_by_without_aggregation
- PR #2581 Removed `managed` allocator from hash map classes.
- PR #2571 Remove unnecessary managed memory from gdf_column_concat
- PR #2648 Cython/Python reorg
- PR #2588 Update Series.append documentation
- PR #2632 Replace dask-cudf set_index code with upstream
- PR #2682 Add cudf.set_allocator() function for easier allocator init
- PR #2642 Improve null printing and testing
- PR #2747 Add missing Cython headers / cudftestutil lib to conda package for cuspatial build
- PR #2706 Compute CSV format in device code to speedup performance
- PR #2673 Add support for np.longlong type
- PR #2703 move dask serialization dispatch into cudf
- PR #2728 Add YYMMDD to version tag for nightly conda packages
- PR #2729 Handle file-handle input in to_csv
- PR #2741 CSV Reader: Move kernel functions into its own file
- PR #2766 Improve nvstrings python cmake flexibility
- PR #2756 Add out_time_unit option to csv reader, support timestamp resolutions
- PR #2771 Stopgap alias for to_gpu_matrix()
- PR #2783 Support mapping input columns to function arguments in apply kernels
- PR #2645 libcudf unique_count for Series.nunique
- PR #2817 Dask-cudf: `read_parquet` support for remote filesystems
- PR #2823 improve java data movement debugging
- PR #2806 CSV Reader: Clean-up row offset operations
- PR #2640 Add dask wait/persist exmaple to 10 minute guide
- PR #2828 Optimizations of kernel launch configuration for `DataFrame.apply_rows` and `DataFrame.apply_chunks`
- PR #2831 Add `column` argument to `DataFrame.drop`
- PR #2775 Various optimizations to improve __getitem__ and __setitem__ performance
- PR #2810 cudf::allocate_like can optionally always allocate a mask.
- PR #2833 Parquet reader: align page data allocation sizes to 4-bytes to satisfy cuda-memcheck
- PR #2832 Using the new Python bindings for UCX
- PR #2856 Update group_split_cudf to use scatter_by_map
- PR #2890 Optionally keep serialized table data on the host.
- PR #2778 Doc: Updated and fixed some docstrings that were formatted incorrectly.
- PR #2830 Use YYMMDD tag in custreamz nightly build
- PR #2875 Java: Remove synchronized from register methods in MemoryCleaner
- PR #2887 Minor snappy decompression optimization
- PR #2899 Use new RMM API based on Cython
- PR #2788 Guide to Python UDFs
- PR #2919 Change java API to use operators in groupby namespace
- PR #2909 CSV Reader: Avoid row offsets host vector default init
- PR #2834 DataFrame supports setting columns via attribute syntax `df.x = col`
- PR #3147 DataFrame can be initialized from rows via list of tuples
- PR #3539 Restrict CuPy to 6

## Bug Fixes

- PR #2584 ORC Reader: fix parsing of `DECIMAL` index positions
- PR #2619 Fix groupby serialization/deserialization
- PR #2614 Update Java version to match
- PR #2601 Fixes nlargest(1) issue in Series and Dataframe
- PR #2610 Fix a bug in index serialization (properly pass DeviceNDArray)
- PR #2621 Fixes the floordiv issue of not promoting float type when rhs is 0
- PR #2611 Types Test: fix static casting from negative int to string
- PR #2618 IO Readers: Fix datasource memory map failure for multiple reads
- PR #2628 groupby_without_aggregation non-nullable input table produces non-nullable output
- PR #2615 fix string category partitioning in java API
- PR #2641 fix string category and timeunit concat in the java API
- PR #2649 Fix groupby issue resulting from column_empty bug
- PR #2658 Fix astype() for null categorical columns
- PR #2660 fix column string category and timeunit concat in the java API
- PR #2664 ORC reader: fix `skip_rows` larger than first stripe
- PR #2654 Allow Java gdfOrderBy to work with string categories
- PR #2669 AVRO reader: fix non-deterministic output
- PR #2668 Update Java bindings to specify timestamp units for ORC and Parquet readers
- PR #2679 AVRO reader: fix cuda errors when decoding compressed streams
- PR #2692 Add concatenation for data-frame with different headers (empty and non-empty)
- PR #2651 Remove nvidia driver installation from ci/cpu/build.sh
- PR #2697 Ensure csv reader sets datetime column time units
- PR #2698 Return RangeIndex from contiguous slice of RangeIndex
- PR #2672 Fix null and integer handling in round
- PR #2704 Parquet Reader: Fix crash when loading string column with nulls
- PR #2725 Fix Jitify issue with running on Turing using CUDA version < 10
- PR #2731 Fix building of benchmarks
- PR #2738 Fix java to find new NVStrings locations
- PR #2736 Pin Jitify branch to v0.10 version
- PR #2742 IO Readers: Fix possible silent failures when creating `NvStrings` instance
- PR #2753 Fix java quantile API calls
- PR #2762 Fix validity processing for time in java
- PR #2796 Fix handling string slicing and other nvstrings delegated methods with dask
- PR #2769 Fix link to API docs in README.md
- PR #2772 Handle multiindex pandas Series #2772
- PR #2749 Fix apply_rows/apply_chunks pessimistic null mask to use in_cols null masks only
- PR #2752 CSV Reader: Fix exception when there's no rows to process
- PR #2716 Added Exception for `StringMethods` in string methods
- PR #2787 Fix Broadcasting `None` to `cudf-series`
- PR #2794 Fix async race in NVCategory::get_value and get_value_bounds
- PR #2795 Fix java build/cast error
- PR #2496 Fix improper merge of two dataframes when names differ
- PR #2824 Fix issue with incorrect result when Numeric Series replace is called several times
- PR #2751 Replace value with null
- PR #2765 Fix Java inequality comparisons for string category
- PR #2818 Fix java join API to use new C++ join API
- PR #2841 Fix nvstrings.slice and slice_from for range (0,0)
- PR #2837 Fix join benchmark
- PR #2809 Add hash_df and group_split dispatch functions for dask
- PR #2843 Parquet reader: fix skip_rows when not aligned with page or row_group boundaries
- PR #2851 Deleted existing dask-cudf/record.txt
- PR #2854 Fix column creation from ephemeral objects exposing __cuda_array_interface__
- PR #2860 Fix boolean indexing when the result is a single row
- PR #2859 Fix tail method issue for string columns
- PR #2852 Fixed `cumsum()` and `cumprod()` on boolean series.
- PR #2865 DaskIO: Fix `read_csv` and `read_orc` when input is list of files
- PR #2750 Fixed casting values to cudf::bool8 so non-zero values always cast to true
- PR #2873 Fixed dask_cudf read_partition bug by generating ParquetDatasetPiece
- PR #2850 Fixes dask_cudf.read_parquet on partitioned datasets
- PR #2896 Properly handle `axis` string keywords in `concat`
- PR #2926 Update rounding algorithm to avoid using fmod
- PR #2968 Fix Java dependency loading when using NVTX
- PR #2963 Fix ORC writer uncompressed block indexing
- PR #2928 CSV Reader: Fix using `byte_range` for large datasets
- PR #2983 Fix sm_70+ race condition in gpu_unsnap
- PR #2964 ORC Writer: Segfault when writing mixed numeric and string columns
- PR #3007 Java: Remove unit test that frees RMM invalid pointer
- PR #3009 Fix orc reader RLEv2 patch position regression from PR #2507
- PR #3002 Fix CUDA invalid configuration errors reported after loading an ORC file without data
- PR #3035 Update update-version.sh for new docs locations
- PR #3038 Fix uninitialized stream parameter in device_table deleter
- PR #3064 Fixes groupby performance issue
- PR #3061 Add rmmInitialize to nvstrings gtests
- PR #3058 Fix UDF doc markdown formatting
- PR #3059 Add nvstrings python build instructions to contributing.md


# cuDF 0.9.0 (21 Aug 2019)

## New Features

- PR #1993 Add CUDA-accelerated series aggregations: mean, var, std
- PR #2111 IO Readers: Support memory buffer, file-like object, and URL inputs
- PR #2012 Add `reindex()` to DataFrame and Series
- PR #2097 Add GPU-accelerated AVRO reader
- PR #2098 Support binary ops on DFs and Series with mismatched indices
- PR #2160 Merge `dask-cudf` codebase into `cudf` repo
- PR #2149 CSV Reader: Add `hex` dtype for explicit hexadecimal parsing
- PR #2156 Add `upper_bound()` and `lower_bound()` for libcudf tables and `searchsorted()` for cuDF Series
- PR #2158 CSV Reader: Support single, non-list/dict argument for `dtype`
- PR #2177 CSV Reader: Add `parse_dates` parameter for explicit date inference
- PR #1744 cudf::apply_boolean_mask and cudf::drop_nulls support for cudf::table inputs (multi-column)
- PR #2196 Add `DataFrame.dropna()`
- PR #2197 CSV Writer: add `chunksize` parameter for `to_csv`
- PR #2215 `type_dispatcher` benchmark
- PR #2179 Add Java quantiles
- PR #2157 Add __array_function__ to DataFrame and Series
- PR #2212 Java support for ORC reader
- PR #2224 Add DataFrame isna, isnull, notna functions
- PR #2236 Add Series.drop_duplicates
- PR #2105 Add hash-based join benchmark
- PR #2316 Add unique, nunique, and value_counts for datetime columns
- PR #2337 Add Java support for slicing a ColumnVector
- PR #2049 Add cudf::merge (sorted merge)
- PR #2368 Full cudf+dask Parquet Support
- PR #2380 New cudf::is_sorted checks whether cudf::table is sorted
- PR #2356 Java column vector standard deviation support
- PR #2221 MultiIndex full indexing - Support iloc and wildcards for loc
- PR #2429 Java support for getting length of strings in a ColumnVector
- PR #2415 Add `value_counts` for series of any type
- PR #2446 Add __array_function__ for index
- PR #2437 ORC reader: Add 'use_np_dtypes' option
- PR #2382 Add CategoricalAccessor add, remove, rename, and ordering methods
- PR #2464 Native implement `__cuda_array_interface__` for Series/Index/Column objects
- PR #2425 Rolling window now accepts array-based user-defined functions
- PR #2442 Add __setitem__
- PR #2449 Java support for getting byte count of strings in a ColumnVector
- PR #2492 Add groupby.size() method
- PR #2358 Add cudf::nans_to_nulls: convert floating point column into bitmask
- PR #2489 Add drop argument to set_index
- PR #2491 Add Java bindings for ORC reader 'use_np_dtypes' option
- PR #2213 Support s/ms/us/ns DatetimeColumn time unit resolutions
- PR #2536 Add _constructor properties to Series and DataFrame

## Improvements

- PR #2103 Move old `column` and `bitmask` files into `legacy/` directory
- PR #2109 added name to Python column classes
- PR #1947 Cleanup serialization code
- PR #2125 More aggregate in java API
- PR #2127 Add in java Scalar tests
- PR #2088 Refactor of Python groupby code
- PR #2130 Java serialization and deserialization of tables.
- PR #2131 Chunk rows logic added to csv_writer
- PR #2129 Add functions in the Java API to support nullable column filtering
- PR #2165 made changes to get_dummies api for it to be available in MethodCache
- PR #2171 Add CodeCov integration, fix doc version, make --skip-tests work when invoking with source
- PR #2184 handle remote orc files for dask-cudf
- PR #2186 Add `getitem` and `getattr` style access to Rolling objects
- PR #2168 Use cudf.Column for CategoricalColumn's categories instead of a tuple
- PR #2193 DOC: cudf::type_dispatcher documentation for specializing dispatched functors
- PR #2199 Better java support for appending strings
- PR #2176 Added column dtype support for datetime, int8, int16 to csv_writer
- PR #2209 Matching `get_dummies` & `select_dtypes` behavior to pandas
- PR #2217 Updated Java bindings to use the new groupby API
- PR #2214 DOC: Update doc instructions to build/install `cudf` and `dask-cudf`
- PR #2220 Update Java bindings for reduction rename
- PR #2232 Move CodeCov upload from build script to Jenkins
- PR #2225 refactor to use libcudf for gathering columns in dataframes
- PR #2293 Improve join performance (faster compute_join_output_size)
- PR #2300 Create separate dask codeowners for dask-cudf codebase
- PR #2304 gdf_group_by_without_aggregations returns gdf_column
- PR #2309 Java readers: remove redundant copy of result pointers
- PR #2307 Add `black` and `isort` to style checker script
- PR #2345 Restore removal of old groupby implementation
- PR #2342 Improve `astype()` to operate all ways
- PR #2329 using libcudf cudf::copy for column deep copy
- PR #2344 DOC: docs on code formatting for contributors
- PR #2376 Add inoperative axis= and win_type= arguments to Rolling()
- PR #2378 remove dask for (de-)serialization of cudf objects
- PR #2353 Bump Arrow and Dask versions
- PR #2377 Replace `standard_python_slice` with just `slice.indices()`
- PR #2373 cudf.DataFrame enchancements & Series.values support
- PR #2392 Remove dlpack submodule; make cuDF's Cython API externally accessible
- PR #2430 Updated Java bindings to use the new unary API
- PR #2406 Moved all existing `table` related files to a `legacy/` directory
- PR #2350 Performance related changes to get_dummies
- PR #2420 Remove `cudautils.astype` and replace with `typecast.apply_cast`
- PR #2456 Small improvement to typecast utility
- PR #2458 Fix handling of thirdparty packages in `isort` config
- PR #2459 IO Readers: Consolidate all readers to use `datasource` class
- PR #2475 Exposed type_dispatcher.hpp, nvcategory_util.hpp and wrapper_types.hpp in the include folder
- PR #2484 Enabled building libcudf as a static library
- PR #2453 Streamline CUDA_REL environment variable
- PR #2483 Bundle Boost filesystem dependency in the Java jar
- PR #2486 Java API hash functions
- PR #2481 Adds the ignore_null_keys option to the java api
- PR #2490 Java api: support multiple aggregates for the same column
- PR #2510 Java api: uses table based apply_boolean_mask
- PR #2432 Use pandas formatting for console, html, and latex output
- PR #2573 Bump numba version to 0.45.1
- PR #2606 Fix references to notebooks-contrib

## Bug Fixes

- PR #2086 Fixed quantile api behavior mismatch in series & dataframe
- PR #2128 Add offset param to host buffer readers in java API.
- PR #2145 Work around binops validity checks for java
- PR #2146 Work around unary_math validity checks for java
- PR #2151 Fixes bug in cudf::copy_range where null_count was invalid
- PR #2139 matching to pandas describe behavior & fixing nan values issue
- PR #2161 Implicitly convert unsigned to signed integer types in binops
- PR #2154 CSV Reader: Fix bools misdetected as strings dtype
- PR #2178 Fix bug in rolling bindings where a view of an ephemeral column was being taken
- PR #2180 Fix issue with isort reordering `importorskip` below imports depending on them
- PR #2187 fix to honor dtype when numpy arrays are passed to columnops.as_column
- PR #2190 Fix issue in astype conversion of string column to 'str'
- PR #2208 Fix issue with calling `head()` on one row dataframe
- PR #2229 Propagate exceptions from Cython cdef functions
- PR #2234 Fix issue with local build script not properly building
- PR #2223 Fix CUDA invalid configuration errors reported after loading small compressed ORC files
- PR #2162 Setting is_unique and is_monotonic-related attributes
- PR #2244 Fix ORC RLEv2 delta mode decoding with nonzero residual delta width
- PR #2297 Work around `var/std` unsupported only at debug build
- PR #2302 Fixed java serialization corner case
- PR #2355 Handle float16 in binary operations
- PR #2311 Fix copy behaviour for GenericIndex
- PR #2349 Fix issues with String filter in java API
- PR #2323 Fix groupby on categoricals
- PR #2328 Ensure order is preserved in CategoricalAccessor._set_categories
- PR #2202 Fix issue with unary ops mishandling empty input
- PR #2326 Fix for bug in DLPack when reading multiple columns
- PR #2324 Fix cudf Docker build
- PR #2325 Fix ORC RLEv2 patched base mode decoding with nonzero patch width
- PR #2235 Fix get_dummies to be compatible with dask
- PR #2332 Zero initialize gdf_dtype_extra_info
- PR #2355 Handle float16 in binary operations
- PR #2360 Fix missing dtype handling in cudf.Series & columnops.as_column
- PR #2364 Fix quantile api and other trivial issues around it
- PR #2361 Fixed issue with `codes` of CategoricalIndex
- PR #2357 Fixed inconsistent type of index created with from_pandas vs direct construction
- PR #2389 Fixed Rolling __getattr__ and __getitem__ for offset based windows
- PR #2402 Fixed bug in valid mask computation in cudf::copy_if (apply_boolean_mask)
- PR #2401 Fix to a scalar datetime(of type Days) issue
- PR #2386 Correctly allocate output valids in groupby
- PR #2411 Fixed failures on binary op on single element string column
- PR #2422 Fix Pandas logical binary operation incompatibilites
- PR #2447 Fix CodeCov posting build statuses temporarily
- PR #2450 Fix erroneous null handling in `cudf.DataFrame`'s `apply_rows`
- PR #2470 Fix issues with empty strings and string categories (Java)
- PR #2471 Fix String Column Validity.
- PR #2481 Fix java validity buffer serialization
- PR #2485 Updated bytes calculation to use size_t to avoid overflow in column concat
- PR #2461 Fix groupby multiple aggregations same column
- PR #2514 Fix cudf::drop_nulls threshold handling in Cython
- PR #2516 Fix utilities include paths and meta.yaml header paths
- PR #2517 Fix device memory leak in to_dlpack tensor deleter
- PR #2431 Fix local build generated file ownerships
- PR #2511 Added import of orc, refactored exception handlers to not squash fatal exceptions
- PR #2527 Fix index and column input handling in dask_cudf read_parquet
- PR #2466 Fix `dataframe.query` returning null rows erroneously
- PR #2548 Orc reader: fix non-deterministic data decoding at chunk boundaries
- PR #2557 fix cudautils import in string.py
- PR #2521 Fix casting datetimes from/to the same resolution
- PR #2545 Fix MultiIndexes with datetime levels
- PR #2560 Remove duplicate `dlpack` definition in conda recipe
- PR #2567 Fix ColumnVector.fromScalar issues while dealing with null scalars
- PR #2565 Orc reader: fix incorrect data decoding of int64 data types
- PR #2577 Fix search benchmark compilation error by adding necessary header
- PR #2604 Fix a bug in copying.pyx:_normalize_types that upcasted int32 to int64


# cuDF 0.8.0 (27 June 2019)

## New Features

- PR #1524 Add GPU-accelerated JSON Lines parser with limited feature set
- PR #1569 Add support for Json objects to the JSON Lines reader
- PR #1622 Add Series.loc
- PR #1654 Add cudf::apply_boolean_mask: faster replacement for gdf_apply_stencil
- PR #1487 cython gather/scatter
- PR #1310 Implemented the slice/split functionality.
- PR #1630 Add Python layer to the GPU-accelerated JSON reader
- PR #1745 Add rounding of numeric columns via Numba
- PR #1772 JSON reader: add support for BytesIO and StringIO input
- PR #1527 Support GDF_BOOL8 in readers and writers
- PR #1819 Logical operators (AND, OR, NOT) for libcudf and cuDF
- PR #1813 ORC Reader: Add support for stripe selection
- PR #1828 JSON Reader: add suport for bool8 columns
- PR #1833 Add column iterator with/without nulls
- PR #1665 Add the point-in-polygon GIS function
- PR #1863 Series and Dataframe methods for all and any
- PR #1908 cudf::copy_range and cudf::fill for copying/assigning an index or range to a constant
- PR #1921 Add additional formats for typecasting to/from strings
- PR #1807 Add Series.dropna()
- PR #1987 Allow user defined functions in the form of ptx code to be passed to binops
- PR #1948 Add operator functions like `Series.add()` to DataFrame and Series
- PR #1954 Add skip test argument to GPU build script
- PR #2018 Add bindings for new groupby C++ API
- PR #1984 Add rolling window operations Series.rolling() and DataFrame.rolling()
- PR #1542 Python method and bindings for to_csv
- PR #1995 Add Java API
- PR #1998 Add google benchmark to cudf
- PR #1845 Add cudf::drop_duplicates, DataFrame.drop_duplicates
- PR #1652 Added `Series.where()` feature
- PR #2074 Java Aggregates, logical ops, and better RMM support
- PR #2140 Add a `cudf::transform` function
- PR #2068 Concatenation of different typed columns

## Improvements

- PR #1538 Replacing LesserRTTI with inequality_comparator
- PR #1703 C++: Added non-aggregating `insert` to `concurrent_unordered_map` with specializations to store pairs with a single atomicCAS when possible.
- PR #1422 C++: Added a RAII wrapper for CUDA streams
- PR #1701 Added `unique` method for stringColumns
- PR #1713 Add documentation for Dask-XGBoost
- PR #1666 CSV Reader: Improve performance for files with large number of columns
- PR #1725 Enable the ability to use a single column groupby as its own index
- PR #1759 Add an example showing simultaneous rolling averages to `apply_grouped` documentation
- PR #1746 C++: Remove unused code: `windowed_ops.cu`, `sorting.cu`, `hash_ops.cu`
- PR #1748 C++: Add `bool` nullability flag to `device_table` row operators
- PR #1764 Improve Numerical column: `mean_var` and `mean`
- PR #1767 Speed up Python unit tests
- PR #1770 Added build.sh script, updated CI scripts and documentation
- PR #1739 ORC Reader: Add more pytest coverage
- PR #1696 Added null support in `Series.replace()`.
- PR #1390 Added some basic utility functions for `gdf_column`'s
- PR #1791 Added general column comparison code for testing
- PR #1795 Add printing of git submodule info to `print_env.sh`
- PR #1796 Removing old sort based group by code and gdf_filter
- PR #1811 Added funtions for copying/allocating `cudf::table`s
- PR #1838 Improve columnops.column_empty so that it returns typed columns instead of a generic Column
- PR #1890 Add utils.get_dummies- a pandas-like wrapper around one_hot-encoding
- PR #1823 CSV Reader: default the column type to string for empty dataframes
- PR #1827 Create bindings for scalar-vector binops, and update one_hot_encoding to use them
- PR #1817 Operators now support different sized dataframes as long as they don't share different sized columns
- PR #1855 Transition replace_nulls to new C++ API and update corresponding Cython/Python code
- PR #1858 Add `std::initializer_list` constructor to `column_wrapper`
- PR #1846 C++ type-erased gdf_equal_columns test util; fix gdf_equal_columns logic error
- PR #1390 Added some basic utility functions for `gdf_column`s
- PR #1391 Tidy up bit-resolution-operation and bitmask class code
- PR #1882 Add iloc functionality to MultiIndex dataframes
- PR #1884 Rolling windows: general enhancements and better coverage for unit tests
- PR #1886 support GDF_STRING_CATEGORY columns in apply_boolean_mask, drop_nulls and other libcudf functions
- PR #1896 Improve performance of groupby with levels specified in dask-cudf
- PR #1915 Improve iloc performance for non-contiguous row selection
- PR #1859 Convert read_json into a C++ API
- PR #1919 Rename libcudf namespace gdf to namespace cudf
- PR #1850 Support left_on and right_on for DataFrame merge operator
- PR #1930 Specialize constructor for `cudf::bool8` to cast argument to `bool`
- PR #1938 Add default constructor for `column_wrapper`
- PR #1930 Specialize constructor for `cudf::bool8` to cast argument to `bool`
- PR #1952 consolidate libcudf public API headers in include/cudf
- PR #1949 Improved selection with boolmask using libcudf `apply_boolean_mask`
- PR #1956 Add support for nulls in `query()`
- PR #1973 Update `std::tuple` to `std::pair` in top-most libcudf APIs and C++ transition guide
- PR #1981 Convert read_csv into a C++ API
- PR #1868 ORC Reader: Support row index for speed up on small/medium datasets
- PR #1964 Added support for list-like types in Series.str.cat
- PR #2005 Use HTML5 details tag in bug report issue template
- PR #2003 Removed few redundant unit-tests from test_string.py::test_string_cat
- PR #1944 Groupby design improvements
- PR #2017 Convert `read_orc()` into a C++ API
- PR #2011 Convert `read_parquet()` into a C++ API
- PR #1756 Add documentation "10 Minutes to cuDF and dask_cuDF"
- PR #2034 Adding support for string columns concatenation using "add" binary operator
- PR #2042 Replace old "10 Minutes" guide with new guide for docs build process
- PR #2036 Make library of common test utils to speed up tests compilation
- PR #2022 Facilitating get_dummies to be a high level api too
- PR #2050 Namespace IO readers and add back free-form `read_xxx` functions
- PR #2104 Add a functional ``sort=`` keyword argument to groupby
- PR #2108 Add `find_and_replace` for StringColumn for replacing single values
- PR #1803 cuDF/CuPy interoperability documentation

## Bug Fixes

- PR #1465 Fix for test_orc.py and test_sparse_df.py test failures
- PR #1583 Fix underlying issue in `as_index()` that was causing `Series.quantile()` to fail
- PR #1680 Add errors= keyword to drop() to fix cudf-dask bug
- PR #1651 Fix `query` function on empty dataframe
- PR #1616 Fix CategoricalColumn to access categories by index instead of iteration
- PR #1660 Fix bug in `loc` when indexing with a column name (a string)
- PR #1683 ORC reader: fix timestamp conversion to UTC
- PR #1613 Improve CategoricalColumn.fillna(-1) performance
- PR #1642 Fix failure of CSV_TEST gdf_csv_test.SkiprowsNrows on multiuser systems
- PR #1709 Fix handling of `datetime64[ms]` in `dataframe.select_dtypes`
- PR #1704 CSV Reader: Add support for the plus sign in number fields
- PR #1687 CSV reader: return an empty dataframe for zero size input
- PR #1757 Concatenating columns with null columns
- PR #1755 Add col_level keyword argument to melt
- PR #1758 Fix df.set_index() when setting index from an empty column
- PR #1749 ORC reader: fix long strings of NULL values resulting in incorrect data
- PR #1742 Parquet Reader: Fix index column name to match PANDAS compat
- PR #1782 Update libcudf doc version
- PR #1783 Update conda dependencies
- PR #1786 Maintain the original series name in series.unique output
- PR #1760 CSV Reader: fix segfault when dtype list only includes columns from usecols list
- PR #1831 build.sh: Assuming python is in PATH instead of using PYTHON env var
- PR #1839 Raise an error instead of segfaulting when transposing a DataFrame with StringColumns
- PR #1840 Retain index correctly during merge left_on right_on
- PR #1825 cuDF: Multiaggregation Groupby Failures
- PR #1789 CSV Reader: Fix missing support for specifying `int8` and `int16` dtypes
- PR #1857 Cython Bindings: Handle `bool` columns while calling `column_view_from_NDArrays`
- PR #1849 Allow DataFrame support methods to pass arguments to the methods
- PR #1847 Fixed #1375 by moving the nvstring check into the wrapper function
- PR #1864 Fixing cudf reduction for POWER platform
- PR #1869 Parquet reader: fix Dask timestamps not matching with Pandas (convert to milliseconds)
- PR #1876 add dtype=bool for `any`, `all` to treat integer column correctly
- PR #1875 CSV reader: take NaN values into account in dtype detection
- PR #1873 Add column dtype checking for the all/any methods
- PR #1902 Bug with string iteration in _apply_basic_agg
- PR #1887 Fix for initialization issue in pq_read_arg,orc_read_arg
- PR #1867 JSON reader: add support for null/empty fields, including the 'null' literal
- PR #1891 Fix bug #1750 in string column comparison
- PR #1909 Support of `to_pandas()` of boolean series with null values
- PR #1923 Use prefix removal when two aggs are called on a SeriesGroupBy
- PR #1914 Zero initialize gdf_column local variables
- PR #1959 Add support for comparing boolean Series to scalar
- PR #1966 Ignore index fix in series append
- PR #1967 Compute index __sizeof__ only once for DataFrame __sizeof__
- PR #1977 Support CUDA installation in default system directories
- PR #1982 Fixes incorrect index name after join operation
- PR #1985 Implement `GDF_PYMOD`, a special modulo that follows python's sign rules
- PR #1991 Parquet reader: fix decoding of NULLs
- PR #1990 Fixes a rendering bug in the `apply_grouped` documentation
- PR #1978 Fix for values being filled in an empty dataframe
- PR #2001 Correctly create MultiColumn from Pandas MultiColumn
- PR #2006 Handle empty dataframe groupby construction for dask
- PR #1965 Parquet Reader: Fix duplicate index column when it's already in `use_cols`
- PR #2033 Add pip to conda environment files to fix warning
- PR #2028 CSV Reader: Fix reading of uncompressed files without a recognized file extension
- PR #2073 Fix an issue when gathering columns with NVCategory and nulls
- PR #2053 cudf::apply_boolean_mask return empty column for empty boolean mask
- PR #2066 exclude `IteratorTest.mean_var_output` test from debug build
- PR #2069 Fix JNI code to use read_csv and read_parquet APIs
- PR #2071 Fix bug with unfound transitive dependencies for GTests in Ubuntu 18.04
- PR #2089 Configure Sphinx to render params correctly
- PR #2091 Fix another bug with unfound transitive dependencies for `cudftestutils` in Ubuntu 18.04
- PR #2115 Just apply `--disable-new-dtags` instead of trying to define all the transitive dependencies
- PR #2106 Fix errors in JitCache tests caused by sharing of device memory between processes
- PR #2120 Fix errors in JitCache tests caused by running multiple threads on the same data
- PR #2102 Fix memory leak in groupby
- PR #2113 fixed typo in to_csv code example


# cudf 0.7.2 (16 May 2019)

## New Features

- PR #1735 Added overload for atomicAdd on int64. Streamlined implementation of custom atomic overloads.
- PR #1741 Add MultiIndex concatenation

## Bug Fixes

- PR #1718 Fix issue with SeriesGroupBy MultiIndex in dask-cudf
- PR #1734 Python: fix performance regression for groupby count() aggregations
- PR #1768 Cython: fix handling read only schema buffers in gpuarrow reader


# cudf 0.7.1 (11 May 2019)

## New Features

- PR #1702 Lazy load MultiIndex to return groupby performance to near optimal.

## Bug Fixes

- PR #1708 Fix handling of `datetime64[ms]` in `dataframe.select_dtypes`


# cuDF 0.7.0 (10 May 2019)

## New Features

- PR #982 Implement gdf_group_by_without_aggregations and gdf_unique_indices functions
- PR #1142 Add `GDF_BOOL` column type
- PR #1194 Implement overloads for CUDA atomic operations
- PR #1292 Implemented Bitwise binary ops AND, OR, XOR (&, |, ^)
- PR #1235 Add GPU-accelerated Parquet Reader
- PR #1335 Added local_dict arg in `DataFrame.query()`.
- PR #1282 Add Series and DataFrame.describe()
- PR #1356 Rolling windows
- PR #1381 Add DataFrame._get_numeric_data
- PR #1388 Add CODEOWNERS file to auto-request reviews based on where changes are made
- PR #1396 Add DataFrame.drop method
- PR #1413 Add DataFrame.melt method
- PR #1412 Add DataFrame.pop()
- PR #1419 Initial CSV writer function
- PR #1441 Add Series level cumulative ops (cumsum, cummin, cummax, cumprod)
- PR #1420 Add script to build and test on a local gpuCI image
- PR #1440 Add DatetimeColumn.min(), DatetimeColumn.max()
- PR #1455 Add Series.Shift via Numba kernel
- PR #1441 Add Series level cumulative ops (cumsum, cummin, cummax, cumprod)
- PR #1461 Add Python coverage test to gpu build
- PR #1445 Parquet Reader: Add selective reading of rows and row group
- PR #1532 Parquet Reader: Add support for INT96 timestamps
- PR #1516 Add Series and DataFrame.ndim
- PR #1556 Add libcudf C++ transition guide
- PR #1466 Add GPU-accelerated ORC Reader
- PR #1565 Add build script for nightly doc builds
- PR #1508 Add Series isna, isnull, and notna
- PR #1456 Add Series.diff() via Numba kernel
- PR #1588 Add Index `astype` typecasting
- PR #1301 MultiIndex support
- PR #1599 Level keyword supported in groupby
- PR #929 Add support operations to dataframe
- PR #1609 Groupby accept list of Series
- PR #1658 Support `group_keys=True` keyword in groupby method

## Improvements

- PR #1531 Refactor closures as private functions in gpuarrow
- PR #1404 Parquet reader page data decoding speedup
- PR #1076 Use `type_dispatcher` in join, quantiles, filter, segmented sort, radix sort and hash_groupby
- PR #1202 Simplify README.md
- PR #1149 CSV Reader: Change convertStrToValue() functions to `__device__` only
- PR #1238 Improve performance of the CUDA trie used in the CSV reader
- PR #1245 Use file cache for JIT kernels
- PR #1278 Update CONTRIBUTING for new conda environment yml naming conventions
- PR #1163 Refactored UnaryOps. Reduced API to two functions: `gdf_unary_math` and `gdf_cast`. Added `abs`, `-`, and `~` ops. Changed bindings to Cython
- PR #1284 Update docs version
- PR #1287 add exclude argument to cudf.select_dtype function
- PR #1286 Refactor some of the CSV Reader kernels into generic utility functions
- PR #1291 fillna in `Series.to_gpu_array()` and `Series.to_array()` can accept the scalar too now.
- PR #1005 generic `reduction` and `scan` support
- PR #1349 Replace modernGPU sort join with thrust.
- PR #1363 Add a dataframe.mean(...) that raises NotImplementedError to satisfy `dask.dataframe.utils.is_dataframe_like`
- PR #1319 CSV Reader: Use column wrapper for gdf_column output alloc/dealloc
- PR #1376 Change series quantile default to linear
- PR #1399 Replace CFFI bindings for NVTX functions with Cython bindings
- PR #1389 Refactored `set_null_count()`
- PR #1386 Added macros `GDF_TRY()`, `CUDF_TRY()` and `ASSERT_CUDF_SUCCEEDED()`
- PR #1435 Rework CMake and conda recipes to depend on installed libraries
- PR #1391 Tidy up bit-resolution-operation and bitmask class code
- PR #1439 Add cmake variable to enable compiling CUDA code with -lineinfo
- PR #1462 Add ability to read parquet files from arrow::io::RandomAccessFile
- PR #1453 Convert CSV Reader CFFI to Cython
- PR #1479 Convert Parquet Reader CFFI to Cython
- PR #1397 Add a utility function for producing an overflow-safe kernel launch grid configuration
- PR #1382 Add GPU parsing of nested brackets to cuIO parsing utilities
- PR #1481 Add cudf::table constructor to allocate a set of `gdf_column`s
- PR #1484 Convert GroupBy CFFI to Cython
- PR #1463 Allow and default melt keyword argument var_name to be None
- PR #1486 Parquet Reader: Use device_buffer rather than device_ptr
- PR #1525 Add cudatoolkit conda dependency
- PR #1520 Renamed `src/dataframe` to `src/table` and moved `table.hpp`. Made `types.hpp` to be type declarations only.
- PR #1492 Convert transpose CFFI to Cython
- PR #1495 Convert binary and unary ops CFFI to Cython
- PR #1503 Convert sorting and hashing ops CFFI to Cython
- PR #1522 Use latest release version in update-version CI script
- PR #1533 Remove stale join CFFI, fix memory leaks in join Cython
- PR #1521 Added `row_bitmask` to compute bitmask for rows of a table. Merged `valids_ops.cu` and `bitmask_ops.cu`
- PR #1553 Overload `hash_row` to avoid using intial hash values. Updated `gdf_hash` to select between overloads
- PR #1585 Updated `cudf::table` to maintain own copy of wrapped `gdf_column*`s
- PR #1559 Add `except +` to all Cython function definitions to catch C++ exceptions properly
- PR #1617 `has_nulls` and `column_dtypes` for `cudf::table`
- PR #1590 Remove CFFI from the build / install process entirely
- PR #1536 Convert gpuarrow CFFI to Cython
- PR #1655 Add `Column._pointer` as a way to access underlying `gdf_column*` of a `Column`
- PR #1655 Update readme conda install instructions for cudf version 0.6 and 0.7


## Bug Fixes

- PR #1233 Fix dtypes issue while adding the column to `str` dataframe.
- PR #1254 CSV Reader: fix data type detection for floating-point numbers in scientific notation
- PR #1289 Fix looping over each value instead of each category in concatenation
- PR #1293 Fix Inaccurate error message in join.pyx
- PR #1308 Add atomicCAS overload for `int8_t`, `int16_t`
- PR #1317 Fix catch polymorphic exception by reference in ipc.cu
- PR #1325 Fix dtype of null bitmasks to int8
- PR #1326 Update build documentation to use -DCMAKE_CXX11_ABI=ON
- PR #1334 Add "na_position" argument to CategoricalColumn sort_by_values
- PR #1321 Fix out of bounds warning when checking Bzip2 header
- PR #1359 Add atomicAnd/Or/Xor for integers
- PR #1354 Fix `fillna()` behaviour when replacing values with different dtypes
- PR #1347 Fixed core dump issue while passing dict_dtypes without column names in `cudf.read_csv()`
- PR #1379 Fixed build failure caused due to error: 'col_dtype' may be used uninitialized
- PR #1392 Update cudf Dockerfile and package_versions.sh
- PR #1385 Added INT8 type to `_schema_to_dtype` for use in GpuArrowReader
- PR #1393 Fixed a bug in `gdf_count_nonzero_mask()` for the case of 0 bits to count
- PR #1395 Update CONTRIBUTING to use the environment variable CUDF_HOME
- PR #1416 Fix bug at gdf_quantile_exact and gdf_quantile_appox
- PR #1421 Fix remove creation of series multiple times during `add_column()`
- PR #1405 CSV Reader: Fix memory leaks on read_csv() failure
- PR #1328 Fix CategoricalColumn to_arrow() null mask
- PR #1433 Fix NVStrings/categories includes
- PR #1432 Update NVStrings to 0.7.* to coincide with 0.7 development
- PR #1483 Modify CSV reader to avoid cropping blank quoted characters in non-string fields
- PR #1446 Merge 1275 hotfix from master into branch-0.7
- PR #1447 Fix legacy groupby apply docstring
- PR #1451 Fix hash join estimated result size is not correct
- PR #1454 Fix local build script improperly change directory permissions
- PR #1490 Require Dask 1.1.0+ for `is_dataframe_like` test or skip otherwise.
- PR #1491 Use more specific directories & groups in CODEOWNERS
- PR #1497 Fix Thrust issue on CentOS caused by missing default constructor of host_vector elements
- PR #1498 Add missing include guard to device_atomics.cuh and separated DEVICE_ATOMICS_TEST
- PR #1506 Fix csv-write call to updated NVStrings method
- PR #1510 Added nvstrings `fillna()` function
- PR #1507 Parquet Reader: Default string data to GDF_STRING
- PR #1535 Fix doc issue to ensure correct labelling of cudf.series
- PR #1537 Fix `undefined reference` link error in HashPartitionTest
- PR #1548 Fix ci/local/build.sh README from using an incorrect image example
- PR #1551 CSV Reader: Fix integer column name indexing
- PR #1586 Fix broken `scalar_wrapper::operator==`
- PR #1591 ORC/Parquet Reader: Fix missing import for FileNotFoundError exception
- PR #1573 Parquet Reader: Fix crash due to clash with ORC reader datasource
- PR #1607 Revert change of `column.to_dense_buffer` always return by copy for performance concerns
- PR #1618 ORC reader: fix assert & data output when nrows/skiprows isn't aligned to stripe boundaries
- PR #1631 Fix failure of TYPES_TEST on some gcc-7 based systems.
- PR #1641 CSV Reader: Fix skip_blank_lines behavior with Windows line terminators (\r\n)
- PR #1648 ORC reader: fix non-deterministic output when skiprows is non-zero
- PR #1676 Fix groupby `as_index` behaviour with `MultiIndex`
- PR #1659 Fix bug caused by empty groupbys and multiindex slicing throwing exceptions
- PR #1656 Correct Groupby failure in dask when un-aggregable columns are left in dataframe.
- PR #1689 Fix groupby performance regression
- PR #1694 Add Cython as a runtime dependency since it's required in `setup.py`


# cuDF 0.6.1 (25 Mar 2019)

## Bug Fixes

- PR #1275 Fix CentOS exception in DataFrame.hash_partition from using value "returned" by a void function


# cuDF 0.6.0 (22 Mar 2019)

## New Features

- PR #760 Raise `FileNotFoundError` instead of `GDF_FILE_ERROR` in `read_csv` if the file does not exist
- PR #539 Add Python bindings for replace function
- PR #823 Add Doxygen configuration to enable building HTML documentation for libcudf C/C++ API
- PR #807 CSV Reader: Add byte_range parameter to specify the range in the input file to be read
- PR #857 Add Tail method for Series/DataFrame and update Head method to use iloc
- PR #858 Add series feature hashing support
- PR #871 CSV Reader: Add support for NA values, including user specified strings
- PR #893 Adds PyArrow based parquet readers / writers to Python, fix category dtype handling, fix arrow ingest buffer size issues
- PR #867 CSV Reader: Add support for ignoring blank lines and comment lines
- PR #887 Add Series digitize method
- PR #895 Add Series groupby
- PR #898 Add DataFrame.groupby(level=0) support
- PR #920 Add feather, JSON, HDF5 readers / writers from PyArrow / Pandas
- PR #888 CSV Reader: Add prefix parameter for column names, used when parsing without a header
- PR #913 Add DLPack support: convert between cuDF DataFrame and DLTensor
- PR #939 Add ORC reader from PyArrow
- PR #918 Add Series.groupby(level=0) support
- PR #906 Add binary and comparison ops to DataFrame
- PR #958 Support unary and binary ops on indexes
- PR #964 Add `rename` method to `DataFrame`, `Series`, and `Index`
- PR #985 Add `Series.to_frame` method
- PR #985 Add `drop=` keyword to reset_index method
- PR #994 Remove references to pygdf
- PR #990 Add external series groupby support
- PR #988 Add top-level merge function to cuDF
- PR #992 Add comparison binaryops to DateTime columns
- PR #996 Replace relative path imports with absolute paths in tests
- PR #995 CSV Reader: Add index_col parameter to specify the column name or index to be used as row labels
- PR #1004 Add `from_gpu_matrix` method to DataFrame
- PR #997 Add property index setter
- PR #1007 Replace relative path imports with absolute paths in cudf
- PR #1013 select columns with df.columns
- PR #1016 Rename Series.unique_count() to nunique() to match pandas API
- PR #947 Prefixsum to handle nulls and float types
- PR #1029 Remove rest of relative path imports
- PR #1021 Add filtered selection with assignment for Dataframes
- PR #872 Adding NVCategory support to cudf apis
- PR #1052 Add left/right_index and left/right_on keywords to merge
- PR #1091 Add `indicator=` and `suffixes=` keywords to merge
- PR #1107 Add unsupported keywords to Series.fillna
- PR #1032 Add string support to cuDF python
- PR #1136 Removed `gdf_concat`
- PR #1153 Added function for getting the padded allocation size for valid bitmask
- PR #1148 Add cudf.sqrt for dataframes and Series
- PR #1159 Add Python bindings for libcudf dlpack functions
- PR #1155 Add __array_ufunc__ for DataFrame and Series for sqrt
- PR #1168 to_frame for series accepts a name argument


## Improvements

- PR #1218 Add dask-cudf page to API docs
- PR #892 Add support for heterogeneous types in binary ops with JIT
- PR #730 Improve performance of `gdf_table` constructor
- PR #561 Add Doxygen style comments to Join CUDA functions
- PR #813 unified libcudf API functions by replacing gpu_ with gdf_
- PR #822 Add support for `__cuda_array_interface__` for ingest
- PR #756 Consolidate common helper functions from unordered map and multimap
- PR #753 Improve performance of groupby sum and average, especially for cases with few groups.
- PR #836 Add ingest support for arrow chunked arrays in Column, Series, DataFrame creation
- PR #763 Format doxygen comments for csv_read_arg struct
- PR #532 CSV Reader: Use type dispatcher instead of switch block
- PR #694 Unit test utilities improvements
- PR #878 Add better indexing to Groupby
- PR #554 Add `empty` method and `is_monotonic` attribute to `Index`
- PR #1040 Fixed up Doxygen comment tags
- PR #909 CSV Reader: Avoid host->device->host copy for header row data
- PR #916 Improved unit testing and error checking for `gdf_column_concat`
- PR #941 Replace `numpy` call in `Series.hash_encode` with `numba`
- PR #942 Added increment/decrement operators for wrapper types
- PR #943 Updated `count_nonzero_mask` to return `num_rows` when the mask is null
- PR #952 Added trait to map C++ type to `gdf_dtype`
- PR #966 Updated RMM submodule.
- PR #998 Add IO reader/writer modules to API docs, fix for missing cudf.Series docs
- PR #1017 concatenate along columns for Series and DataFrames
- PR #1002 Support indexing a dataframe with another boolean dataframe
- PR #1018 Better concatenation for Series and Dataframes
- PR #1036 Use Numpydoc style docstrings
- PR #1047 Adding gdf_dtype_extra_info to gdf_column_view_augmented
- PR #1054 Added default ctor to SerialTrieNode to overcome Thrust issue in CentOS7 + CUDA10
- PR #1024 CSV Reader: Add support for hexadecimal integers in integral-type columns
- PR #1033 Update `fillna()` to use libcudf function `gdf_replace_nulls`
- PR #1066 Added inplace assignment for columns and select_dtypes for dataframes
- PR #1026 CSV Reader: Change the meaning and type of the quoting parameter to match Pandas
- PR #1100 Adds `CUDF_EXPECTS` error-checking macro
- PR #1092 Fix select_dtype docstring
- PR #1111 Added cudf::table
- PR #1108 Sorting for datetime columns
- PR #1120 Return a `Series` (not a `Column`) from `Series.cat.set_categories()`
- PR #1128 CSV Reader: The last data row does not need to be line terminated
- PR #1183 Bump Arrow version to 0.12.1
- PR #1208 Default to CXX11_ABI=ON
- PR #1252 Fix NVStrings dependencies for cuda 9.2 and 10.0
- PR #2037 Optimize the existing `gather` and `scatter` routines in `libcudf`

## Bug Fixes

- PR #821 Fix flake8 issues revealed by flake8 update
- PR #808 Resolved renamed `d_columns_valids` variable name
- PR #820 CSV Reader: fix the issue where reader adds additional rows when file uses \r\n as a line terminator
- PR #780 CSV Reader: Fix scientific notation parsing and null values for empty quotes
- PR #815 CSV Reader: Fix data parsing when tabs are present in the input CSV file
- PR #850 Fix bug where left joins where the left df has 0 rows causes a crash
- PR #861 Fix memory leak by preserving the boolean mask index
- PR #875 Handle unnamed indexes in to/from arrow functions
- PR #877 Fix ingest of 1 row arrow tables in from arrow function
- PR #876 Added missing `<type_traits>` include
- PR #889 Deleted test_rmm.py which has now moved to RMM repo
- PR #866 Merge v0.5.1 numpy ABI hotfix into 0.6
- PR #917 value_counts return int type on empty columns
- PR #611 Renamed `gdf_reduce_optimal_output_size()` -> `gdf_reduction_get_intermediate_output_size()`
- PR #923 fix index for negative slicing for cudf dataframe and series
- PR #927 CSV Reader: Fix category GDF_CATEGORY hashes not being computed properly
- PR #921 CSV Reader: Fix parsing errors with delim_whitespace, quotations in the header row, unnamed columns
- PR #933 Fix handling objects of all nulls in series creation
- PR #940 CSV Reader: Fix an issue where the last data row is missing when using byte_range
- PR #945 CSV Reader: Fix incorrect datetime64 when milliseconds or space separator are used
- PR #959 Groupby: Problem with column name lookup
- PR #950 Converting dataframe/recarry with non-contiguous arrays
- PR #963 CSV Reader: Fix another issue with missing data rows when using byte_range
- PR #999 Fix 0 sized kernel launches and empty sort_index exception
- PR #993 Fix dtype in selecting 0 rows from objects
- PR #1009 Fix performance regression in `to_pandas` method on DataFrame
- PR #1008 Remove custom dask communication approach
- PR #1001 CSV Reader: Fix a memory access error when reading a large (>2GB) file with date columns
- PR #1019 Binary Ops: Fix error when one input column has null mask but other doesn't
- PR #1014 CSV Reader: Fix false positives in bool value detection
- PR #1034 CSV Reader: Fix parsing floating point precision and leading zero exponents
- PR #1044 CSV Reader: Fix a segfault when byte range aligns with a page
- PR #1058 Added support for `DataFrame.loc[scalar]`
- PR #1060 Fix column creation with all valid nan values
- PR #1073 CSV Reader: Fix an issue where a column name includes the return character
- PR #1090 Updating Doxygen Comments
- PR #1080 Fix dtypes returned from loc / iloc because of lists
- PR #1102 CSV Reader: Minor fixes and memory usage improvements
- PR #1174: Fix release script typo
- PR #1137 Add prebuild script for CI
- PR #1118 Enhanced the `DataFrame.from_records()` feature
- PR #1129 Fix join performance with index parameter from using numpy array
- PR #1145 Issue with .agg call on multi-column dataframes
- PR #908 Some testing code cleanup
- PR #1167 Fix issue with null_count not being set after inplace fillna()
- PR #1184 Fix iloc performance regression
- PR #1185 Support left_on/right_on and also on=str in merge
- PR #1200 Fix allocating bitmasks with numba instead of rmm in allocate_mask function
- PR #1213 Fix bug with csv reader requesting subset of columns using wrong datatype
- PR #1223 gpuCI: Fix label on rapidsai channel on gpu build scripts
- PR #1242 Add explicit Thrust exec policy to fix NVCATEGORY_TEST segfault on some platforms
- PR #1246 Fix categorical tests that failed due to bad implicit type conversion
- PR #1255 Fix overwriting conda package main label uploads
- PR #1259 Add dlpack includes to pip build


# cuDF 0.5.1 (05 Feb 2019)

## Bug Fixes

- PR #842 Avoid using numpy via cimport to prevent ABI issues in Cython compilation


# cuDF 0.5.0 (28 Jan 2019)

## New Features

- PR #722 Add bzip2 decompression support to `read_csv()`
- PR #693 add ZLIB-based GZIP/ZIP support to `read_csv_strings()`
- PR #411 added null support to gdf_order_by (new API) and cudf_table::sort
- PR #525 Added GitHub Issue templates for bugs, documentation, new features, and questions
- PR #501 CSV Reader: Add support for user-specified decimal point and thousands separator to read_csv_strings()
- PR #455 CSV Reader: Add support for user-specified decimal point and thousands separator to read_csv()
- PR #439 add `DataFrame.drop` method similar to pandas
- PR #356 add `DataFrame.transpose` method and `DataFrame.T` property similar to pandas
- PR #505 CSV Reader: Add support for user-specified boolean values
- PR #350 Implemented Series replace function
- PR #490 Added print_env.sh script to gather relevant environment details when reporting cuDF issues
- PR #474 add ZLIB-based GZIP/ZIP support to `read_csv()`
- PR #547 Added melt similar to `pandas.melt()`
- PR #491 Add CI test script to check for updates to CHANGELOG.md in PRs
- PR #550 Add CI test script to check for style issues in PRs
- PR #558 Add CI scripts for cpu-based conda and gpu-based test builds
- PR #524 Add Boolean Indexing
- PR #564 Update python `sort_values` method to use updated libcudf `gdf_order_by` API
- PR #509 CSV Reader: Input CSV file can now be passed in as a text or a binary buffer
- PR #607 Add `__iter__` and iteritems to DataFrame class
- PR #643 added a new api gdf_replace_nulls that allows a user to replace nulls in a column

## Improvements

- PR #426 Removed sort-based groupby and refactored existing groupby APIs. Also improves C++/CUDA compile time.
- PR #461 Add `CUDF_HOME` variable in README.md to replace relative pathing.
- PR #472 RMM: Created centralized rmm::device_vector alias and rmm::exec_policy
- PR #500 Improved the concurrent hash map class to support partitioned (multi-pass) hash table building.
- PR #454 Improve CSV reader docs and examples
- PR #465 Added templated C++ API for RMM to avoid explicit cast to `void**`
- PR #513 `.gitignore` tweaks
- PR #521 Add `assert_eq` function for testing
- PR #502 Simplify Dockerfile for local dev, eliminate old conda/pip envs
- PR #549 Adds `-rdynamic` compiler flag to nvcc for Debug builds
- PR #472 RMM: Created centralized rmm::device_vector alias and rmm::exec_policy
- PR #577 Added external C++ API for scatter/gather functions
- PR #500 Improved the concurrent hash map class to support partitioned (multi-pass) hash table building
- PR #583 Updated `gdf_size_type` to `int`
- PR #500 Improved the concurrent hash map class to support partitioned (multi-pass) hash table building
- PR #617 Added .dockerignore file. Prevents adding stale cmake cache files to the docker container
- PR #658 Reduced `JOIN_TEST` time by isolating overflow test of hash table size computation
- PR #664 Added Debuging instructions to README
- PR #651 Remove noqa marks in `__init__.py` files
- PR #671 CSV Reader: uncompressed buffer input can be parsed without explicitly specifying compression as None
- PR #684 Make RMM a submodule
- PR #718 Ensure sum, product, min, max methods pandas compatibility on empty datasets
- PR #720 Refactored Index classes to make them more Pandas-like, added CategoricalIndex
- PR #749 Improve to_arrow and from_arrow Pandas compatibility
- PR #766 Remove TravisCI references, remove unused variables from CMake, fix ARROW_VERSION in Cmake
- PR #773 Add build-args back to Dockerfile and handle dependencies based on environment yml file
- PR #781 Move thirdparty submodules to root and symlink in /cpp
- PR #843 Fix broken cudf/python API examples, add new methods to the API index

## Bug Fixes

- PR #569 CSV Reader: Fix days being off-by-one when parsing some dates
- PR #531 CSV Reader: Fix incorrect parsing of quoted numbers
- PR #465 Added templated C++ API for RMM to avoid explicit cast to `void**`
- PR #473 Added missing <random> include
- PR #478 CSV Reader: Add api support for auto column detection, header, mangle_dupe_cols, usecols
- PR #495 Updated README to correct where cffi pytest should be executed
- PR #501 Fix the intermittent segfault caused by the `thousands` and `compression` parameters in the csv reader
- PR #502 Simplify Dockerfile for local dev, eliminate old conda/pip envs
- PR #512 fix bug for `on` parameter in `DataFrame.merge` to allow for None or single column name
- PR #511 Updated python/cudf/bindings/join.pyx to fix cudf merge printing out dtypes
- PR #513 `.gitignore` tweaks
- PR #521 Add `assert_eq` function for testing
- PR #537 Fix CMAKE_CUDA_STANDARD_REQURIED typo in CMakeLists.txt
- PR #447 Fix silent failure in initializing DataFrame from generator
- PR #545 Temporarily disable csv reader thousands test to prevent segfault (test re-enabled in PR #501)
- PR #559 Fix Assertion error while using `applymap` to change the output dtype
- PR #575 Update `print_env.sh` script to better handle missing commands
- PR #612 Prevent an exception from occuring with true division on integer series.
- PR #630 Fix deprecation warning for `pd.core.common.is_categorical_dtype`
- PR #622 Fix Series.append() behaviour when appending values with different numeric dtype
- PR #603 Fix error while creating an empty column using None.
- PR #673 Fix array of strings not being caught in from_pandas
- PR #644 Fix return type and column support of dataframe.quantile()
- PR #634 Fix create `DataFrame.from_pandas()` with numeric column names
- PR #654 Add resolution check for GDF_TIMESTAMP in Join
- PR #648 Enforce one-to-one copy required when using `numba>=0.42.0`
- PR #645 Fix cmake build type handling not setting debug options when CMAKE_BUILD_TYPE=="Debug"
- PR #669 Fix GIL deadlock when launching multiple python threads that make Cython calls
- PR #665 Reworked the hash map to add a way to report the destination partition for a key
- PR #670 CMAKE: Fix env include path taking precedence over libcudf source headers
- PR #674 Check for gdf supported column types
- PR #677 Fix 'gdf_csv_test_Dates' gtest failure due to missing nrows parameter
- PR #604 Fix the parsing errors while reading a csv file using `sep` instead of `delimiter`.
- PR #686 Fix converting nulls to NaT values when converting Series to Pandas/Numpy
- PR #689 CSV Reader: Fix behavior with skiprows+header to match pandas implementation
- PR #691 Fixes Join on empty input DFs
- PR #706 CSV Reader: Fix broken dtype inference when whitespace is in data
- PR #717 CSV reader: fix behavior when parsing a csv file with no data rows
- PR #724 CSV Reader: fix build issue due to parameter type mismatch in a std::max call
- PR #734 Prevents reading undefined memory in gpu_expand_mask_bits numba kernel
- PR #747 CSV Reader: fix an issue where CUDA allocations fail with some large input files
- PR #750 Fix race condition for handling NVStrings in CMake
- PR #719 Fix merge column ordering
- PR #770 Fix issue where RMM submodule pointed to wrong branch and pin other to correct branches
- PR #778 Fix hard coded ABI off setting
- PR #784 Update RMM submodule commit-ish and pip paths
- PR #794 Update `rmm::exec_policy` usage to fix segmentation faults when used as temprory allocator.
- PR #800 Point git submodules to branches of forks instead of exact commits


# cuDF 0.4.0 (05 Dec 2018)

## New Features

- PR #398 add pandas-compatible `DataFrame.shape()` and `Series.shape()`
- PR #394 New documentation feature "10 Minutes to cuDF"
- PR #361 CSV Reader: Add support for strings with delimiters

## Improvements

 - PR #436 Improvements for type_dispatcher and wrapper structs
 - PR #429 Add CHANGELOG.md (this file)
 - PR #266 use faster CUDA-accelerated DataFrame column/Series concatenation.
 - PR #379 new C++ `type_dispatcher` reduces code complexity in supporting many data types.
 - PR #349 Improve performance for creating columns from memoryview objects
 - PR #445 Update reductions to use type_dispatcher. Adds integer types support to sum_of_squares.
 - PR #448 Improve installation instructions in README.md
 - PR #456 Change default CMake build to Release, and added option for disabling compilation of tests

## Bug Fixes

 - PR #444 Fix csv_test CUDA too many resources requested fail.
 - PR #396 added missing output buffer in validity tests for groupbys.
 - PR #408 Dockerfile updates for source reorganization
 - PR #437 Add cffi to Dockerfile conda env, fixes "cannot import name 'librmm'"
 - PR #417 Fix `map_test` failure with CUDA 10
 - PR #414 Fix CMake installation include file paths
 - PR #418 Properly cast string dtypes to programmatic dtypes when instantiating columns
 - PR #427 Fix and tests for Concatenation illegal memory access with nulls


# cuDF 0.3.0 (23 Nov 2018)

## New Features

 - PR #336 CSV Reader string support

## Improvements

 - PR #354 source code refactored for better organization. CMake build system overhaul. Beginning of transition to Cython bindings.
 - PR #290 Add support for typecasting to/from datetime dtype
 - PR #323 Add handling pyarrow boolean arrays in input/out, add tests
 - PR #325 GDF_VALIDITY_UNSUPPORTED now returned for algorithms that don't support non-empty valid bitmasks
 - PR #381 Faster InputTooLarge Join test completes in ms rather than minutes.
 - PR #373 .gitignore improvements
 - PR #367 Doc cleanup & examples for DataFrame methods
 - PR #333 Add Rapids Memory Manager documentation
 - PR #321 Rapids Memory Manager adds file/line location logging and convenience macros
 - PR #334 Implement DataFrame `__copy__` and `__deepcopy__`
 - PR #271 Add NVTX ranges to pygdf
 - PR #311 Document system requirements for conda install

## Bug Fixes

 - PR #337 Retain index on `scale()` function
 - PR #344 Fix test failure due to PyArrow 0.11 Boolean handling
 - PR #364 Remove noexcept from managed_allocator;  CMakeLists fix for NVstrings
 - PR #357 Fix bug that made all series be considered booleans for indexing
 - PR #351 replace conda env configuration for developers
 - PRs #346 #360 Fix CSV reading of negative numbers
 - PR #342 Fix CMake to use conda-installed nvstrings
 - PR #341 Preserve categorical dtype after groupby aggregations
 - PR #315 ReadTheDocs build update to fix missing libcuda.so
 - PR #320 FIX out-of-bounds access error in reductions.cu
 - PR #319 Fix out-of-bounds memory access in libcudf count_valid_bits
 - PR #303 Fix printing empty dataframe


# cuDF 0.2.0 and cuDF 0.1.0

These were initial releases of cuDF based on previously separate pyGDF and libGDF libraries.<|MERGE_RESOLUTION|>--- conflicted
+++ resolved
@@ -143,12 +143,9 @@
 - PR #4192 Parquet writer: fix OOB read when computing string hash
 - PR #4201 Fix java window tests
 - PR #4199 Fix potential race condition in memcpy_block
-<<<<<<< HEAD
-- PR #4222 Fix no-return compile error in binop-null-test
-=======
 - PR #4215 Fix performance regression in strings::detail::concatenate
 - PR #4214 Alter ValueError exception for GPU accelerated Parquet writer to properly report `categorical` columns are not supported.
->>>>>>> 3c28ef36
+- PR #4222 Fix no-return compile error in binop-null-test
 
 
 # cuDF 0.12.0 (04 Feb 2020)
